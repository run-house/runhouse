import unittest
from pathlib import Path
import shutil
from ray import cloudpickle as pickle

import runhouse as rh

TEMP_FILE = str(Path.cwd() / 'test_folder.py')
TEST_FOLDER_PATH = Path.cwd() / f'tests_tmp'

DATA_STORE_BUCKET = '/runhouse-folder-tests'
DATA_STORE_PATH = f'{DATA_STORE_BUCKET}/folder'


def setup():
    # Create buckets in S3 and GCS
    from sky.data.storage import S3Store, GcsStore
    S3Store(name='runhouse', source='')
    GcsStore(name='runhouse', source='')

    # Create local dir with files to upload to cluster, buckets, etc.
    from pathlib import Path
    TEST_FOLDER_PATH.mkdir(exist_ok=True)
    for i in range(3):
        output_file = Path(f'{TEST_FOLDER_PATH}/sample_file_{i}.txt')
        output_file.write_text(f"file{i}")

    return str(TEST_FOLDER_PATH)


def delete_local_folder(path):
    shutil.rmtree(path)


def test_github_folder():
    # TODO gh_folder = rh.folder(url='https://github.com/pytorch/pytorch', fs='github')
    gh_folder = rh.folder(url='/', fs='github', data_config={'org': 'pytorch',
                                                             'repo': 'pytorch'})
    assert gh_folder.ls()


# ----------------- Run tests -----------------

def test_from_cluster():
    # Assumes a rh-cpu is already up from another test
    cluster = rh.cluster(name='^rh-cpu').up_if_not()
    rh.folder(url=str(Path.cwd())).to(cluster, url='~/my_new_tests_folder')
    tests_folder = rh.folder(fs='file', url='~/my_new_tests_folder').from_cluster(cluster)
    assert 'my_new_tests_folder/test_folder.py' in tests_folder.ls()


def test_create_and_save_data_to_s3_folder():
    data = list(range(50))
<<<<<<< HEAD
    s3_folder = rh.folder(url=DATA_STORE_PATH, fs='s3')
=======
    s3_folder = rh.folder(name=TEMP_FOLDER, fs='s3', dryrun=False).save()
>>>>>>> 00602e3c
    s3_folder.mkdir()
    s3_folder.put({TEMP_FILE: pickle.dumps(data)}, overwrite=True)

    assert s3_folder.exists_in_fs()


def test_read_data_from_existing_s3_folder():
    # Note: Uses folder created above
    s3_folder = rh.folder(url=DATA_STORE_PATH, fs='s3')
    fss_file: 'fsspec.core.OpenFile' = s3_folder.open(name=TEMP_FILE)
    with fss_file as f:
        data = pickle.load(f)

    assert data == list(range(50))
    s3_folder.delete_configs()
    assert not rh.exists(name=TEMP_FOLDER)


def test_create_and_delete_folder_from_s3():
    s3_folder = rh.folder(name=DATA_STORE_PATH, fs='s3', dryrun=False)
    s3_folder.mkdir()

    s3_folder.delete_configs()

    assert not s3_folder.exists_in_fs()


def test_cluster_tos():
    tests_folder = rh.folder(url=str(Path.cwd()))

    c = rh.cluster('^rh-cpu').up_if_not()
    # TODO [DG] change default behavior to return the from_cluster folder
    tests_folder = tests_folder.to(fs=c).from_cluster(c)
    assert 'test_folder.py' in tests_folder.ls(full_paths=False)

    # to local
    local = tests_folder.to('here', url=TEST_FOLDER_PATH)
    assert 'test_folder.py' in local.ls(full_paths=False)

    # to s3
    s3 = tests_folder.to('s3')
    assert 'test_folder.py' in s3.ls(full_paths=False)

    delete_local_folder(TEST_FOLDER_PATH)
    s3.empty_folder()

    # to gcs
    gcs = tests_folder.to('gs')
    try:
        assert 'test_folder.py' in gcs.ls(full_paths=False)
        gcs.empty_folder()

    except:
        bucket_name = gcs.bucket_name_from_url(gcs.url)
        print(f"Permissions to gs bucket ({bucket_name}) may not be fully enabled "
              f"on the cluster {c.name}. For now please manually enable them directly on the cluster. "
              f"See https://cloud.google.com/sdk/gcloud/reference/auth/login")


def test_local_and_cluster():
    # Local to cluster
    local_folder = rh.folder(url=TEST_FOLDER_PATH)
    c = rh.cluster('^rh-cpu').up_if_not()
    cluster_folder = local_folder.to(fs=c).from_cluster(c)
    assert 'sample_file_0.txt' in cluster_folder.ls(full_paths=False)

    # Cluster to local
    tmp_path = Path.cwd() / 'tmp_from_cluster'
    local_from_cluster = cluster_folder.to('here', url=tmp_path)
    assert 'sample_file_0.txt' in local_from_cluster.ls(full_paths=False)

    delete_local_folder(tmp_path)


def test_local_and_s3():
    # Local to S3
    local_folder = rh.folder(url=TEST_FOLDER_PATH)
    s3_folder = local_folder.to(fs='s3')
    assert 'sample_file_0.txt' in s3_folder.ls(full_paths=False)

    # S3 to local
    tmp_path = Path.cwd() / 'tmp_from_s3'
    tmp_path.mkdir(exist_ok=True)

    local_from_s3 = s3_folder.to('here', url=tmp_path)
    assert 'sample_file_0.txt' in local_from_s3.ls(full_paths=False)

    delete_local_folder(tmp_path)
    s3_folder.empty_folder()


def test_local_and_gcs():
    # Local to GCS
    local_folder = rh.folder(url=TEST_FOLDER_PATH)
    gcs_folder = local_folder.to(fs='gs')
    assert 'sample_file_0.txt' in gcs_folder.ls(full_paths=False)

    # GCS to local
    tmp_path = Path.cwd() / 'tmp_from_gcs'
    tmp_path.mkdir(exist_ok=True)

    local_from_gcs = gcs_folder.to('here', url=tmp_path)
    assert 'sample_file_0.txt' in local_from_gcs.ls(full_paths=False)

    delete_local_folder(tmp_path)
    gcs_folder.empty_folder()


def test_cluster_and_s3():
    # Local to cluster
    local_folder = rh.folder(url=TEST_FOLDER_PATH)
    c = rh.cluster('^rh-cpu').up_if_not()
    cluster_folder = local_folder.to(fs=c).from_cluster(c)
    assert 'sample_file_0.txt' in cluster_folder.ls(full_paths=False)

    # Cluster to S3
    s3_folder = cluster_folder.to(fs='s3')
    assert 'sample_file_0.txt' in s3_folder.ls(full_paths=False)

    # S3 to cluster
    cluster_from_s3 = s3_folder.to(fs=c)
    assert 'sample_file_0.txt' in cluster_from_s3.ls(full_paths=False)

    s3_folder.empty_folder()


def test_cluster_and_gcs():
    # Local to cluster
    local_folder = rh.folder(url=TEST_FOLDER_PATH)
    c = rh.cluster('^rh-cpu').up_if_not()

    # Make sure we have gsutil and gcloud on the cluster - needed for copying the package + authenticating
    c.pip_install_packages(packages=['gsutil'])
    c.run(['sudo snap install google-cloud-cli --classic'])

    cluster_folder = local_folder.to(fs=c).from_cluster(c)
    assert 'sample_file_0.txt' in cluster_folder.ls(full_paths=False)

    # Cluster to GCS
    gcs_folder = cluster_folder.to(fs='gs')
    try:
        assert 'sample_file_0.txt' in gcs_folder.ls(full_paths=False)
        # GCS to cluster
        cluster_from_gcs = gcs_folder.to(fs=c)
        assert 'sample_file_0.txt' in cluster_from_gcs.ls(full_paths=False)

        gcs_folder.empty_folder()

    except:
        # TODO [JL] automate gcloud access on the cluster for writing to GCS bucket
        bucket_name = gcs_folder.bucket_name_from_url(gcs_folder.url)
        raise PermissionError(f"Permissions to gs bucket ({bucket_name}) may not be fully enabled "
                              f"on the cluster {c.name}. For now please manually enable them directly on the cluster. "
                              f"See https://cloud.google.com/sdk/gcloud/reference/auth/login")


def test_cluster_and_cluster():
    # Local to cluster 1
    local_folder = rh.folder(url=TEST_FOLDER_PATH)
    c1 = rh.cluster('^rh-cpu').up_if_not()

    # Upload sky secrets to cluster - required when syncing over the folder from c1 to c2
    c1.send_secrets(providers=['sky'])

    cluster_folder_1 = local_folder.to(fs=c1).from_cluster(c1)
    assert 'sample_file_0.txt' in cluster_folder_1.ls(full_paths=False)

    # Cluster 1 to cluster 2
    c2 = rh.cluster('^rh-8-cpu').up_if_not()
    cluster_folder_2 = cluster_folder_1.to(fs=c2, url=cluster_folder_1.url).from_cluster(c2)
    assert 'sample_file_0.txt' in cluster_folder_2.ls(full_paths=False)


def test_s3_and_s3():
    # Local to S3
    local_folder = rh.folder(url=TEST_FOLDER_PATH)
    s3_folder = local_folder.to(fs='s3')
    assert 'sample_file_0.txt' in s3_folder.ls(full_paths=False)

    # from one s3 folder to another s3 folder
    new_s3_folder = s3_folder.to(fs='s3')
    assert 'sample_file_0.txt' in new_s3_folder.ls(full_paths=False)

    s3_folder.empty_folder()
    new_s3_folder.empty_folder()


def test_gcs_and_gcs():
    # Local to GCS
    local_folder = rh.folder(url=TEST_FOLDER_PATH)
    gcs_folder = local_folder.to(fs='gs')
    assert 'sample_file_0.txt' in gcs_folder.ls(full_paths=False)

    # from one gcs folder to another gcs folder
    new_gcs_folder = gcs_folder.to(fs='gs')
    assert 'sample_file_0.txt' in new_gcs_folder.ls(full_paths=False)

    gcs_folder.empty_folder()
    new_gcs_folder.empty_folder()


def test_s3_and_gcs():
    # Local to S3
    local_folder = rh.folder(url=TEST_FOLDER_PATH)
    s3_folder = local_folder.to(fs='s3')
    assert 'sample_file_0.txt' in s3_folder.ls(full_paths=False)

    # *** NOTE: transfers between providers are only supported at the bucket level at the moment (not directory) ***

    # S3 to GCS
    s3_folder_to_gcs = s3_folder.to(fs='gs')
    assert s3_folder_to_gcs.ls(full_paths=False)

    s3_folder.empty_folder()


def test_gcs_and_s3():
    # Local to GCS
    local_folder = rh.folder(url=TEST_FOLDER_PATH)
    gcs_folder = local_folder.to(fs='gs')
    assert 'sample_file_0.txt' in gcs_folder.ls(full_paths=False)

    # *** NOTE: transfers between providers are only supported at the bucket level at the moment (not directory) ***

    # GCS to S3
    gcs_folder_to_s3 = gcs_folder.to(fs='s3')
    assert gcs_folder_to_s3.ls(full_paths=False)

    gcs_folder.empty_folder()


def test_s3_folder_uploads_and_downloads():
    # NOTE: you can specify a specific URL like this:
    # test_folder = rh.folder(url='/runhouse/my-folder', fs='gs')

    test_folder = rh.folder(fs='s3')
    test_folder.upload(src=TEST_FOLDER_PATH)

    assert test_folder.exists_in_fs()

    downloaded_url_folder = str(Path.cwd() / 'downloaded_s3')
    test_folder.download(dest=downloaded_url_folder)

    assert Path(downloaded_url_folder).exists()

    test_folder.delete_in_fs()
    assert not test_folder.exists_in_fs()


if __name__ == '__main__':
    setup()
    unittest.main()<|MERGE_RESOLUTION|>--- conflicted
+++ resolved
@@ -51,11 +51,7 @@
 
 def test_create_and_save_data_to_s3_folder():
     data = list(range(50))
-<<<<<<< HEAD
     s3_folder = rh.folder(url=DATA_STORE_PATH, fs='s3')
-=======
-    s3_folder = rh.folder(name=TEMP_FOLDER, fs='s3', dryrun=False).save()
->>>>>>> 00602e3c
     s3_folder.mkdir()
     s3_folder.put({TEMP_FILE: pickle.dumps(data)}, overwrite=True)
 
