import enum

import pytest

import runhouse as rh

"""
HOW TO USE FIXTURES IN RUNHOUSE TESTS

You can parameterize a fixture to run on many variations for any test.

Make sure your parameterized fixture is defined in this file (can be imported from some other file)
like so:

@pytest.fixture(scope="function")
def cluster(request):
    return request.getfixturevalue(request.param)

You can define default_fixtures for any parameterized fixture below.

You can use MAP_FIXTURES to map a parameterized fixture to a different name. This
is useful if you have a subclass that you want to test the parent's parameterized
fixtures with.  Moreover, you can override the fixture parameters in your actual Test class.
See examples for both of these below:

class TestCluster(tests.test_resources.test_resource.TestResource):

    MAP_FIXTURES = {"resource": "cluster"}

    UNIT = {"cluster": ["named_cluster"]}
    LOCAL = {
        "cluster": [
            "docker_cluster_pk_ssh_no_auth",
            "docker_cluster_pk_ssh_den_auth",
            "docker_cluster_pk_ssh_telemetry",
            "docker_cluster_pwd_ssh_no_auth",
        ]
    }
    MINIMAL = {"cluster": ["static_cpu_cluster"]}
    THOROUGH = {"cluster": ["static_cpu_cluster", "password_cluster", "multinode_cpu_cluster"]}
    MAXIMAL = {"cluster": ["static_cpu_cluster", "password_cluster", "multinode_cpu_cluster"]}

Some key things to avoid:
- Avoid ever importing from any conftest.py file. This can cause erratic
behavior in fixture initialization, and should always be avoided. Put test
utility items in `tests/<some path>` and import from there instead.

- Avoid using nested conftest.py files if we can avoid it. We should be
able to put most of our info in our top level conftest.py file, with
`tests/fixtures/<some path>` as an organizational spot for more fixtures.
Imports that you see below from nested conftest.py files will slowly be eliminated.

"""


class TestLevels(str, enum.Enum):
    UNIT = "unit"
    LOCAL = "local"
    MINIMAL = "minimal"
    THOROUGH = "thorough"
    MAXIMAL = "maximal"


DEFAULT_LEVEL = TestLevels.UNIT

TEST_LEVEL_HIERARCHY = {
    TestLevels.UNIT: 0,
    TestLevels.LOCAL: 1,
    TestLevels.MINIMAL: 2,
    TestLevels.THOROUGH: 3,
    TestLevels.MAXIMAL: 4,
}


def pytest_addoption(parser):
    parser.addoption(
        "--level",
        action="store",
        default=DEFAULT_LEVEL,
        help="Fixture set to spin up: unit, local, minimal, thorough, or maximal",
    )
    parser.addoption(
        "--force-rebuild",
        action="store_true",
        default=False,
        help="Force rebuild of the relevant Runhouse image",
    )
    parser.addoption(
        "--detached",
        action="store_true",
        default=False,
        help="Whether to run container in detached mode",
    )
    parser.addoption(
        "--ignore-filters",
        action="store_true",
        default=False,
        help="Don't filter tests by marks.",
    )


def pytest_generate_tests(metafunc):
    level = metafunc.config.getoption("level")
    level_fixtures = getattr(
        metafunc.cls or metafunc.module, level.upper(), default_fixtures[level]
    )

    # If a child test suite wants to override the fixture name, it can do so by setting it in the mapping
    # e.g. in the TestCluster, when the parent tests in TestResource run with the "resource" fixture, we want
    # to swap in the "cluster" fixtures instead so those resource tests run on the clusters. The resulting
    # level_fixtures dict will include the cluster fixtures for both the "cluster" and "resource" keys.
    mapping = getattr(metafunc.cls or metafunc.module, "MAP_FIXTURES", {})
    for k in mapping.keys():
        level_fixtures[k] = level_fixtures[mapping[k]]

    for fixture_name, fixture_list in level_fixtures.items():
        if fixture_name in metafunc.fixturenames:
            metafunc.parametrize(fixture_name, fixture_list, indirect=True)


def pytest_collection_modifyitems(config, items):
    ignore_filters = config.getoption("ignore_filters")
    request_level = config.getoption("level")
    if not ignore_filters:
        new_items = []

        for item in items:
            test_level = item.get_closest_marker("level")
            if (
                test_level is not None
                and TEST_LEVEL_HIERARCHY[test_level.args[0]]
                <= TEST_LEVEL_HIERARCHY[request_level]
            ):
                new_items.append(item)

        items[:] = new_items


def pytest_configure():
    pytest.init_args = {}


init_args = {}


@pytest.fixture(scope="function")
def logged_in_account():
    """Helper fixture for tests which require the logged-in test account. Throws an error if the wrong account
    is logged-in for some reason, and skips the test if the logged in state is not available."""
    token = rh.globals.configs.token
    if not token:
        pytest.skip("`RH_TOKEN` or ~/.rh/config.yaml not set, skipping test.")

    username = rh.globals.configs.username
    if username == "kitchen_tester":
        raise ValueError(
            "The friend test account should not be active while running logged-in tests."
        )


# https://docs.pytest.org/en/6.2.x/fixture.html#conftest-py-sharing-fixtures-across-multiple-files

############## HELPERS ##############


# ----------------- Clusters -----------------

from tests.fixtures.docker_cluster_fixtures import (
    build_and_run_image,  # noqa: F401
    byo_cpu,  # noqa: F401
    cluster,  # noqa: F401
    docker_cluster_pk_http_exposed,  # noqa: F401
    docker_cluster_pk_ssh,  # noqa: F401
    docker_cluster_pk_ssh_den_auth,  # noqa: F401
    docker_cluster_pk_ssh_no_auth,  # noqa: F401
    docker_cluster_pk_ssh_telemetry,  # noqa: F401
    docker_cluster_pk_tls_den_auth,  # noqa: F401
    docker_cluster_pk_tls_exposed,  # noqa: F401
    docker_cluster_pwd_ssh_no_auth,  # noqa: F401
    friend_account_logged_in_docker_cluster_pk_ssh,  # noqa: F401
    named_cluster,  # noqa: F401
    password_cluster,  # noqa: F401
    shared_cluster,  # noqa: F401
    static_cpu_cluster,  # noqa: F401
)
<<<<<<< HEAD

from tests.test_resources.test_clusters.test_on_demand_cluster.conftest import (
=======
from tests.fixtures.on_demand_cluster_fixtures import (
>>>>>>> 54b1f5d9
    a10g_gpu_cluster,  # noqa: F401
    k80_gpu_cluster,  # noqa: F401
    multinode_cpu_cluster,  # noqa: F401
    on_demand_cluster,  # noqa: F401
    ondemand_cluster,  # noqa: F401
    ondemand_cpu_cluster,  # noqa: F401
    ondemand_https_cluster_with_auth,  # noqa: F401
    v100_gpu_cluster,  # noqa: F401
)
from tests.test_resources.test_clusters.test_sagemaker_cluster.conftest import (
    other_sm_cluster,  # noqa: F401
    sm_cluster,  # noqa: F401
    sm_cluster_with_auth,  # noqa: F401
    sm_gpu_cluster,  # noqa: F401
)

# ----------------- Envs -----------------

from tests.test_resources.test_envs.conftest import (
    base_conda_env,  # noqa: F401
    base_env,  # noqa: F401
    conda_env_from_dict,  # noqa: F401
    conda_env_from_local,  # noqa: F401
    conda_env_from_path,  # noqa: F401
    env,  # noqa: F401
)

# ----------------- Blobs -----------------

from tests.test_resources.test_modules.test_blobs.conftest import (
    blob,  # noqa: F401
    blob_data,  # noqa: F401
    cluster_blob,  # noqa: F401
    cluster_file,  # noqa: F401
    file,  # noqa: F401
    gcs_blob,  # noqa: F401
    local_blob,  # noqa: F401
    local_file,  # noqa: F401
    s3_blob,  # noqa: F401
)

# ----------------- Folders -----------------

from tests.test_resources.test_modules.test_folders.conftest import (
    cluster_folder,  # noqa: F401
    folder,  # noqa: F401
    gcs_folder,  # noqa: F401
    local_folder,  # noqa: F401
    s3_folder,  # noqa: F401
)

# ----------------- Packages -----------------

from tests.test_resources.test_modules.test_folders.test_packages.conftest import (
    local_package,  # noqa: F401
    package,  # noqa: F401
    s3_package,  # noqa: F401
)

# ----------------- Modules -----------------

# ----------------- Functions -----------------
from tests.test_resources.test_modules.test_functions.conftest import (
    func_with_artifacts,  # noqa: F401
    shared_function,  # noqa: F401
    slow_func,  # noqa: F401
    slow_running_func,  # noqa: F401
    summer_func,  # noqa: F401
    summer_func_shared,  # noqa: F401
    summer_func_with_auth,  # noqa: F401
)

# ----------------- Tables -----------------

from tests.test_resources.test_modules.test_tables.conftest import (
    arrow_table,  # noqa: F401
    cudf_table,  # noqa: F401
    dask_table,  # noqa: F401
    huggingface_table,  # noqa: F401
    pandas_table,  # noqa: F401
    ray_table,  # noqa: F401
    table,  # noqa: F401
)

from tests.test_resources.test_secrets.conftest import (
    anthropic_secret,  # noqa: F401
    aws_secret,  # noqa: F401
    azure_secret,  # noqa: F401
    cohere_secret,  # noqa: F401
    custom_provider_secret,  # noqa: F401
    gcp_secret,  # noqa: F401
    github_secret,  # noqa: F401
    huggingface_secret,  # noqa: F401
    lambda_secret,  # noqa: F401
    langchain_secret,  # noqa: F401
    openai_secret,  # noqa: F401
    pinecone_secret,  # noqa: F401
    sky_secret,  # noqa: F401
    ssh_secret,  # noqa: F401
    test_secret,  # noqa: F401
    wandb_secret,  # noqa: F401
)


########## DEFAULT LEVELS ##########

default_fixtures = {}
default_fixtures[TestLevels.UNIT] = {
    "cluster": [
        "named_cluster",
    ]
}
default_fixtures[TestLevels.LOCAL] = {
    "cluster": [
        "docker_cluster_pk_ssh_no_auth",
        "docker_cluster_pk_ssh_den_auth",
    ]
}
default_fixtures[TestLevels.MINIMAL] = {
    "cluster": ["ondemand_cpu_cluster"]
}
default_fixtures[TestLevels.THOROUGH] = {
    "cluster": [
        "docker_cluster_pk_ssh_no_auth",
        "docker_cluster_pk_ssh_den_auth",
        "docker_cluster_pwd_ssh_no_auth",
        "ondemand_cpu_cluster",
        "ondemand_https_cluster_with_auth",
        "password_cluster",
        "multinode_cpu_cluster",
        "static_cpu_cluster",
    ]
}
default_fixtures[TestLevels.MAXIMAL] = {
    "cluster": [
        "docker_cluster_pk_ssh_no_auth",
        "docker_cluster_pk_ssh_den_auth",
        "docker_cluster_pwd_ssh_no_auth",
        "docker_cluster_pk_ssh_telemetry",
        "ondemand_cpu_cluster",
        "ondemand_https_cluster_with_auth",
        "password_cluster",
        "multinode_cpu_cluster",
        "static_cpu_cluster",
    ]
}<|MERGE_RESOLUTION|>--- conflicted
+++ resolved
@@ -183,12 +183,8 @@
     shared_cluster,  # noqa: F401
     static_cpu_cluster,  # noqa: F401
 )
-<<<<<<< HEAD
-
-from tests.test_resources.test_clusters.test_on_demand_cluster.conftest import (
-=======
+
 from tests.fixtures.on_demand_cluster_fixtures import (
->>>>>>> 54b1f5d9
     a10g_gpu_cluster,  # noqa: F401
     k80_gpu_cluster,  # noqa: F401
     multinode_cpu_cluster,  # noqa: F401
