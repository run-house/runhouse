import pickle

import pandas as pd

import pytest

import runhouse as rh


# https://docs.pytest.org/en/6.2.x/fixture.html#conftest-py-sharing-fixtures-across-multiple-files


@pytest.fixture
def blob_data():
    return pickle.dumps(list(range(50)))


@pytest.fixture
def local_folder(tmp_path):
    local_folder = rh.folder(path=tmp_path / "tests_tmp")
    local_folder.put({f"sample_file_{i}.txt": f"file{i}".encode() for i in range(3)})
    return local_folder


@pytest.fixture
def cluster_folder(cpu_cluster, local_folder):
    return local_folder.to(system=cpu_cluster)


@pytest.fixture
def s3_folder(local_folder):
    s3_folder = local_folder.to(system="s3")
    yield s3_folder

    # Delete files from S3
    s3_folder.delete_in_system()


@pytest.fixture
def gcs_folder(local_folder):
    gcs_folder = local_folder.to(system="gs")
    yield gcs_folder

    # Delete files from S3
    gcs_folder.delete_in_system()


# ----------------- Tables -----------------
@pytest.fixture
def huggingface_table():
    from datasets import load_dataset

    dataset = load_dataset("yelp_review_full", split="train[:1%]")
    return dataset


@pytest.fixture
def arrow_table():
    import pyarrow as pa

    df = pd.DataFrame(
        {
            "int": [1, 2, 3, 4, 5, 6, 7, 8, 9, 10],
            "str": ["a", "b", "c", "d", "e", "f", "g", "h", "i", "j"],
        }
    )
    arrow_table = pa.Table.from_pandas(df)
    return arrow_table


@pytest.fixture
def cudf_table():
    import cudf

    gdf = cudf.DataFrame(
        {"id": [1, 2, 3, 4, 5, 6], "grade": ["a", "b", "b", "a", "a", "e"]}
    )
    return gdf


@pytest.fixture
def pandas_table():
    df = pd.DataFrame(
        {"id": [1, 2, 3, 4, 5, 6], "grade": ["a", "b", "b", "a", "a", "e"]}
    )
    return df


@pytest.fixture
def dask_table():
    import dask.dataframe as dd

    index = pd.date_range("2021-09-01", periods=2400, freq="1H")
    df = pd.DataFrame({"a": range(2400), "b": list("abcaddbe" * 300)}, index=index)
    ddf = dd.from_pandas(df, npartitions=10)
    return ddf


@pytest.fixture
def ray_table():
    import ray

    ds = ray.data.range(10000)
    return ds


# ----------------- Clusters -----------------


@pytest.fixture
def cluster(request):
    """Parametrize over multiple fixtures - useful for running the same test on multiple hardware types."""
    # Example: @pytest.mark.parametrize("cluster", ["v100_gpu_cluster", "k80_gpu_cluster"], indirect=True)"""
    return request.getfixturevalue(request.param)


@pytest.fixture(scope="session")
def cpu_cluster():
<<<<<<< HEAD
    return rh.autocluster("^rh-cpu").up_if_not()
=======
    c = rh.cluster("^rh-cpu")
    c.up_if_not()
    c.install_packages(["pytest"])
    return c
>>>>>>> 4155d1f4


@pytest.fixture(scope="session")
def cpu_cluster_2():
<<<<<<< HEAD
    return rh.autocluster(
        name="other-cpu", instance_type="CPU:2+", provider="aws"
    ).up_if_not()
=======
    c = rh.cluster(name="other-cpu", instance_type="CPU:2+", provider="aws").up_if_not()
    c.install_packages(["pytest"])
    return c
>>>>>>> 4155d1f4


@pytest.fixture(scope="session")
def v100_gpu_cluster():
    return rh.autocluster("^rh-v100", provider="aws").up_if_not()


@pytest.fixture(scope="session")
def k80_gpu_cluster():
    return rh.autocluster(
        name="rh-k80", instance_type="K80:1", provider="aws"
    ).up_if_not()


@pytest.fixture(scope="session")
def a10g_gpu_cluster():
    return rh.autocluster(
        name="rh-a10x", instance_type="g5.2xlarge", provider="aws"
    ).up_if_not()


# ----------------- Envs -----------------


@pytest.fixture
def test_env():
    return rh.env(["pytest"])<|MERGE_RESOLUTION|>--- conflicted
+++ resolved
@@ -116,44 +116,32 @@
 
 @pytest.fixture(scope="session")
 def cpu_cluster():
-<<<<<<< HEAD
-    return rh.autocluster("^rh-cpu").up_if_not()
-=======
     c = rh.cluster("^rh-cpu")
     c.up_if_not()
     c.install_packages(["pytest"])
     return c
->>>>>>> 4155d1f4
 
 
 @pytest.fixture(scope="session")
 def cpu_cluster_2():
-<<<<<<< HEAD
-    return rh.autocluster(
-        name="other-cpu", instance_type="CPU:2+", provider="aws"
-    ).up_if_not()
-=======
     c = rh.cluster(name="other-cpu", instance_type="CPU:2+", provider="aws").up_if_not()
     c.install_packages(["pytest"])
     return c
->>>>>>> 4155d1f4
 
 
 @pytest.fixture(scope="session")
 def v100_gpu_cluster():
-    return rh.autocluster("^rh-v100", provider="aws").up_if_not()
+    return rh.cluster("^rh-v100", provider="aws").up_if_not()
 
 
 @pytest.fixture(scope="session")
 def k80_gpu_cluster():
-    return rh.autocluster(
-        name="rh-k80", instance_type="K80:1", provider="aws"
-    ).up_if_not()
+    return rh.cluster(name="rh-k80", instance_type="K80:1", provider="aws").up_if_not()
 
 
 @pytest.fixture(scope="session")
 def a10g_gpu_cluster():
-    return rh.autocluster(
+    return rh.cluster(
         name="rh-a10x", instance_type="g5.2xlarge", provider="aws"
     ).up_if_not()
 
