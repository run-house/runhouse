--- conflicted
+++ resolved
@@ -111,16 +111,6 @@
 
         new_folder.rm()
 
-<<<<<<< HEAD
-    @pytest.mark.level("local")
-    def test_send_folder_to_cluster(self, cluster):
-        path = "my_new_tests_folder"
-        cluster_folder = rh.folder(system=cluster, path=path)
-
-        # Send the folder to the cluster
-        cluster_folder = cluster_folder.to(cluster)
-
-=======
     @pytest.mark.level("minimal")
     def test_send_folder_to_cluster(self, cluster):
         path = Path.cwd()
@@ -131,7 +121,6 @@
         assert cluster_folder.system == cluster
 
         # Add a new file to the folder on the cluster
->>>>>>> c6deda25
         cluster_folder.put({"requirements.txt": "torch"})
         folder_contents = cluster_folder.ls()
         res = [f for f in folder_contents if "requirements.txt" in f]
@@ -139,15 +128,8 @@
 
     ##### S3 Folder Tests #####
     @pytest.mark.level("minimal")
-<<<<<<< HEAD
-    def test_save_data_to_s3_folder(self):
-        data = list(range(50))
-        s3_folder = rh.folder(system="s3", path=DATA_STORE_PATH)
-        s3_folder.put({"test_data.py": pickle.dumps(data)}, overwrite=True)
-=======
     def test_send_local_folder_to_s3(self):
         data = list(range(50))
->>>>>>> c6deda25
 
         # set initially to local file system, then send to s3
         path = Path.cwd()
@@ -183,35 +165,12 @@
             shutil.rmtree(temp_dir)
 
     @pytest.mark.level("minimal")
-    def test_save_local_folder_to_s3(self):
-        temp_dir = tempfile.mkdtemp()
-        try:
-            data = list(range(50))
-            fake_file_path = Path(temp_dir) / "test_data.py"
-            with open(fake_file_path, "wb") as f:
-                pickle.dump(data, f)
-
-            local_folder = rh.folder(path=fake_file_path.parent)
-            assert local_folder.system == "file"
-
-            s3_folder = local_folder.to("s3", path=DATA_STORE_PATH)
-            assert s3_folder.system == "s3"
-            assert s3_folder.exists_in_system()
-
-        finally:
-            shutil.rmtree(temp_dir)
-
-    @pytest.mark.level("minimal")
     def test_read_data_from_existing_s3_folder(self):
         # Note: here we initialize the folder with the s3 system
         s3_folder = rh.folder(path=DATA_STORE_PATH, system="s3")
-<<<<<<< HEAD
-        file_stream = s3_folder.open(name="test_data.py")
-=======
 
         file_name = "test_data.py"
         file_stream = s3_folder.open(name=file_name)
->>>>>>> c6deda25
         with file_stream as f:
             data = pickle.load(f)
 
