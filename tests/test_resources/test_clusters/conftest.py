import pkgutil
import shlex
import time
from pathlib import Path

import pytest

import runhouse as rh

from tests.conftest import init_args

SSH_USER = "rh-docker-user"
BASE_LOCAL_SSH_PORT = 32320
DEFAULT_KEYPAIR_KEYPATH = "~/.ssh/sky-key"


@pytest.fixture(scope="session")
def cluster(request):
    return request.getfixturevalue(request.param.__name__)


@pytest.fixture(scope="session")
def named_cluster():
    args = {"name": "test-simple-cluster"}
    c = rh.cluster(**args)
    init_args[id(c)] = args
    return c


@pytest.fixture(scope="session")
def static_cpu_cluster():
    # Spin up a new basic m5.xlarge EC2 instance
    import boto3

    ec2 = boto3.resource("ec2")
    instances = ec2.create_instances(
        ImageId="ami-0a313d6098716f372",
        InstanceType="m5.xlarge",
        MinCount=1,
        MaxCount=1,
        KeyName="sky-key",
        TagSpecifications=[
            {
                "ResourceType": "instance",
                "Tags": [
                    {"Key": "Name", "Value": "rh-cpu"},
                ],
            },
        ],
    )
    instance = instances[0]
    instance.wait_until_running()
    instance.load()

    ip = instance.public_ip_address

    # c = (
    #     rh.ondemand_cluster(
    #         instance_type="m5.xlarge",
    #         provider="aws",
    #         region="us-east-1",
    #         # image_id="ami-0a313d6098716f372",  # Upgraded to python 3.11.4 which is not compatible with ray 2.4.0
    #         name="test-byo-cluster",
    #     )
    #     .up_if_not()
    #     .save()
    # )

    args = dict(
        name="different-cluster",
        ips=ip,
        ssh_creds={"username": "ubuntu", "ssh_private_key": "~/.ssh/sky-key"},
    )
    c = rh.cluster(**args).save()
    init_args[id(c)] = args

    c.install_packages(["pytest"])
    c.sync_secrets(["ssh"])

    return c


# Original
@pytest.fixture(scope="session")
def byo_cpu():
    # Spin up a new basic m5.xlarge EC2 instance
    c = (
        rh.ondemand_cluster(
            instance_type="m5.xlarge",
            provider="aws",
            region="us-east-1",
            # image_id="ami-0a313d6098716f372",  # Upgraded to python 3.11.4 which is not compatible with ray 2.4.0
            name="test-byo-cluster",
        )
        .up_if_not()
        .save()
    )

    args = dict(name="different-cluster", ips=[c.address], ssh_creds=c.ssh_creds())
    c = rh.cluster(**args).save()
    init_args[id(c)] = args

    c.install_packages(["pytest"])
    c.sync_secrets(["ssh"])

    return c


@pytest.fixture(scope="session")
def password_cluster():
    sky_cluster = rh.cluster("temp-rh-password", instance_type="CPU:4").save()
    if not sky_cluster.is_up():
        sky_cluster.up()

        # set up password on remote
        sky_cluster.run(
            [
                [
                    'sudo sed -i "/^[^#]*PasswordAuthentication[[:space:]]no/c\PasswordAuthentication yes" '
                    "/etc/ssh/sshd_config"
                ]
            ]
        )
        sky_cluster.run(["sudo /etc/init.d/ssh force-reload"])
        sky_cluster.run(["sudo /etc/init.d/ssh restart"])
        sky_cluster.run(
            ["(echo 'cluster-pass' && echo 'cluster-pass') | sudo passwd ubuntu"]
        )
        sky_cluster.run(["pip uninstall skypilot runhouse -y", "pip install pytest"])
        sky_cluster.run(["rm -rf runhouse/"])

    # instantiate byo cluster with password
    ssh_creds = {"ssh_user": "ubuntu", "password": "cluster-pass"}
    args = dict(name="rh-password", ips=[sky_cluster.address], ssh_creds=ssh_creds)
    c = rh.cluster(**args).save()
    init_args[id(c)] = args

    return c


########### Docker Clusters ###########


def build_and_run_image(
    image_name: str,
    container_name: str,
    detached: bool,
    dir_name: str,
    pwd_file=None,
    keypath=None,
    force_rebuild=False,
    port_fwds=["22:22"],
):
    import subprocess

    import docker

    local_rh_package_path = Path(pkgutil.get_loader("runhouse").path).parent
    dockerfile_path = local_rh_package_path / f"docker/slim/{dir_name}/Dockerfile"
    rh_parent_path = local_rh_package_path.parent
    rh_path = "runhouse" if (rh_parent_path / "setup.py").exists() else None
    rh_version = rh.__version__ if not rh_path else None

    client = docker.from_env()
    # Check if the container is already running, and if so, skip build and run
    containers = client.containers.list(
        all=True,
        filters={
            "ancestor": f"runhouse:{image_name}",
            "status": "running",
            "name": container_name,
        },
    )
    if len(containers) > 0 and detached:
        print(f"Container {container_name} already running, skipping build and run")
    else:
        # Check if image has already been built before re-building
        images = client.images.list(filters={"reference": f"runhouse:{image_name}"})
        if not images or force_rebuild:
            # Build the SSH public key based Docker image
            if keypath:
                build_cmd = [
                    "docker",
                    "build",
                    "--pull",
                    "--rm",
                    "-f",
                    str(dockerfile_path),
                    "--build-arg",
                    f"RUNHOUSE_PATH={rh_path}"
                    if rh_path
                    else f"RUNHOUSE_VERSION={rh_version}",
                    "--secret",
                    f"id=ssh_key,src={keypath}.pub",
                    "-t",
                    f"runhouse:{image_name}",
                    ".",
                ]
            elif pwd_file:
                # Build a password file based Docker image
                build_cmd = [
                    "docker",
                    "build",
                    "--pull",
                    "--rm",
                    "-f",
                    str(dockerfile_path),
                    "--build-arg",
                    f"DOCKER_USER_PASSWORD_FILE={pwd_file}",
                    "--build-arg",
                    f"RUNHOUSE_PATH={rh_path}"
                    if rh_path
                    else f"RUNHOUSE_VERSION={rh_version}",
                    "-t",
                    f"runhouse:{image_name}",
                    ".",
                ]
            else:
                raise ValueError("No keypath or password file path provided")

            print(shlex.join(build_cmd))
            run_shell_command(subprocess, build_cmd, cwd=str(rh_parent_path.parent))

        # Run the Docker image
        port_fwds = (
            "".join([f"-p {port_fwd} " for port_fwd in port_fwds]).strip().split(" ")
        )
        run_cmd = (
            ["docker", "run", "--name", container_name, "-d", "--rm", "--shm-size=4gb"]
            + port_fwds
            + [f"runhouse:{image_name}"]
        )
        print(shlex.join(run_cmd))
        res = popen_shell_command(subprocess, run_cmd, cwd=str(rh_parent_path.parent))
        stdout, stderr = res.communicate()
        if res.returncode != 0:
            raise RuntimeError(f"Failed to run docker image {image_name}: {stderr}")

    return client, rh_parent_path


def run_shell_command_direct(subprocess, cmd: str):
    # Run the command and wait for it to complete
    result = subprocess.run(cmd, shell=True, capture_output=True, text=True)

    if result.returncode != 0:
        print("subprocess failed, stdout: " + result.stdout)
        print("subprocess failed, stderr: " + result.stderr)

    # Check for success
    assert result.returncode == 0


def run_shell_command(subprocess, cmd: list[str], cwd: str = None):
    # Run the command and wait for it to complete
    result = subprocess.run(cmd, capture_output=True, text=True, cwd=cwd or Path.cwd())

    if result.returncode != 0:
        print("subprocess failed, stdout: " + result.stdout)
        print("subprocess failed, stderr: " + result.stderr)

    # Check for success
    assert result.returncode == 0


def popen_shell_command(subprocess, command: list[str], cwd: str = None):
    process = subprocess.Popen(
        command,
        stdout=subprocess.PIPE,
        stderr=subprocess.PIPE,
        text=True,
        cwd=cwd or Path.cwd(),
    )
    # Wait for 10 seconds before resuming execution
    time.sleep(10)
    return process


@pytest.fixture(scope="session")
def local_logged_out_docker_cluster(request):
    image_name = "keypair"
    container_name = "rh-logged-out-slim"
    dir_name = "public-key-auth"

    detached = request.config.getoption("--detached")

    keypath = str(
        Path(rh.configs.get("default_keypair", DEFAULT_KEYPAIR_KEYPATH)).expanduser()
    )
    local_ssh_port = BASE_LOCAL_SSH_PORT + 1

    client, rh_parent_path = build_and_run_image(
        image_name=image_name,
        container_name=container_name,
        dir_name=dir_name,
        detached=detached,
        keypath=keypath,
        force_rebuild=request.config.getoption("--force-rebuild"),
        port_fwds=[f"{local_ssh_port}:22"],
    )

    # Runhouse commands can now be run locally
    args = dict(
        name="local_logged_out_docker_cluster",
        host="localhost",
        server_host="0.0.0.0",
        ssh_port=local_ssh_port,
        server_connection_type="ssh",
        ssh_creds={
            "ssh_user": SSH_USER,
            "ssh_private_key": keypath,
        },
    )
    c = rh.cluster(**args)
    init_args[id(c)] = args

    rh.env(
        reqs=["pytest", "httpx", "pytest_asyncio"],
        working_dir=None,
        name="base_env",
    ).to(c)

    c.save()

    # Yield the cluster
    yield c

    # Stop the Docker container
    if not detached:
        client.containers.get(container_name).stop()
        client.containers.prune()
        client.images.prune()


@pytest.fixture(scope="class")
def local_docker_cluster_public_key(request):
    image_name = "keypair"
    container_name = "rh-slim-keypair"
    dir_name = "public-key-auth"

    keypath = str(
        Path(rh.configs.get("default_keypair", DEFAULT_KEYPAIR_KEYPATH)).expanduser()
    )
    local_ssh_port = BASE_LOCAL_SSH_PORT + 2

    detached = request.config.getoption("--detached")
    den_auth = "den_auth" in request.keywords

    client, rh_parent_path = build_and_run_image(
        image_name=image_name,
        container_name=container_name,
        dir_name=dir_name,
        detached=detached,
        keypath=keypath,
        force_rebuild=request.config.getoption("--force-rebuild"),
        port_fwds=[f"{local_ssh_port}:22", "32300:32300"],
    )

    # Runhouse commands can now be run locally
    args = dict(
        name="local-docker-slim-keypair",
        host="localhost",
        server_host="0.0.0.0",
        ssh_port=local_ssh_port,
        server_connection_type="ssh",
        den_auth=den_auth,
        ssh_creds={
            "ssh_user": SSH_USER,
            "ssh_private_key": keypath,
        },
    )
    c = rh.cluster(**args)
    init_args[id(c)] = args
    rh.env(
        reqs=["pytest", "httpx", "pytest_asyncio"],
        working_dir=None,
        setup_cmds=[
            f'mkdir -p ~/.rh; echo "token: {rh.configs.get("token")}" > ~/.rh/config.yaml'
        ],
        name="base_env",
    ).to(c)
    c.save()

    # Yield the cluster
    yield c

    # Stop the Docker container
    if not detached:
        client.containers.get(container_name).stop()
        client.containers.prune()
        client.images.prune()


@pytest.fixture(scope="session")
<<<<<<< HEAD
def local_docker_cluster_telemetry_public_key(request, detached=True):
    image_name = "keypair-telemetry"
    container_name = "rh-slim-keypair-telemetry"
    dir_name = "public-key-auth"
    keypath = str(
        Path(
            rh.configs.get("default_keypair", "~/.ssh/runhouse/docker/id_rsa")
        ).expanduser()
    )
    local_ssh_port = BASE_LOCAL_SSH_PORT + 6

    client, rh_parent_path = build_and_run_image(
        image_name=image_name,
        container_name=container_name,
        dir_name=dir_name,
        detached=detached,
        keypath=keypath,
        force_rebuild=request.config.getoption("--force-rebuild"),
        port_fwds=[f"{local_ssh_port}:22", "32300:32300"],
    )

    # Runhouse commands can now be run locally
    args = dict(
        name="local-docker-slim-keypair-telemetry",
        host="localhost",
        server_host="0.0.0.0",
        ssh_port=local_ssh_port,
        server_connection_type="ssh",
        ssh_creds={
            "ssh_user": SSH_USER,
            "ssh_private_key": keypath,
        },
        use_local_telemetry=True,
    )
    c = rh.cluster(**args)
    init_args[id(c)] = args
    rh.env(
        reqs=["pytest"],
        working_dir=None,
        setup_cmds=[
            f'mkdir -p ~/.rh; echo "token: {rh.configs.get("token")}" > ~/.rh/config.yaml'
        ],
        name="base_env",
    ).to(c)
    c.save()

    # Yield the cluster
    yield c

    # Stop the Docker container
    if not detached:
        client.containers.get(container_name).stop()
        client.containers.prune()
        client.images.prune()


@pytest.fixture(scope="session")
def local_test_account_cluster_public_key(request, test_account, detached=True):
=======
def local_test_account_cluster_public_key(request, test_account):
    container_name = "rh-slim-test-acct"
    detached = request.config.getoption("--detached")
    den_auth = "den_auth" in request.keywords

    keypath = str(
        Path(rh.configs.get("default_keypair", DEFAULT_KEYPAIR_KEYPATH)).expanduser()
    )
    local_ssh_port = BASE_LOCAL_SSH_PORT + 3

>>>>>>> e4783e9e
    with test_account:
        # Create the shared cluster using the test account
        client, rh_parent_path = build_and_run_image(
            image_name="keypair",
            container_name=container_name,
            detached=True,
            dir_name="public-key-auth",
            keypath=keypath,
            force_rebuild=request.config.getoption("--force-rebuild"),
            port_fwds=[f"{local_ssh_port}:22"],
        )

        args = dict(
            name="local-docker-slim-test-acct",
            host="localhost",
            den_auth=den_auth,
            server_host="0.0.0.0",
            ssh_port=local_ssh_port,
            server_connection_type="ssh",
            ssh_creds={
                "ssh_user": SSH_USER,
                "ssh_private_key": keypath,
            },
        )
        c = rh.cluster(**args).save()
        init_args[id(c)] = args

        # Save the test account config to ~/.rh directory in the container
        rh_config = rh.configs.load_defaults_from_file()

        rh.env(
            reqs=["pytest"],
            working_dir=None,
            setup_cmds=[
                f"mkdir -p ~/.rh; touch ~/.rh/config.yaml; "
                f"echo '{rh_config}' > ~/.rh/config.yaml"
            ],
            name="base_env",
        ).to(c)

        # Yield the cluster
        yield c

        # Stop the Docker container
        if not detached:
            client.containers.get(container_name).stop()
            client.containers.prune()
            client.images.prune()


@pytest.fixture(scope="session")
def shared_cluster(test_account, local_test_account_cluster_public_key):
    username_to_share = rh.configs.get("username")
    with test_account:
        # Share the cluster with the test account
        local_test_account_cluster_public_key.share(
            username_to_share, access_type="read"
        )

    return local_test_account_cluster_public_key


@pytest.fixture(scope="session")
def local_docker_cluster_passwd(request, detached=True):
    image_name = "pwd"
    container_name = "rh-slim-password"
    dir_name = "password-file-auth"
    pwd_file = "docker_user_passwd"
    local_ssh_port = BASE_LOCAL_SSH_PORT + 4

    client, rh_parent_path = build_and_run_image(
        image_name=image_name,
        container_name=container_name,
        dir_name=dir_name,
        detached=detached,
        pwd_file=pwd_file,
        force_rebuild=request.config.getoption("--force-rebuild"),
        port_fwds=[f"{local_ssh_port}:22"],
    )

    # Runhouse commands can now be run locally
    pwd = (rh_parent_path.parent / pwd_file).read_text().strip()
    args = dict(
        name="local-docker-slim-password",
        host="localhost",
        server_host="0.0.0.0",
        ssh_port=local_ssh_port,
        server_connection_type="ssh",
        ssh_creds={"ssh_user": SSH_USER, "password": pwd},
    )
    c = rh.cluster(**args)
    init_args[id(c)] = args
    rh.env(
        reqs=["pytest", "httpx", "pytest_asyncio"],
        working_dir=None,
        setup_cmds=[
            f'mkdir -p ~/.rh; echo "token: {rh.configs.get("token")}" > ~/.rh/config.yaml'
        ],
        name="base_env",
    ).to(c)
    c.save()

    # Yield the cluster
    yield c

    # Stop the Docker container
    if not detached:
        client.containers.get(container_name).stop()
        client.containers.prune()
        client.images.prune()<|MERGE_RESOLUTION|>--- conflicted
+++ resolved
@@ -319,7 +319,6 @@
         working_dir=None,
         name="base_env",
     ).to(c)
-
     c.save()
 
     # Yield the cluster
@@ -332,8 +331,8 @@
         client.images.prune()
 
 
-@pytest.fixture(scope="class")
-def local_docker_cluster_public_key(request):
+@pytest.fixture(scope="session")
+def local_docker_cluster_public_key(request, detached=True):
     image_name = "keypair"
     container_name = "rh-slim-keypair"
     dir_name = "public-key-auth"
@@ -342,9 +341,6 @@
         Path(rh.configs.get("default_keypair", DEFAULT_KEYPAIR_KEYPATH)).expanduser()
     )
     local_ssh_port = BASE_LOCAL_SSH_PORT + 2
-
-    detached = request.config.getoption("--detached")
-    den_auth = "den_auth" in request.keywords
 
     client, rh_parent_path = build_and_run_image(
         image_name=image_name,
@@ -358,7 +354,7 @@
 
     # Runhouse commands can now be run locally
     args = dict(
-        name="local-docker-slim-keypair",
+        name="local-docker-slim-keypair-telemetry",
         host="localhost",
         server_host="0.0.0.0",
         ssh_port=local_ssh_port,
@@ -368,6 +364,7 @@
             "ssh_user": SSH_USER,
             "ssh_private_key": keypath,
         },
+        use_local_telemetry=True,
     )
     c = rh.cluster(**args)
     init_args[id(c)] = args
@@ -392,7 +389,6 @@
 
 
 @pytest.fixture(scope="session")
-<<<<<<< HEAD
 def local_docker_cluster_telemetry_public_key(request, detached=True):
     image_name = "keypair-telemetry"
     container_name = "rh-slim-keypair-telemetry"
@@ -450,8 +446,6 @@
 
 
 @pytest.fixture(scope="session")
-def local_test_account_cluster_public_key(request, test_account, detached=True):
-=======
 def local_test_account_cluster_public_key(request, test_account):
     container_name = "rh-slim-test-acct"
     detached = request.config.getoption("--detached")
@@ -462,7 +456,6 @@
     )
     local_ssh_port = BASE_LOCAL_SSH_PORT + 3
 
->>>>>>> e4783e9e
     with test_account:
         # Create the shared cluster using the test account
         client, rh_parent_path = build_and_run_image(
