import os
import subprocess
import time
from threading import Thread

import pytest
import requests

import runhouse as rh

from runhouse.constants import (
    DEFAULT_HTTP_PORT,
    DEFAULT_HTTPS_PORT,
    DEFAULT_SERVER_PORT,
    LOCALHOST,
    SERVER_LOGFILE_PATH,
)

from runhouse.resources.hardware.utils import ResourceServerStatus

import tests.test_resources.test_resource
from tests.conftest import init_args
from tests.test_resources.test_envs.test_env import _get_env_var_value
from tests.utils import (
    friend_account,
    friend_account_in_org,
    get_random_str,
    remove_config_keys,
)

""" TODO:
1) In subclasses, test factory methods create same type as parent
2) In subclasses, use monkeypatching to make sure `up()` is called for various methods if the server is not up
3) Test AWS, GCP, and Azure static clusters separately
"""


def load_shared_resource_config(resource_class_name, address):
    resource_class = getattr(rh, resource_class_name)
    loaded_resource = resource_class.from_name(address, dryrun=True)
    return loaded_resource.config()


def summer(a: int, b: int):
    return a + b


def sub(a: int, b: int):
    return a - b


def cluster_keys(cluster):
    return cluster.keys()


def cluster_config():
    return rh.here.config()


def assume_caller_and_get_token():
    token_default = rh.configs.token
    with rh.as_caller():
        token_as_caller = rh.configs.token
    return token_default, token_as_caller


def sleep_fn(secs):
    import time

    time.sleep(secs)


def import_env():
    import pandas  # noqa
    import pytest  # noqa

    return "success"


def run_in_no_env(cmd):
    return rh.here.run(cmd)


def run_node_all(cmd):
    # This forces `cluster.run` to use ssh instead of calling an env run
    return rh.here.run(cmd, node="all")


def sort_env_servlet_processes(env_servlet_processes: dict):
    """helping function for the test_send_status_to_db test, sort the env_servlet_processed dict (including its sub
    dicts) by their keys."""
    keys = list(env_servlet_processes.keys())
    keys.sort()
    sorted_env_servlet_processes = {}
    for k in keys:
        sub_keys = list(env_servlet_processes[k].keys())
        sub_keys.sort()
        nested_dict = {i: env_servlet_processes[k][i] for i in sub_keys}
        sorted_env_servlet_processes[k] = nested_dict
    return sorted_env_servlet_processes


class TestCluster(tests.test_resources.test_resource.TestResource):
    MAP_FIXTURES = {"resource": "cluster"}

    UNIT = {"cluster": ["named_cluster"]}
    LOCAL = {
        "cluster": [
            "docker_cluster_pk_ssh_no_auth",  # Represents private dev use case
            "docker_cluster_pk_ssh_den_auth",  # Helps isolate Auth issues
            "docker_cluster_pk_tls_den_auth",  # Represents public app use case
            "docker_cluster_pk_http_exposed",  # Represents within VPC use case
            "docker_cluster_pwd_ssh_no_auth",
        ],
    }
    MINIMAL = {"cluster": ["static_cpu_cluster"]}
    RELEASE = {
        "cluster": [
            "static_cpu_cluster",
        ]
    }
    MAXIMAL = {
        "cluster": [
            "docker_cluster_pk_ssh_no_auth",
            "docker_cluster_pk_ssh_den_auth",
            "docker_cluster_pwd_ssh_no_auth",
            "static_cpu_cluster",
            "multinode_cpu_cluster",
        ]
    }

    GPU_CLUSTER_NAMES = ["rh-v100", "rh-k80", "rh-a10x", "rh-gpu-multinode"]

    @pytest.mark.level("unit")
    @pytest.mark.clustertest
    def test_cluster_factory_and_properties(self, cluster):
        assert isinstance(cluster, rh.Cluster)
        args = init_args[id(cluster)]
        if "ips" in args:
            # Check that it's a Cluster and not a subclass
            assert cluster.__class__.name == "Cluster"
            assert cluster.ips == args["ips"]
            assert cluster.address == args["ips"][0]

        if "ssh_creds" in args:
            cluster_creds = cluster.creds_values
            if "ssh_private_key" in cluster_creds:
                # this means that the secret was created by accessing an ssh-key file
                cluster_creds.pop("private_key", None)
                cluster_creds.pop("public_key", None)
            assert cluster_creds == args["ssh_creds"]

        if "server_host" in args:
            assert cluster.server_host == args["server_host"]
        else:
            assert cluster.server_host is None

        if "ssl_keyfile" in args:
            assert cluster.cert_config.key_path == args["ssl_keyfile"]

        if "ssl_certfile" in args:
            assert cluster.cert_config.cert_path == args["ssl_certfile"]

    @pytest.mark.level("local")
    @pytest.mark.clustertest
    def test_cluster_recreate(self, cluster):
        # Create underlying ssh connection if not already
        cluster.run(["echo hello"])
        num_open_tunnels = len(rh.globals.sky_ssh_runner_cache)

        # Create a new cluster object for the same remote cluster
        cluster.save()
        new_cluster = rh.cluster(cluster.rns_address)
        new_cluster.run(["echo hello"])
        # Check that the same underlying ssh connection was used
        assert len(rh.globals.sky_ssh_runner_cache) == num_open_tunnels

    @pytest.mark.level("local")
    @pytest.mark.clustertest
    def test_cluster_endpoint(self, cluster):
        if not cluster.address:
            assert cluster.endpoint() is None
            return

        endpoint = cluster.endpoint()
        if cluster.server_connection_type in ["ssh", "aws_ssm"]:
            assert cluster.endpoint(external=True) is None
            assert endpoint == f"http://{LOCALHOST}:{cluster.client_port}"
        else:
            url_base = "https" if cluster.server_connection_type == "tls" else "http"
            if cluster.client_port not in [DEFAULT_HTTP_PORT, DEFAULT_HTTPS_PORT]:
                assert (
                    endpoint
                    == f"{url_base}://{cluster.server_address}:{cluster.client_port}"
                )
            else:
                assert endpoint == f"{url_base}://{cluster.server_address}"

        # Try to curl docs
        verify = cluster.client.verify
        r = requests.get(
            f"{endpoint}/status",
            verify=verify,
            headers=rh.globals.rns_client.request_headers(),
        )
        assert r.status_code == 200
        status_data = r.json()
        assert status_data["cluster_config"]["resource_type"] == "cluster"
        assert status_data["env_servlet_processes"]
        assert status_data["system_cpu_usage"]
        assert status_data["system_memory_usage"]
        assert status_data["system_disk_usage"]
        assert not status_data.get("system_gpu_data")

    @pytest.mark.level("local")
    @pytest.mark.clustertest
    def test_cluster_objects(self, cluster):
        k1 = get_random_str()
        k2 = get_random_str()
        cluster.put(k1, "v1")
        cluster.put(k2, "v2")
        assert k1 in cluster.keys()
        assert k2 in cluster.keys()
        assert cluster.get(k1) == "v1"
        assert cluster.get(k2) == "v2"

        # Make new env
        rh.env(reqs=["numpy"], name="numpy_env").to(cluster)
        assert "numpy_env" in cluster.keys()

        k3 = get_random_str()
        cluster.put(k3, "v3", env="numpy_env")
        assert k3 in cluster.keys()
        assert cluster.get(k3) == "v3"

    @pytest.mark.level("local")
    @pytest.mark.clustertest
    def test_cluster_delete_env(self, cluster):
        env1 = rh.env(reqs=["pytest"], name="env1").to(cluster)
        env2 = rh.env(reqs=["pytest"], name="env2").to(cluster)
        env3 = rh.env(reqs=["pytest"], name="env3")

        cluster.put("k1", "v1", env=env1.name)
        cluster.put("k2", "v2", env=env2.name)
        cluster.put_resource(env3, env=env1.name)

        # test delete env2
        assert cluster.get(env2.name)
        assert cluster.get("k2")

        cluster.delete(env2.name)
        assert not cluster.get(env2.name)
        assert not cluster.get("k2")

        # test delete env3, which doesn't affect env1
        assert cluster.get(env3.name)

        cluster.delete(env3.name)
        assert not cluster.get(env3.name)
        assert cluster.get(env1.name)
        assert cluster.get("k1")

    @pytest.mark.level("local")
    @pytest.mark.clustertest
    def test_condensed_config_for_cluster(self, cluster):
        remote_cluster_config = rh.function(cluster_config).to(cluster)
        on_cluster_config = remote_cluster_config()
        local_cluster_config = cluster.config()

        keys_to_skip = [
            "creds",
            "client_port",
            "server_host",
            "api_server_url",
            "ssl_keyfile",
            "ssl_certfile",
        ]
        on_cluster_config = remove_config_keys(on_cluster_config, keys_to_skip)
        local_cluster_config = remove_config_keys(local_cluster_config, keys_to_skip)

        if local_cluster_config.get("stable_internal_external_ips", False):
            cluster_ips = local_cluster_config.pop(
                "stable_internal_external_ips", None
            )[0]
            on_cluster_ips = on_cluster_config.pop(
                "stable_internal_external_ips", None
            )[0]
            assert tuple(cluster_ips) == tuple(on_cluster_ips)

        assert on_cluster_config == local_cluster_config

    @pytest.mark.level("local")
    @pytest.mark.clustertest
    def test_sharing(self, cluster, friend_account_logged_in_docker_cluster_pk_ssh):
        # Skip this test for ondemand clusters, because making
        # it compatible with ondemand_cluster requires changes
        # that break CI.
        # TODO: Remove this by doing some CI-specific logic.
        if cluster.__class__.__name__ == "OnDemandCluster":
            return

        if cluster.rns_address.startswith("~"):
            # For `local_named_resource` resolve the rns address so it can be shared and loaded
            from runhouse.globals import rns_client

            cluster.rns_address = rns_client.local_to_remote_address(
                cluster.rns_address
            )

        cluster.share(
            users=["info@run.house"],
            access_level="read",
            notify_users=False,
        )

        # First try loading in same process/filesystem because it's more debuggable, but not as thorough
        resource_class_name = cluster.config().get("resource_type").capitalize()
        config = cluster.config()

        with friend_account():
            curr_config = load_shared_resource_config(
                resource_class_name, cluster.rns_address
            )
            new_creds = curr_config.get("creds", None)
            assert f'{config["name"]}-ssh-secret' in new_creds
            assert curr_config == config

        # TODO: If we are testing with an ondemand_cluster we to
        # sync sky key so loading ondemand_cluster from config works
        # Also need aws secret to load availability zones
        # secrets=["sky", "aws"],
        load_shared_resource_config_cluster = rh.function(
            load_shared_resource_config
        ).to(friend_account_logged_in_docker_cluster_pk_ssh)
        new_config = load_shared_resource_config_cluster(
            resource_class_name, cluster.rns_address
        )
        new_creds = curr_config.get("creds", None)
        assert f'{config["name"]}-ssh-secret' in new_creds
        assert new_config == config

    @pytest.mark.level("local")
    @pytest.mark.clustertest
    def test_access_to_shared_cluster(self, cluster):
        # TODO: Remove this by doing some CI-specific logic.
        if cluster.__class__.__name__ == "OnDemandCluster":
            return

        if cluster.rns_address.startswith("~"):
            # For `local_named_resource` resolve the rns address so it can be shared and loaded
            from runhouse.globals import rns_client

            cluster.rns_address = rns_client.local_to_remote_address(
                cluster.rns_address
            )

        cluster.share(
            users=["support@run.house"],
            access_level="write",
            notify_users=False,
        )

        cluster_name = cluster.rns_address
        cluster_creds = cluster.creds_values
        cluster_creds.pop("private_key", None)
        cluster_creds.pop("public_key", None)

        with friend_account_in_org():
            shared_cluster = rh.cluster(name=cluster_name)
            assert shared_cluster.rns_address == cluster_name
            assert shared_cluster.creds_values.keys() == cluster_creds.keys()
            echo_msg = "hello from shared cluster"
            run_res = shared_cluster.run([f"echo {echo_msg}"])
            assert echo_msg in run_res[0][1]
            # First element, return code
            assert shared_cluster.run(["echo hello"])[0][0] == 0

    @pytest.mark.level("local")
    @pytest.mark.clustertest
    def test_changing_name_and_saving_in_between(self, cluster):
        remote_summer = rh.function(summer).to(cluster)
        assert remote_summer(3, 4) == 7
        old_name = cluster.name

        cluster.save(name="new_testing_name")

        assert remote_summer(3, 4) == 7
        remote_sub = rh.function(sub).to(cluster)
        assert remote_sub(3, 4) == -1

        cluster_keys_remote = rh.function(cluster_keys).to(cluster)

        # If save did not update the name, this will attempt to create a connection
        # when the cluster is used remotely. However, if you update the name, `on_this_cluster` will
        # work correctly and then the remote function will just call the object store when it calls .keys()
        assert cluster.keys() == cluster_keys_remote(cluster)

        # Restore the state?
        cluster.save(name=old_name)

    @pytest.mark.level("local")
    @pytest.mark.clustertest
    def test_caller_token_propagated(self, cluster):
        remote_assume_caller_and_get_token = rh.function(
            assume_caller_and_get_token
        ).to(cluster)

        remote_assume_caller_and_get_token.share(
            users=["info@run.house"], notify_users=False
        )

        with friend_account():
            unassumed_token, assumed_token = remote_assume_caller_and_get_token()
            # "Local token" is the token the cluster accesses in rh.configs.token; this is what will be used
            # in subsequent rns_client calls
            assert assumed_token == rh.globals.rns_client.cluster_token(
                rh.configs.token, cluster.rns_address
            )
            assert unassumed_token != rh.configs.token

        # Docker clusters are logged out, ondemand clusters are logged in
        output = cluster.run("sed -n 's/.*token: *//p' ~/.rh/config.yaml")
        # No config file
        if output[0][0] == 2:
            assert unassumed_token is None
        elif output[0][0] == 0:
            assert unassumed_token == output[0][1].strip()

    ####################################################################################################
    # Status tests
    ####################################################################################################

    @pytest.mark.level("local")
    @pytest.mark.clustertest
    def test_rh_status_pythonic(self, cluster):
        sleep_remote = rh.function(sleep_fn).to(
            cluster, env=rh.env(reqs=["pytest", "pandas"], name="worker_env")
        )
        cluster.put(key="status_key1", obj="status_value1", env="worker_env")
        # Run these in a separate thread so that the main thread can continue
        call_threads = [Thread(target=sleep_remote, args=[3]) for _ in range(3)]
        for call_thread in call_threads:
            call_thread.start()

        # Wait a second so the calls can start
        time.sleep(1)
        cluster_data = cluster.status()

        expected_cluster_status_data_keys = [
            "env_servlet_processes",
            "server_pid",
            "runhouse_version",
            "cluster_config",
        ]

        actual_cluster_status_data_keys = list(cluster_data.keys())

        for key in expected_cluster_status_data_keys:
            assert key in actual_cluster_status_data_keys

        res = cluster_data.get("cluster_config")

        # test cluster config info
        assert res.get("creds") is None
        assert res.get("server_port") == (cluster.server_port or DEFAULT_SERVER_PORT)
        assert res.get("server_connection_type") == cluster.server_connection_type
        assert res.get("den_auth") == cluster.den_auth
        assert res.get("resource_type") == cluster.RESOURCE_TYPE
        assert res.get("ips") == cluster.ips

        assert "worker_env" in cluster_data.get("env_servlet_processes").keys()
        assert "status_key1" in cluster_data.get("env_servlet_processes").get(
            "worker_env"
        ).get("env_resource_mapping")
        assert {
            "resource_type": "str",
            "active_function_calls": [],
        } == cluster_data.get("env_servlet_processes").get("worker_env").get(
            "env_resource_mapping"
        ).get(
            "status_key1"
        )
        sleep_calls = (
            cluster_data.get("env_servlet_processes")
            .get("worker_env")
            .get("env_resource_mapping")
            .get("sleep_fn")
            .get("active_function_calls")
        )

        assert len(sleep_calls) == 3
        assert sleep_calls[0]["key"] == "sleep_fn"
        assert sleep_calls[0]["method_name"] == "call"
        assert sleep_calls[0]["request_id"]
        assert sleep_calls[0]["start_time"]

        # wait for threads to finish
        for call_thread in call_threads:
            call_thread.join()
        updated_status = cluster.status()
        # Check that the sleep calls are no longer active
        assert (
            updated_status.get("env_servlet_processes")
            .get("worker_env")
            .get("env_resource_mapping")
            .get("sleep_fn")
            .get("active_function_calls")
            == []
        )

        # test memory usage info
        expected_env_servlet_keys = [
            "env_cpu_usage",
            "env_gpu_usage",
            "env_resource_mapping",
            "node_ip",
            "node_name",
            "pid",
        ]
        envs_names = list(cluster_data.get("env_servlet_processes").keys())
        envs_names.sort()
        assert "env_servlet_processes" in cluster_data.keys()
        env_servlets_info = cluster_data.get("env_servlet_processes")
        env_actors_keys = list(env_servlets_info.keys())
        env_actors_keys.sort()
        assert envs_names == env_actors_keys
        for env_name in envs_names:
            env_servlet_info = env_servlets_info.get(env_name)
            env_servlet_info_keys = list(env_servlet_info.keys())
            env_servlet_info_keys.sort()
            assert env_servlet_info_keys == expected_env_servlet_keys

            if cluster.name in self.GPU_CLUSTER_NAMES and env_name == "sd_env":
                assert env_servlet_info.get("env_gpu_usage")

    @pytest.mark.level("maximal")
    @pytest.mark.clustertest
    def test_rh_status_pythonic_gpu(self, cluster):
        if cluster.name in self.GPU_CLUSTER_NAMES:
            from tests.test_tutorials import sd_generate

            env_sd = rh.env(
                reqs=["pytest", "diffusers", "torch", "transformers"],
                name="sd_env",
                compute={"GPU": 1, "CPU": 4},
            ).to(system=cluster, force_install=True)

            assert env_sd

            generate_gpu = rh.function(fn=sd_generate).to(system=cluster, env=env_sd)

            images = generate_gpu(
                prompt="A hot dog made of matcha powder.", num_images=4, steps=50
            )

            assert images

            self.test_rh_status_pythonic(cluster)

        else:
            pytest.skip(f"{cluster.name} is not a GPU cluster, skipping")

    @pytest.mark.level("local")
    @pytest.mark.clustertest
    def test_rh_status_cli_in_cluster(self, cluster):
        default_env_name = cluster.default_env.name

        cluster.put(key="status_key2", obj="status_value2")
        status_output_string = cluster.run(
            ["runhouse status"], _ssh_mode="non_interactive"
        )[0][1]
        # The string that's returned is utf-8 with the literal escape characters mixed in.
        # We need to convert the escape characters to their actual values to compare the strings.
        status_output_string = status_output_string.encode("utf-8").decode(
            "unicode_escape"
        )
        status_output_string = status_output_string.replace("\n", "")
        assert "Runhouse Daemon is running" in status_output_string
        assert f"Runhouse v{rh.__version__}" in status_output_string
        assert f"server port: {cluster.server_port}" in status_output_string
        assert (
            f"server connection type: {cluster.server_connection_type}"
            in status_output_string
        )
        assert f"den auth: {str(cluster.den_auth)}" in status_output_string
        assert (
            f"resource subtype: {cluster.config().get('resource_subtype')}"
            in status_output_string
        )
        assert f"ips: {str(cluster.ips)}" in status_output_string
        assert "Serving " in status_output_string
        assert (
            f"{default_env_name} (runhouse.Env)" in status_output_string
            or f"{default_env_name} (runhouse.CondaEnv)" in status_output_string
        )
        assert "status_key2 (str)" in status_output_string
        assert "creds" not in status_output_string

        # checking the memory info is printed correctly
        assert "CPU: " in status_output_string
        assert status_output_string.count("CPU: ") >= 1
        assert "pid: " in status_output_string
        assert status_output_string.count("pid: ") >= 1
        assert "node: " in status_output_string
        assert status_output_string.count("node: ") >= 1

        # if it is a GPU cluster, check GPU print as well
        if cluster.name in self.GPU_CLUSTER_NAMES:
            assert "GPU: " in status_output_string
            assert status_output_string.count("GPU: ") >= 1

    @pytest.mark.level("maximal")
    @pytest.mark.clustertest
    def test_rh_status_cli_in_gpu_cluster(self, cluster):
        if cluster.name in self.GPU_CLUSTER_NAMES:
            from tests.test_tutorials import sd_generate

            env_sd = rh.env(
                reqs=["pytest", "diffusers", "torch", "transformers"],
                name="sd_env",
                compute={"GPU": 1},
            ).to(system=cluster, force_install=True)

            assert env_sd
            generate_gpu = rh.function(fn=sd_generate).to(system=cluster, env=env_sd)
            images = generate_gpu(
                prompt="A hot dog made of matcha powder.", num_images=4, steps=50
            )
            assert images

            self.test_rh_status_cli_in_cluster(cluster)

        else:
            pytest.skip(f"{cluster.name} is not a GPU cluster, skipping")

    @pytest.mark.skip("Restarting the server mid-test causes some errors, need to fix")
    @pytest.mark.level("local")
    @pytest.mark.clustertest
    # TODO: once fixed, extend this tests for gpu clusters as well.
    def test_rh_status_cli_not_in_cluster(self, cluster):
        default_env_name = cluster.default_env.name

        cluster.put(key="status_key3", obj="status_value3")
        res = str(
            subprocess.check_output(["runhouse", "status", f"{cluster.name}"]), "utf-8"
        )
        assert "😈 Runhouse Daemon is running 🏃" in res
        assert f"server port: {cluster.server_port}" in res
        assert f"server connection_type: {cluster.server_connection_type}" in res
        assert f"den auth: {str(cluster.den_auth)}" in res
        assert f"resource subtype: {cluster.RESOURCE_TYPE.capitalize()}" in res
        assert f"ips: {str(cluster.ips)}" in res
        assert "Serving 🍦 :" in res
        assert f"{default_env_name} (runhouse.Env)" in res
        assert "status_key3 (str)" in res
        assert "ssh certs" not in res

    @pytest.mark.skip("Restarting the server mid-test causes some errors, need to fix")
    @pytest.mark.level("local")
    @pytest.mark.clustertest
    # TODO: once fixed, extend this tests for gpu clusters as well.
    def test_rh_status_stopped(self, cluster):
        try:
            cluster_name = cluster.name
            cluster.run(["runhouse stop"])
            res = subprocess.check_output(["runhouse", "status", cluster_name]).decode(
                "utf-8"
            )
            assert "Runhouse Daemon is not running" in res
            res = subprocess.check_output(
                ["runhouse", "status", f"{cluster_name}_dont_exist"]
            ).decode("utf-8")
            error_txt = (
                f"Cluster {cluster_name}_dont_exist is not found in Den. Please save it, in order to get "
                f"its status"
            )
            assert error_txt in res
        finally:
            cluster.run(["runhouse restart"])

    @pytest.mark.level("local")
    @pytest.mark.clustertest
    def test_send_status_to_db(self, cluster):

        import json

        cluster.save()

        status = cluster.status()
        env_servlet_processes = status.pop("env_servlet_processes")
        status_data = {
            "status": ResourceServerStatus.running,
            "resource_type": status.get("cluster_config").get("resource_type"),
            "resource_info": status,
            "env_servlet_processes": env_servlet_processes,
        }
        cluster_uri = rh.globals.rns_client.format_rns_address(cluster.rns_address)
        headers = rh.globals.rns_client.request_headers()
        api_server_url = rh.globals.rns_client.api_server_url
        post_status_data_resp = requests.post(
            f"{api_server_url}/resource/{cluster_uri}/cluster/status",
            data=json.dumps(status_data),
            headers=headers,
        )
        assert post_status_data_resp.status_code in [200, 422]
        get_status_data_resp = requests.get(
            f"{api_server_url}/resource/{cluster_uri}/cluster/status",
            headers=headers,
        )
        assert get_status_data_resp.status_code == 200
        get_status_data = get_status_data_resp.json()["data"][0]
        assert get_status_data["resource_type"] == status.get("cluster_config").get(
            "resource_type"
        )
        assert get_status_data["status"] == ResourceServerStatus.running
        assert get_status_data["resource_info"] == status
        for k in env_servlet_processes:
            if env_servlet_processes[k]["env_gpu_usage"] == {}:
                env_servlet_processes[k]["env_gpu_usage"] = {
                    "allocated_memory": None,
                    "used_memory": None,
                    "utilization_percent": None,
                    "total_memory": None,
                    "memory_percent_allocated": None,
                }
        env_servlet_processes = sort_env_servlet_processes(env_servlet_processes)
        get_status_data["env_servlet_processes"] = sort_env_servlet_processes(
            get_status_data["env_servlet_processes"]
        )
        assert get_status_data["env_servlet_processes"] == env_servlet_processes

        status_data["status"] = ResourceServerStatus.terminated
        post_status_data_resp = requests.post(
            f"{api_server_url}/resource/{cluster_uri}/cluster/status",
            data=json.dumps(status_data),
            headers=headers,
        )
        assert post_status_data_resp.status_code == 200
        get_status_data_resp = requests.get(
            f"{api_server_url}/resource/{cluster_uri}/cluster/status",
            headers=headers,
        )
        assert (
            get_status_data_resp.json()["data"][0]["status"]
            == ResourceServerStatus.terminated
        )

        # setting the status to running again, so it won't mess with the following tests
        # (when running all release suite at once, for example)
        post_status_data_resp = requests.post(
            f"{api_server_url}/resource/{cluster_uri}/cluster/status",
            data=json.dumps(status_data),
            headers=headers,
        )
        assert post_status_data_resp.status_code in [200, 422]

    @pytest.mark.level("minimal")
    @pytest.mark.clustertest
    def test_status_scheduler_basic_flow(self, cluster):

        if not cluster.config().get("resource_subtype") == "OnDemandCluster":
            pytest.skip(
                "This test checking pinging cluster status to den, this could be done only on OnDemand clusters."
            )

        cluster.save()
        # the scheduler start running in a delay of 1 min, so the cluster startup will finish properly.
        # Therefore, the test needs to sleep for a while.
        cluster_logs = cluster.run([f"cat {SERVER_LOGFILE_PATH}"], stream_logs=False)[
            0
        ][1]
        assert (
            "Performing cluster checks: potentially sending to Den, surfacing logs to Den or updating autostop."
            in cluster_logs
        )

        cluster_uri = rh.globals.rns_client.format_rns_address(cluster.rns_address)
        headers = rh.globals.rns_client.request_headers()
        api_server_url = rh.globals.rns_client.api_server_url

        get_status_data_resp = requests.get(
            f"{api_server_url}/resource/{cluster_uri}/cluster/status",
            headers=headers,
        )

        assert get_status_data_resp.status_code == 200
        assert (
            get_status_data_resp.json()["data"][0]["status"]
            == ResourceServerStatus.running
        )

    ####################################################################################################
    # Default env tests
    ####################################################################################################

    @pytest.mark.level("local")
    @pytest.mark.clustertest
    def test_default_env_in_status(self, cluster):
        res = cluster.status()
        assert cluster.default_env.name in res.get("env_servlet_processes")

    @pytest.mark.level("local")
    @pytest.mark.clustertest
    def test_put_in_default_env(self, cluster):
        k1 = get_random_str()
        cluster.put(k1, "v1")

        assert k1 in cluster.keys(env=cluster.default_env.name)
        cluster.delete(k1)

    @pytest.mark.level("local")
    @pytest.mark.clustertest
    def test_fn_to_default_env(self, cluster):
        remote_summer = rh.function(summer).to(cluster)

        assert remote_summer.name in cluster.keys(env=cluster.default_env.name)
        assert remote_summer(3, 4) == 7

        # Test function with non-trivial imports
        fn = rh.function(import_env).to(cluster)
        assert fn() == "success"

    @pytest.mark.level("local")
    @pytest.mark.clustertest
    def test_run_in_default_env(self, cluster):
        for req in cluster.default_env.reqs:
            if isinstance(req, str) and "_" in req:
                # e.g. pytest_asyncio
                req = req.replace("_", "-")
                assert cluster.run(f"pip freeze | grep {req}")[0][0] == 0

    @pytest.mark.level("local")
    @pytest.mark.clustertest
    def test_default_conda_env_created(self, cluster):
        if not isinstance(cluster.default_env, rh.CondaEnv):
            pytest.skip("Default env is not a CondaEnv")

        assert cluster.default_env.env_name in cluster.run("conda info --envs")[0][1]
        assert isinstance(cluster.get(cluster.default_env.name), rh.CondaEnv)

    @pytest.mark.level("local")
    @pytest.mark.clustertest
    def test_default_env_var_run(self, cluster):
        env_vars = cluster.default_env.env_vars
        if not env_vars:
            pytest.skip("No env vars in default env")

        assert env_vars
        for var in env_vars.keys():
            res = cluster.run([f"echo ${var}"], env=cluster.default_env)
            assert res[0][0] == 0
            assert env_vars[var] in res[0][1]

        get_env_var_cpu = rh.function(_get_env_var_value).to(system=cluster)
        for var in env_vars.keys():
            assert get_env_var_cpu(var) == env_vars[var]

    @pytest.mark.level("local")
    @pytest.mark.clustertest
    def test_cluster_run_within_cluster(self, cluster):
        remote_run = rh.function(run_in_no_env).to(cluster)
        res = remote_run("echo hello")
        exp = cluster.run("echo hello")

        assert res[0][0] == 0
        assert res[0][1] == exp[0][1]

    @pytest.mark.level("local")
    @pytest.mark.clustertest
    def test_cluster_run_within_cluster_node_all(self, cluster):
        remote_run = rh.function(run_node_all).to(cluster)
        # Can't run on a node that is on the cluster
        with pytest.raises(Exception):
            remote_run("echo hello")[0]

    @pytest.mark.level("local")
    @pytest.mark.clustertest
    def test_cluster_put_and_get(self, cluster):
        cluster._folder_mkdir(path="~/.rh/new-folder")
        folder_contents: list = cluster._folder_ls(path="~/.rh")
        assert "new-folder" in [os.path.basename(f) for f in folder_contents]

        cluster._folder_put(
            path="~/.rh/new-folder",
            contents={"sample.txt": "Hello World!"},
            overwrite=True,
        )

        file_contents = cluster._folder_get(path="~/.rh/new-folder/sample.txt")
        assert file_contents == "Hello World!"

        # Should not be able to put to an existing file unless `overwrite=True`
        with pytest.raises(ValueError):
            cluster._folder_put(
                path="~/.rh/new-folder",
                contents={"sample.txt": "Hello World!"},
            )

    @pytest.mark.level("local")
    @pytest.mark.clustertest
    def test_cluster_put_and_get_serialized_object(self, cluster):
        from runhouse.servers.http.http_utils import deserialize_data, serialize_data

        raw_data = [1, 2, 3]
        serialization = "pickle"
        serialized_data = serialize_data(raw_data, serialization)
        cluster._folder_put(
            path="~/.rh/new-folder",
            contents={"sample.pickle": serialized_data},
            overwrite=True,
        )

        file_contents = cluster._folder_get(path="~/.rh/new-folder/sample.pickle")
        assert deserialize_data(file_contents, serialization) == raw_data

    @pytest.mark.level("local")
    @pytest.mark.clustertest
    def test_cluster_put_and_rm_with_contents(self, cluster):
        raw_data = "Hello World!"
        cluster._folder_put(
            path="~/.rh/new-folder",
            contents={"sample.txt": raw_data},
            overwrite=True,
        )

        cluster._folder_rm(path="~/.rh/new-folder", contents=["sample.txt"])
        folder_contents = cluster._folder_ls(path="~/.rh/new-folder")
        assert "sample.txt" not in [os.path.basename(f) for f in folder_contents]

    @pytest.mark.level("local")
    @pytest.mark.clustertest
    def test_cluster_mkdir_mv_and_rm(self, cluster):
        cluster._folder_mkdir(path="~/.rh/new-folder")

        cluster._folder_mv(path="~/.rh/new-folder", dest_path="~/new-folder")
        file_contents = cluster._folder_ls(path="~")

        assert "new-folder" in [os.path.basename(f) for f in file_contents]

        # Should not be able to mv to an existing directory if `overwrite=False`
        cluster._folder_mkdir(path="~/.rh/another-new-folder")
        with pytest.raises(Exception):
            cluster._folder_mv(
                path="~/.rh/another-new-folder",
                dest_path="~/new-folder",
                overwrite=False,
            )

        # Delete folder contents and directory itself
        cluster._folder_rm(path="~/new-folder", recursive=True)

<<<<<<< HEAD
        assert not cluster._folder_exists(path="~/new-folder")
=======
        folder_contents: list = cluster._folder_ls(path="~")
        assert "new-folder" not in [os.path.basename(f) for f in folder_contents]
>>>>>>> 24a2685f

    @pytest.mark.level("release")
    @pytest.mark.clustertest
    def test_switch_default_env(self, cluster):
        # test setting a new default env, w/o restarting the runhouse server
        test_env = cluster.default_env
        new_env = rh.conda_env(name="new_conda_env", reqs=["diffusers"])
        cluster.default_env = new_env

        # check cluster attr set, and  new env exists on the system
        assert new_env.env_name in cluster.run("conda info --envs")[0][1]
        assert cluster.default_env.name == new_env.name
        assert new_env.name in cluster.status().get("env_servlet_processes")

        # check that env defaults to new default env for run/put
        assert cluster.run("pip freeze | grep diffusers")[0][0] == 0

        k1 = get_random_str()
        cluster.put(k1, "v1")
        assert k1 in cluster.keys(env=new_env.env_name)

        # set it back
        cluster.default_env = test_env
        cluster.delete(new_env.name)<|MERGE_RESOLUTION|>--- conflicted
+++ resolved
@@ -949,12 +949,7 @@
         # Delete folder contents and directory itself
         cluster._folder_rm(path="~/new-folder", recursive=True)
 
-<<<<<<< HEAD
         assert not cluster._folder_exists(path="~/new-folder")
-=======
-        folder_contents: list = cluster._folder_ls(path="~")
-        assert "new-folder" not in [os.path.basename(f) for f in folder_contents]
->>>>>>> 24a2685f
 
     @pytest.mark.level("release")
     @pytest.mark.clustertest
