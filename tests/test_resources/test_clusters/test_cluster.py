--- conflicted
+++ resolved
@@ -35,6 +35,7 @@
     get_random_str,
     org_friend_account,
     remove_config_keys,
+    set_cluster_status,
     set_output_env_vars,
 )
 
@@ -1023,21 +1024,15 @@
             token=rns_client.token,
             original_username=original_username,
         ):
-<<<<<<< HEAD
-=======
             # create dummy terminated cluster
             terminated_cluster = rh.cluster(name="terminated-cluster", ips=None).save()
             set_cluster_status(terminated_cluster, ResourceServerStatus.terminated)
 
->>>>>>> 2dc29d41
             all_clusters = Cluster.list(show_all=True).get("den_clusters", {})
             present_statuses = set(
                 [den_cluster.get("Status") for den_cluster in all_clusters]
             )
-<<<<<<< HEAD
-=======
             assert len(present_statuses) > 1
->>>>>>> 2dc29d41
             assert "running" in present_statuses
             assert "terminated" in present_statuses
 
@@ -1114,47 +1109,6 @@
     @pytest.mark.level("local")
     @pytest.mark.clustertest
     def test_cluster_list_cmd_output_no_filters(self, capsys, cluster):
-<<<<<<< HEAD
-        import re
-        import subprocess
-
-        env = set_output_env_vars()
-
-        process = subprocess.Popen(
-            "runhouse cluster list",
-            shell=True,
-            stdout=subprocess.PIPE,
-            stderr=subprocess.PIPE,
-            env=env,
-        )
-        process.wait()
-        stdout = process.communicate()[0]
-        capsys.readouterr()
-        cmd_stdout = stdout.decode("utf-8")
-
-        assert cmd_stdout
-
-        # The output is printed as a table.
-        # testing that the table name is printed correctly
-        regex = f".*Clusters for {rh.configs.username}.*\(Running: .*/.*, Total Displayed: .*/.*\).*"
-        assert re.search(regex, cmd_stdout)
-
-        # testing that the table column names is printed correctly
-        col_names = ["┃ Name", "┃ Cluster Type", "┃ Status", "┃ Last Active (UTC)"]
-        for name in col_names:
-            assert name in cmd_stdout
-        assert (
-            f"Showing clusters that were active in the last {int(LAST_ACTIVE_AT_TIMEFRAME / HOUR)} hours."
-            in cmd_stdout
-        )
-        assert cluster.name in cmd_stdout
-
-    @pytest.mark.level("local")
-    @pytest.mark.clustertest
-    def test_cluster_list_cmd_output_with_filters(self, capsys, cluster):
-
-=======
->>>>>>> 2dc29d41
         import re
         import subprocess
 
@@ -1170,12 +1124,6 @@
             token=rns_client.token,
             original_username=original_username,
         ):
-<<<<<<< HEAD
-            cluster.save()  # tls exposed local cluster is not saved by default
-
-            env = set_output_env_vars()
-
-=======
             env = set_output_env_vars()
 
             process = subprocess.Popen(
@@ -1230,7 +1178,6 @@
 
             env = set_output_env_vars()
 
->>>>>>> 2dc29d41
             for status in ["running", "terminated"]:
 
                 process = subprocess.Popen(
