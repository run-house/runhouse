--- conflicted
+++ resolved
@@ -938,23 +938,18 @@
 
         assert "new-folder" in [os.path.basename(f) for f in file_contents]
 
-        # Should not be able to mv to an existing directory unless `overwrite=True`
+        # Should not be able to mv to an existing directory if `overwrite=False`
         with pytest.raises(FileExistsError):
-            cluster._folder_mv(path="~/.rh/new-folder", dest_path="~/new-folder")
-
-        cluster._folder_mv(
-            path="~/.rh/new-folder", dest_path="~/new-folder", overwrite=True
-        )
+            cluster._folder_mv(
+                path="~/.rh/new-folder", dest_path="~/new-folder", overwrite=False
+            )
+
+        cluster._folder_mv(path="~/.rh/new-folder", dest_path="~/new-folder")
 
         # Delete folder contents and directory itself
         cluster._folder_rm(path="~/new-folder", recursive=True)
 
-<<<<<<< HEAD
         assert not cluster._exists(path="~/new-folder")
-=======
-        folder_contents: list = cluster._folder_ls(path="~")
-        assert "new-folder" not in [os.path.basename(f) for f in folder_contents]
->>>>>>> f1125f64
 
     @pytest.mark.level("release")
     @pytest.mark.clustertest
