--- conflicted
+++ resolved
@@ -939,29 +939,18 @@
         assert "new-folder" in [os.path.basename(f) for f in file_contents]
 
         # Should not be able to mv to an existing directory if `overwrite=False`
-<<<<<<< HEAD
-        with pytest.raises(Exception):
-            cluster._folder_mv(
-                path="~/.rh/new-folder", dest_path="~/new-folder", overwrite=False
-=======
         cluster._folder_mkdir(path="~/.rh/another-new-folder")
         with pytest.raises(Exception):
             cluster._folder_mv(
                 path="~/.rh/another-new-folder",
                 dest_path="~/new-folder",
                 overwrite=False,
->>>>>>> 95046a04
             )
 
         # Delete folder contents and directory itself
         cluster._folder_rm(path="~/new-folder", recursive=True)
 
-<<<<<<< HEAD
         assert not cluster._folder_exists(path="~/new-folder")
-=======
-        folder_contents: list = cluster._folder_ls(path="~")
-        assert "new-folder" not in [os.path.basename(f) for f in folder_contents]
->>>>>>> 95046a04
 
     @pytest.mark.level("release")
     @pytest.mark.clustertest
