--- conflicted
+++ resolved
@@ -876,23 +876,11 @@
 
     @pytest.mark.level("local")
     @pytest.mark.clustertest
-<<<<<<< HEAD
-    def test_cluster_mkdir_and_ls(self, cluster):
-        cluster._mkdir(path="~/.rh/new-folder")
-        file_names: list = cluster._ls(path="~/.rh")
-        base_names = [os.path.basename(f) for f in file_names]
-        assert "new-folder" in base_names
-
-    @pytest.mark.level("local")
-    @pytest.mark.clustertest
-    def test_cluster_put_and_get(self, cluster):
-=======
     def test_cluster_put_and_get(self, cluster):
         cluster._mkdir(path="~/.rh/new-folder")
         file_names: list = cluster._ls(path="~/.rh")
         assert "new-folder" in [os.path.basename(f) for f in file_names]
 
->>>>>>> 02bed529
         cluster._put(
             path="~/.rh/new-folder",
             contents={"sample.txt": "Hello World!"},
@@ -904,11 +892,7 @@
 
     @pytest.mark.level("local")
     @pytest.mark.clustertest
-<<<<<<< HEAD
-    def test_cluster_put_serialized_object(self, cluster):
-=======
     def test_cluster_put_and_get_serialized_object(self, cluster):
->>>>>>> 02bed529
         from runhouse.servers.http.http_utils import deserialize_data, serialize_data
 
         raw_data = [1, 2, 3]
@@ -925,34 +909,17 @@
 
     @pytest.mark.level("local")
     @pytest.mark.clustertest
-<<<<<<< HEAD
-    def test_cluster_mv(self, cluster):
-        cluster._mv(path="~/.rh/new-folder", dest_path="~")
-
-        file_contents = cluster._get(path="~/new-folder/sample.txt")
-        assert file_contents == "Hello World!"
-
-    @pytest.mark.level("local")
-    @pytest.mark.clustertest
-    def test_cluster_rm(self, cluster):
-=======
     def test_cluster_mv_and_rm(self, cluster):
         cluster._mv(path="~/.rh/new-folder", dest_path="~/new-folder")
         file_contents = cluster._ls(path="~")
 
         assert "new-folder" in [os.path.basename(f) for f in file_contents]
 
->>>>>>> 02bed529
         # Delete folder contents and directory itself
         cluster._rm(path="~/new-folder", recursive=True)
 
         file_names: list = cluster._ls(path="~")
-<<<<<<< HEAD
-        base_names = [os.path.basename(f) for f in file_names]
-        assert "new-folder" not in base_names
-=======
         assert "new-folder" not in [os.path.basename(f) for f in file_names]
->>>>>>> 02bed529
 
     @pytest.mark.level("release")
     @pytest.mark.clustertest
