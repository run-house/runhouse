import asyncio
import subprocess
import time

import pytest
import requests

import runhouse as rh
from runhouse.constants import SERVER_LOGFILE_PATH
from runhouse.globals import rns_client
from runhouse.logger import ColoredFormatter
from runhouse.resources.hardware.utils import ResourceServerStatus

import tests.test_resources.test_clusters.test_cluster
from tests.utils import friend_account


def set_autostop_from_on_cluster_via_ah(mins):
    ah = rh.servers.autostop_helper.AutostopHelper()

    asyncio.run(ah.set_autostop(mins))


def get_auotstop_from_on_cluster():
    ah = rh.servers.autostop_helper.AutostopHelper()

    return asyncio.run(ah.get_autostop())


def get_last_active_time_from_on_cluster():
    ah = rh.servers.autostop_helper.AutostopHelper()

    return asyncio.run(ah.get_last_active_time())


def register_activity_from_on_cluster():
    ah = rh.servers.autostop_helper.AutostopHelper()

    asyncio.run(ah.set_last_active_time_to_now())
    asyncio.run(ah.register_activity_if_needed())


def set_autostop_from_on_cluster_via_cluster_obj(mins):
    rh.here.autostop_mins = mins


def set_autostop_from_on_cluster_via_cluster_keep_warm():
    rh.here.keep_warm()


def torch_exists():
    try:
        import torch

        torch.rand(4)
        return True
    except ImportError:
        return False


class TestOnDemandCluster(tests.test_resources.test_clusters.test_cluster.TestCluster):

    MAP_FIXTURES = {"resource": "cluster"}

    UNIT = {"cluster": []}
    LOCAL = {"cluster": []}
    MINIMAL = {
        "cluster": [
            "ondemand_aws_cluster",
            "ondemand_gcp_cluster",
            "ondemand_k8s_cluster",
        ]
    }
    RELEASE = {
        "cluster": [
            "ondemand_aws_cluster",
            "ondemand_gcp_cluster",
            "ondemand_aws_https_cluster_with_auth",
            "ondemand_k8s_cluster",
        ]
    }
    MAXIMAL = {
        "cluster": [
            "ondemand_aws_cluster",
            "ondemand_gcp_cluster",
            "ondemand_k8s_cluster",
            "ondemand_aws_https_cluster_with_auth",
            "v100_gpu_cluster",
            "k80_gpu_cluster",
            "a10g_gpu_cluster",
            "static_cpu_cluster",
            "multinode_cpu_cluster",
            "multinode_gpu_cluster",
        ]
    }

    @pytest.mark.level("minimal")
    def test_restart_does_not_change_config_yaml(self, cluster):
        assert cluster.up_if_not()
        config_yaml_res = cluster.run("cat ~/.rh/config.yaml")
        assert config_yaml_res[0][0] == 0
        config_yaml_content = config_yaml_res[0][1]

        cluster.share(
            users=["info@run.house"],
            access_level="read",
            notify_users=False,
        )

        with friend_account():
            cluster.restart_server()
            config_yaml_res_after_restart = cluster.run("cat ~/.rh/config.yaml")
            assert config_yaml_res_after_restart[0][0] == 0
            config_yaml_content_after_restart = config_yaml_res[0][1]
            assert config_yaml_content_after_restart == config_yaml_content

    @pytest.mark.level("minimal")
    def test_autostop(self, cluster):
        rh.env(
            working_dir="local:./", reqs=["pytest", "pandas"], name="autostop_env"
        ).to(cluster)
        get_autostop = rh.fn(get_auotstop_from_on_cluster).to(
            cluster, env="autostop_env"
        )
        # First check that the autostop is set to whatever the cluster set it to
        assert get_autostop() == cluster.autostop_mins
        original_autostop = cluster.autostop_mins

        set_autostop = rh.fn(set_autostop_from_on_cluster_via_ah).to(
            cluster, env="autostop_env"
        )
        set_autostop(5)
        assert get_autostop() == 5

        register_activity = rh.fn(register_activity_from_on_cluster).to(
            cluster, env="autostop_env"
        )
        get_last_active = rh.fn(get_last_active_time_from_on_cluster).to(
            cluster, env="autostop_env"
        )

        register_activity()
        # Check that last active is within the last 2 seconds
        assert get_last_active() > time.time() - 3

        set_autostop_via_cluster_keep_warm = rh.fn(
            set_autostop_from_on_cluster_via_cluster_keep_warm
        ).to(cluster, env="autostop_env")
        set_autostop_via_cluster_keep_warm()
        assert get_autostop() == -1

        set_autostop_via_cluster_obj = rh.fn(
            set_autostop_from_on_cluster_via_cluster_obj
        ).to(cluster, env="autostop_env")
        # reset the autostop to the original value
        set_autostop_via_cluster_obj(original_autostop)
        assert get_autostop() == original_autostop

        # TODO add a way to manually trigger the status loop to check that activity
        #  is actually registered after a call
        # cluster.call("autostop_env", "config")
        # cluster.status()
        # assert get_last_active() > time.time() - 2

        # TODO add a way to manually trigger the status loop to check that activity
        #  is actually registered during a long running function
        # from .test_cluster import sleep_fn
        # sleep_remote = rh.fn(sleep_fn).to(cluster, env="autostop_env")
        # Thread(target=sleep_remote, args=(3,)).start()
        # time.sleep(2)
        # cluster.status()
        # # Check that last active is within the last second, so we know the activity wasn't just from the call itself
        # assert get_last_active() > time.time() - 1

    @pytest.mark.level("release")
    def test_cluster_ping_and_is_up(self, cluster):
        assert cluster._ping(retry=False)

        original_ips = cluster.ips

        cluster.address = None
        assert not cluster._ping(retry=False)

        cluster.address = "00.00.000.11"
        assert not cluster._ping(retry=False)

        assert cluster._ping(retry=True)
        assert cluster.is_up()
        assert cluster.ips == original_ips

    @pytest.mark.level("release")
    def test_docker_container_reqs(self, ondemand_aws_cluster):
        ret_code = ondemand_aws_cluster.run("pip freeze | grep torch")[0][0]
        assert ret_code == 0

    @pytest.mark.level("release")
    def test_fn_to_docker_container(self, ondemand_aws_cluster):
        remote_torch_exists = rh.function(torch_exists).to(ondemand_aws_cluster)
        assert remote_torch_exists()

    ####################################################################################################
    # Status tests
    ####################################################################################################
    @pytest.mark.level("minimal")
    @pytest.mark.skip("Test requires terminating the cluster")
    def test_set_status_after_teardown(self, cluster):

        assert cluster.is_up()
        cluster_config = cluster.config()
        cluster_uri = rns_client.format_rns_address(cluster.rns_address)
        api_server_url = cluster_config.get("api_server_url", rns_client.api_server_url)
        cluster.teardown()
        get_status_data_resp = requests.get(
            f"{api_server_url}/resource/{cluster_uri}/cluster/status",
            headers=rns_client.request_headers(),
        )

        assert get_status_data_resp.status_code == 200
        # For UI displaying purposes, the cluster/status endpoint returns cluster status history.
        # The latest status info is the first element in the list returned by the endpoint.
        get_status_data = get_status_data_resp.json()["data"][0]
        assert get_status_data["resource_type"] == cluster_config.get("resource_type")
        assert get_status_data["status"] == ResourceServerStatus.terminated

    @pytest.mark.level("minimal")
    @pytest.mark.skip("Test requires terminating the cluster")
    def test_status_autostop_cluster(self, cluster):
        cluster_config = cluster.config()
        cluster_uri = rns_client.format_rns_address(cluster.rns_address)
        api_server_url = cluster_config.get("api_server_url", rns_client.api_server_url)
        cluster_name_no_owner = cluster.rns_address.split("/")[-1]

        # Mocking autostop by running sky down
        result_teardown = subprocess.run(
            ["sky", "down", "-y", cluster_name_no_owner], capture_output=True, text=True
        )
        assert result_teardown.returncode == 0

        get_status_data_resp = requests.get(
            f"{api_server_url}/resource/{cluster_uri}/cluster/status",
            headers=rns_client.request_headers(),
        )
        assert get_status_data_resp.status_code == 200
        # For UI displaying purposes, the cluster/status endpoint returns cluster status history.
        # The latest status info is the first element in the list returned by the endpoint.
        get_status_data = get_status_data_resp.json()["data"][0]
        assert get_status_data["resource_type"] == cluster_config.get("resource_type")
        assert get_status_data["status"] == ResourceServerStatus.terminated

    @pytest.mark.level("minimal")
    @pytest.mark.skip(
        "Stopping and restarting the server mid-test causes some errors, need to fix"
    )
    def test_status_cluster_rh_daemon_stopped(self, cluster):
        cluster_config = cluster.config()
        cluster_uri = rns_client.format_rns_address(cluster.rns_address)
        api_server_url = cluster_config.get("api_server_url", rns_client.api_server_url)

        cluster.run(["runhouse stop"])
        get_status_data_resp = requests.get(
            f"{api_server_url}/resource/{cluster_uri}/cluster/status",
            headers=rns_client.request_headers(),
        )
        assert get_status_data_resp.status_code == 200
        # For UI displaying purposes, the cluster/status endpoint returns cluster status history.
        # The latest status info is the first element in the list returned by the endpoint.
        get_status_data = get_status_data_resp.json()["data"][0]
        assert get_status_data["resource_type"] == cluster_config.get("resource_type")
        if cluster_config.get("open_ports"):
            assert (
                get_status_data["status"] == ResourceServerStatus.runhouse_daemon_down
            )
        else:
            assert get_status_data["status"] == ResourceServerStatus.terminated
        cluster.restart_server()

    ####################################################################################################
    # Logs surfacing tests
    ####################################################################################################
    @pytest.mark.level("minimal")
    def test_logs_surfacing_scheduler_basic_flow(self, cluster):

        cluster_uri = rh.globals.rns_client.format_rns_address(cluster.rns_address)
        headers = rh.globals.rns_client.request_headers()
        api_server_url = rh.globals.rns_client.api_server_url

        get_logs_data_resp = requests.get(
            f"{api_server_url}/resource/{cluster_uri}/logs",
            headers=headers,
        )

        cluster_logs = cluster.run([f"cat {SERVER_LOGFILE_PATH}"], stream_logs=False)[
            0
        ][1].split(
            "\n"
        )  # create list of lines
        cluster_logs = [
            ColoredFormatter.format_log(log) for log in cluster_logs
        ]  # clean log formatting
        cluster_logs = "\n".join(cluster_logs)  # make logs list into one string

        assert (
            "Performing cluster checks: potentially sending to Den, surfacing logs to Den or updating autostop."
            in cluster_logs
        )

<<<<<<< HEAD
        assert get_logs_data_resp.status_code == 200
        cluster_logs_from_s3 = get_logs_data_resp.json()["data"]["logs_text"][0][
            1:
        ].replace("\n ", "\n")
        assert cluster_logs_from_s3 in cluster_logs
=======
        assert get_status_data_resp.status_code == 200
        cluster_logs_from_s3 = get_status_data_resp.json()["data"][0][1:].replace(
            "\n ", "\n"
        )
        assert cluster_logs_from_s3 in cluster_logs

    @pytest.mark.level("minimal")
    def test_change_autostop_of_saved_cluster(self, cluster):
        cluster.save()
        old_autostop_min = cluster.autostop_mins
        new_autostop_min = 2 if old_autostop_min == -1 else old_autostop_min + 1
        new_cluster = rh.ondemand_cluster(
            name=cluster.rns_address, autostop_mins=new_autostop_min
        )
        assert new_cluster.autostop_mins == new_autostop_min
>>>>>>> c5a6be78
<|MERGE_RESOLUTION|>--- conflicted
+++ resolved
@@ -304,17 +304,10 @@
             in cluster_logs
         )
 
-<<<<<<< HEAD
         assert get_logs_data_resp.status_code == 200
         cluster_logs_from_s3 = get_logs_data_resp.json()["data"]["logs_text"][0][
             1:
         ].replace("\n ", "\n")
-        assert cluster_logs_from_s3 in cluster_logs
-=======
-        assert get_status_data_resp.status_code == 200
-        cluster_logs_from_s3 = get_status_data_resp.json()["data"][0][1:].replace(
-            "\n ", "\n"
-        )
         assert cluster_logs_from_s3 in cluster_logs
 
     @pytest.mark.level("minimal")
@@ -325,5 +318,4 @@
         new_cluster = rh.ondemand_cluster(
             name=cluster.rns_address, autostop_mins=new_autostop_min
         )
-        assert new_cluster.autostop_mins == new_autostop_min
->>>>>>> c5a6be78
+        assert new_cluster.autostop_mins == new_autostop_min