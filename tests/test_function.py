--- conflicted
+++ resolved
@@ -309,23 +309,7 @@
 
 @pytest.mark.clustertest
 @pytest.mark.rnstest
-<<<<<<< HEAD
-def test_byo_cluster_function():
-    # Spin up a new basic m5.xlarge EC2 instance
-    c = rh.autocluster(
-        instance_type="m5.xlarge",
-        provider="aws",
-        region="us-east-1",
-        image_id="ami-0a313d6098716f372",
-        name="test-byo-cluster",
-    ).up_if_not()
-    ip = c.address
-    creds = c.ssh_creds()
-    del c
-    byo_cluster = rh.cluster(name="different-cluster", ips=[ip], ssh_creds=creds).save()
-=======
 def test_byo_cluster_function(byo_cpu):
->>>>>>> 58773800
     re_fn = rh.function(multiproc_torch_sum).to(
         byo_cpu, env=["torch==1.12.1", "pytest"]
     )
