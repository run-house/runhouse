--- conflicted
+++ resolved
@@ -88,18 +88,14 @@
 
         mock_load_cert.return_value = mock_cert
 
-        # Test with HTTPS enabled and a valid cert path
+        # Test with HTTPS enabled and a valid cert path which is not self-signed
         client = HTTPClient(
             "localhost",
             DEFAULT_SERVER_PORT,
             use_https=True,
             cert_path="/valid/path",
         )
-<<<<<<< HEAD
         assert client.verify is True
-=======
-        assert client.verify == "/valid/path"
->>>>>>> b9626c98
 
         # Mock a self-signed cert where the issuer is the same as the subject
         mock_cert.issuer = "self-signed"
@@ -117,7 +113,6 @@
 
         # Test with HTTPS enabled and an invalid cert path
         mock_exists.return_value = False
-<<<<<<< HEAD
         with pytest.raises(FileNotFoundError):
             HTTPClient(
                 "localhost",
@@ -125,17 +120,6 @@
                 use_https=True,
                 cert_path="/invalid/path",
             )
-=======
-        client = HTTPClient(
-            "localhost",
-            DEFAULT_SERVER_PORT,
-            use_https=True,
-            cert_path="/invalid/path",
-        )
-
-        # Will not use cert verification with invalid cert path
-        assert client.verify is False
->>>>>>> b9626c98
 
     @pytest.mark.level("unit")
     def test_call_module_method(self, mocker):
