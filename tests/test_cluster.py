import copy
import os
import unittest
from typing import List

import pytest

import runhouse as rh
from runhouse.rns.hardware import OnDemandCluster

from .conftest import cpu_clusters, summer


def is_on_cluster(cluster):
    return cluster.on_this_cluster()


def np_array(num_list: List[int]):
    import numpy as np

    return np.array(num_list)


def sd_generate_image(prompt):
    from diffusers import StableDiffusionPipeline

    model = StableDiffusionPipeline.from_pretrained(
        "stabilityai/stable-diffusion-2-base"
    ).to("cuda")
    return model(prompt).images[0]


@pytest.mark.clustertest
def test_cluster_config(ondemand_cpu_cluster):
    config = ondemand_cpu_cluster.config_for_rns
    cluster2 = OnDemandCluster.from_config(config)
    assert cluster2.address == ondemand_cpu_cluster.address


@pytest.mark.clustertest
@pytest.mark.rnstest
def test_cluster_sharing(ondemand_cpu_cluster):
    ondemand_cpu_cluster.share(
        users=["donny@run.house", "josh@run.house"],
        access_type="write",
        notify_users=False,
    )
    assert True


@pytest.mark.clustertest
def test_read_shared_cluster(ondemand_cpu_cluster):
    res = ondemand_cpu_cluster.run_python(["import numpy", "print(numpy.__version__)"])
    assert res[0][1]


@pytest.mark.clustertest
@cpu_clusters
def test_install(cluster):
    cluster.install_packages(
        [
            "./",
            "torch==1.12.1",
            # 'conda:jupyterlab',
            # 'gh:pytorch/vision'
        ]
    )


@pytest.mark.clustertest
@cpu_clusters
def test_basic_run(cluster):
    # Create temp file where fn's will be stored
    test_cmd = "echo hi"
    res = cluster.run(commands=[test_cmd])
    assert "hi" in res[0][1]


@pytest.mark.clustertest
@cpu_clusters
def test_restart_server(cluster):
    cluster.up_if_not()
    codes = cluster.restart_server(resync_rh=False)
    assert codes


@pytest.mark.clustertest
@cpu_clusters
def test_on_same_cluster(cluster):
    hw_copy = copy.copy(cluster)

    func_hw = rh.function(is_on_cluster).to(cluster)
    assert func_hw(cluster)
    assert func_hw(hw_copy)


@pytest.mark.clustertest
def test_on_diff_cluster(ondemand_cpu_cluster, byo_cpu):
    func_hw = rh.function(is_on_cluster).to(ondemand_cpu_cluster)
    assert not func_hw(byo_cpu)


@pytest.mark.clustertest
<<<<<<< HEAD
def test_launch_and_connect_to_sagemaker(sm_cluster):
    # Reload the cluster object and run a command on the cluster
    assert sm_cluster.is_up()

    # Check cluster object store is working
    test_list = list(range(5, 50, 2)) + ["a string"]
    sm_cluster.put("my_list", test_list)
    ret = sm_cluster.get("my_list")
    assert ret == test_list

    # # Test CLI commands
    return_codes = sm_cluster.run(commands=["ls -la"])
    assert return_codes[0][0] == 0


@pytest.mark.clustertest
def test_run_function_on_sagemaker(sm_cluster):
    assert sm_cluster.is_up()

    np_func = rh.function(np_array).to(sm_cluster, env=["./", "numpy", "pytest"])

    # Run function on SageMaker compute
    my_list = [1, 2, 3]
    res = np_func(my_list)

    assert res.tolist() == my_list


@pytest.mark.clustertest
def test_create_and_run_sagemaker_training_job(sm_source_dir, sm_entry_point):
    import dotenv
    from sagemaker.pytorch import PyTorch

    dotenv.load_dotenv()

    cluster_name = "rh-sagemaker-training"

    # https://sagemaker.readthedocs.io/en/stable/api/training/estimators.html#sagemaker.estimator.EstimatorBase
    estimator = PyTorch(
        entry_point=sm_entry_point,
        role=os.getenv("AWS_ROLE_ARN"),
        # Script can sit anywhere in the file system
        source_dir=sm_source_dir,
        framework_version="1.9.1",
        py_version="py38",
        instance_count=1,
        instance_type="ml.m5.large",
        # https://docs.aws.amazon.com/sagemaker/latest/dg/train-warm-pools.html
        keep_alive_period_in_seconds=3600,
        # A list of absolute or relative paths to directories with any additional libraries that
        # should be exported to the cluster
        dependencies=[],
    )

    c = rh.sagemaker_cluster(name=cluster_name, estimator=estimator)
    c.save()

    reloaded_cluster = rh.sagemaker_cluster(cluster_name, dryrun=True)
    reloaded_cluster.teardown_and_delete()
    assert not reloaded_cluster.is_up()


@pytest.mark.clustertest
def test_stable_diffusion_on_sm_gpu(sm_gpu_cluster):
    sd_generate = (
        rh.function(sd_generate_image)
        .to(
            sm_gpu_cluster,
            env=[
                "torch==2.0.0",
                "diffusers",
                "transformers",
                "accelerate",
                "pytest",
            ],
        )
        .save("sd_generate")
    )

    # the following runs on our remote SageMaker instance
    img = sd_generate("A hot dog made out of matcha.")
    assert img
=======
def test_byo_cluster(byo_cpu, local_folder):
    assert byo_cpu.is_up()

    summer_func = rh.function(summer).to(byo_cpu)
    assert summer_func(1, 2) == 3

    byo_cpu.put("test_obj", list(range(10)))
    assert byo_cpu.get("test_obj") == list(range(10))

    local_folder = local_folder.to(byo_cpu)
    assert "sample_file_0.txt" in local_folder.ls(full_paths=False)


@pytest.mark.clustertest
def test_byo_proxy(byo_cpu, local_folder):
    rh.rh_config.open_cluster_tunnels.pop(byo_cpu.address)
    byo_cpu.client = None
    # byo_cpu._rpc_tunnel.close()
    byo_cpu._rpc_tunnel = None

    byo_cpu._ssh_creds["ssh_host"] = "127.0.0.1"
    byo_cpu._ssh_creds.update(
        {"ssh_proxy_command": "ssh -W %h:%p ubuntu@test-byo-cluster"}
    )
    assert byo_cpu.up_if_not()

    status, stdout, _ = byo_cpu.run(["echo hi"])[0]
    assert status == 0
    assert stdout == "hi\n"

    summer_func = rh.function(summer, env=rh.env(working_dir="local:./")).to(byo_cpu)
    assert summer_func(1, 2) == 3

    byo_cpu.put("test_obj", list(range(10)))
    assert byo_cpu.get("test_obj") == list(range(10))

    # TODO: uncomment out when in-mem lands
    # local_folder = local_folder.to(byo_cpu)
    # assert "sample_file_0.txt" in local_folder.ls(full_paths=False)
>>>>>>> 3cd8034e


if __name__ == "__main__":
    unittest.main()<|MERGE_RESOLUTION|>--- conflicted
+++ resolved
@@ -101,7 +101,48 @@
 
 
 @pytest.mark.clustertest
-<<<<<<< HEAD
+def test_byo_cluster(byo_cpu, local_folder):
+    assert byo_cpu.is_up()
+
+    summer_func = rh.function(summer).to(byo_cpu)
+    assert summer_func(1, 2) == 3
+
+    byo_cpu.put("test_obj", list(range(10)))
+    assert byo_cpu.get("test_obj") == list(range(10))
+
+    local_folder = local_folder.to(byo_cpu)
+    assert "sample_file_0.txt" in local_folder.ls(full_paths=False)
+
+
+@pytest.mark.clustertest
+def test_byo_proxy(byo_cpu, local_folder):
+    rh.rh_config.open_cluster_tunnels.pop(byo_cpu.address)
+    byo_cpu.client = None
+    # byo_cpu._rpc_tunnel.close()
+    byo_cpu._rpc_tunnel = None
+
+    byo_cpu._ssh_creds["ssh_host"] = "127.0.0.1"
+    byo_cpu._ssh_creds.update(
+        {"ssh_proxy_command": "ssh -W %h:%p ubuntu@test-byo-cluster"}
+    )
+    assert byo_cpu.up_if_not()
+
+    status, stdout, _ = byo_cpu.run(["echo hi"])[0]
+    assert status == 0
+    assert stdout == "hi\n"
+
+    summer_func = rh.function(summer, env=rh.env(working_dir="local:./")).to(byo_cpu)
+    assert summer_func(1, 2) == 3
+
+    byo_cpu.put("test_obj", list(range(10)))
+    assert byo_cpu.get("test_obj") == list(range(10))
+
+    # TODO: uncomment out when in-mem lands
+    # local_folder = local_folder.to(byo_cpu)
+    # assert "sample_file_0.txt" in local_folder.ls(full_paths=False)
+
+
+@pytest.mark.clustertest
 def test_launch_and_connect_to_sagemaker(sm_cluster):
     # Reload the cluster object and run a command on the cluster
     assert sm_cluster.is_up()
@@ -184,47 +225,6 @@
     # the following runs on our remote SageMaker instance
     img = sd_generate("A hot dog made out of matcha.")
     assert img
-=======
-def test_byo_cluster(byo_cpu, local_folder):
-    assert byo_cpu.is_up()
-
-    summer_func = rh.function(summer).to(byo_cpu)
-    assert summer_func(1, 2) == 3
-
-    byo_cpu.put("test_obj", list(range(10)))
-    assert byo_cpu.get("test_obj") == list(range(10))
-
-    local_folder = local_folder.to(byo_cpu)
-    assert "sample_file_0.txt" in local_folder.ls(full_paths=False)
-
-
-@pytest.mark.clustertest
-def test_byo_proxy(byo_cpu, local_folder):
-    rh.rh_config.open_cluster_tunnels.pop(byo_cpu.address)
-    byo_cpu.client = None
-    # byo_cpu._rpc_tunnel.close()
-    byo_cpu._rpc_tunnel = None
-
-    byo_cpu._ssh_creds["ssh_host"] = "127.0.0.1"
-    byo_cpu._ssh_creds.update(
-        {"ssh_proxy_command": "ssh -W %h:%p ubuntu@test-byo-cluster"}
-    )
-    assert byo_cpu.up_if_not()
-
-    status, stdout, _ = byo_cpu.run(["echo hi"])[0]
-    assert status == 0
-    assert stdout == "hi\n"
-
-    summer_func = rh.function(summer, env=rh.env(working_dir="local:./")).to(byo_cpu)
-    assert summer_func(1, 2) == 3
-
-    byo_cpu.put("test_obj", list(range(10)))
-    assert byo_cpu.get("test_obj") == list(range(10))
-
-    # TODO: uncomment out when in-mem lands
-    # local_folder = local_folder.to(byo_cpu)
-    # assert "sample_file_0.txt" in local_folder.ls(full_paths=False)
->>>>>>> 3cd8034e
 
 
 if __name__ == "__main__":
