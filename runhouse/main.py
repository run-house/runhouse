--- conflicted
+++ resolved
@@ -192,31 +192,6 @@
 ):
     """Load the status of the Runhouse daemon running on a cluster."""
     cluster_or_local = rh.here
-<<<<<<< HEAD
-    if cluster_or_local == "file":
-        if cluster_name is None:
-            console.print("Missing argument CLUSTER_NAME.")
-            return
-        else:
-            try:
-                current_cluster = rh.cluster(name=cluster_name)
-                config = current_cluster.status(restart_server=False)
-            except ValueError:
-                console.print(
-                    f"Cluster {cluster_name} is not found in Den. Please save it, in order to get its"
-                    f" status"
-                )
-                return
-            except requests.exceptions.ConnectionError:
-                console.print(
-                    "\N{smiling face with horns} Runhouse Daemon is not running... \N{No Entry} \N{Runner}"
-                )
-                return
-    else:
-        from runhouse.globals import obj_store
-
-        config = obj_store.status()
-=======
     if cluster_or_local != "file":
         # If we are on the cluster load status directly from the object store
         cluster_status: dict = obj_store.status()
@@ -226,7 +201,6 @@
         # If running outside the cluster must specify a cluster name
         console.print("Missing argument `cluster_name`.")
         return
->>>>>>> b5e6d9a2
 
     try:
         cluster_config: dict = rns_client.load_config(name=cluster_name)
