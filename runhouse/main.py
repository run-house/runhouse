import subprocess
import webbrowser
from typing import Optional

import pkg_resources
import typer
from rich.console import Console

from runhouse import autocluster, configs
from runhouse.rns import (  # Need to rename it because it conflicts with the login command
    login as login_module,
)

# create an explicit Typer application
app = typer.Typer(add_completion=False)
state = {"verbose": False}

# For printing with typer
console = Console()


@app.command()
def login(
    token: Optional[str] = typer.Argument(None, help="Your Runhouse API token"),
    yes: Optional[bool] = typer.Option(
        False, "--yes", "-y", help="Sets any confirmations to 'yes' automatically."
    ),
):
    """Login to Runhouse. Validates token provided, with options to upload or download stored secrets or config between
    local environment and Runhouse / Vault.
    """
    valid_token: str = (
        login_module.login(
            token=token,
            download_config=True,
            upload_config=True,
            download_secrets=True,
            upload_secrets=True,
        )
        if yes
        else login_module.login(token=token, interactive=True, ret_token=True)
    )

    if valid_token:
        webbrowser.open(
            f"{configs.get('api_server_url')}/dashboard?token={valid_token}"
        )
        raise typer.Exit()
    else:
        raise typer.Exit(code=1)


@app.command()
def logout():
    """Logout of Runhouse. Provides options to delete locally configured secrets and local Runhouse configs"""
    login_module.logout(interactive=True)
    raise typer.Exit()


@app.command()
def notebook(
    cluster_name: str, up: bool = typer.Option(False, help="Start the cluster")
):
    """Open a Jupyter notebook on a cluster."""
    c = autocluster(name=cluster_name)
    if up:
        c.up_if_not()
    if not c.is_up():
        console.print(
            f"Cluster {cluster_name} is not up. Please run `runhouse notebook {cluster_name} --up`."
        )
        raise typer.Exit(1)
    c.notebook()


@app.command()
def ssh(cluster_name: str, up: bool = typer.Option(False, help="Start the cluster")):
    """SSH into a cluster created elsewhere (so `ssh cluster` doesn't work out of the box) or not yet up."""
    c = autocluster(name=cluster_name)
    if up:
        c.up_if_not()
    if not c.is_up():
        console.print(
            f"Cluster {cluster_name} is not up. Please run `runhouse ssh {cluster_name} --up`."
        )
        raise typer.Exit(1)
    subprocess.call(f"ssh {c.name}", shell=True)


@app.command()
def cancel(
    cluster_name: str,
    run_key: str,
    force: Optional[bool] = typer.Option(False, help="Force cancel"),
    all: Optional[bool] = typer.Option(False, help="Cancel all jobs"),
):
    """Cancel a run on a cluster."""
    c = autocluster(name=cluster_name)
    c.cancel(run_key, force=force, all=all)


@app.command()
def logs(
    cluster_name: str,
    run_key: str,
    print_results: Optional[bool] = typer.Option(False, help="Print results"),
):
    """Get logs from a run on a cluster."""
    c = autocluster(name=cluster_name)
    res = c.get(run_key, stream_logs=True)
    if print_results:
        console.print(res)


def load_cluster(cluster_name: str):
    """Load a cluster from RNS into the local environment, e.g. to be able to ssh."""
    c = autocluster(name=cluster_name)
    if not c.address:
        c.update_from_sky_status(dryrun=True)


@app.command()
def restart_server(
    cluster_name: str,
    restart_ray: bool = typer.Option(False, help="Restart the Ray runtime"),
    resync_rh: bool = typer.Option(False, help="Resync the Runhouse package"),
):
<<<<<<< HEAD
    """Restart the gRPC server on a cluster."""
    c = autocluster(name=cluster_name)
    c.restart_grpc_server(resync_rh=resync_rh, restart_ray=restart_ray)
=======
    """Restart the RPC server on a cluster."""
    c = cluster(name=cluster_name)
    c.restart_server(resync_rh=resync_rh, restart_ray=restart_ray)
>>>>>>> 4155d1f4


@app.callback()
def main(verbose: bool = False):
    """
    Runhouse CLI
    """
    if verbose:
        name = "runhouse"
        version = pkg_resources.get_distribution(name).version
        console.print(f"{name}=={version}", style="bold green")
        state["verbose"] = True<|MERGE_RESOLUTION|>--- conflicted
+++ resolved
@@ -125,15 +125,9 @@
     restart_ray: bool = typer.Option(False, help="Restart the Ray runtime"),
     resync_rh: bool = typer.Option(False, help="Resync the Runhouse package"),
 ):
-<<<<<<< HEAD
     """Restart the gRPC server on a cluster."""
     c = autocluster(name=cluster_name)
-    c.restart_grpc_server(resync_rh=resync_rh, restart_ray=restart_ray)
-=======
-    """Restart the RPC server on a cluster."""
-    c = cluster(name=cluster_name)
     c.restart_server(resync_rh=resync_rh, restart_ray=restart_ray)
->>>>>>> 4155d1f4
 
 
 @app.callback()
