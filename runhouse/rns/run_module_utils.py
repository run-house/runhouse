import importlib
import logging
import os
import subprocess
import sys
from functools import wraps
from pathlib import Path
from typing import Any

import ray

<<<<<<< HEAD
from ray import cloudpickle as pickle
=======
from runhouse.rh_config import obj_store
>>>>>>> 450a4f9c

from runhouse import rh_config
from runhouse.rh_config import obj_store
from runhouse.rns.api_utils.utils import resolve_absolute_path

logger = logging.getLogger(__name__)


def call_fn_by_type(
    fn,
    fn_type,
    fn_name,
    relative_path,
    module_name,
    resources,
    conda_env=None,
    run_name=None,
    args=None,
    kwargs=None,
    serialize_res=True,
):
    from runhouse import Run

    run_key = run_name if run_name else Run._create_new_run_name(fn_name)
    logger.info(f"Run key: {run_key}")

    # TODO other possible fn_types: 'batch', 'streaming'
    if fn_type == "get_or_run":
        try:
            # If Run already exists with this run key return the Run object
            run_obj = _existing_run_from_file(run_key)
            logger.info(f"Found existing Run {run_obj.name}")
            return pickle.dumps(run_obj)
        except FileNotFoundError:
            # No existing run found, continue on with async execution by setting the fn_type to "remote",
            # which will trigger the execution async and return the run object along with the object ref
            logger.info(f"No existing run found for {run_key}")
            fn_type = "remote"

    if fn_type == "get":
        obj_ref = args[0]
        res = pickle.dumps(obj_store.get(obj_ref))
<<<<<<< HEAD
=======

>>>>>>> 450a4f9c
    else:
        ray.init(ignore_reinit_error=True)
        num_gpus = ray.cluster_resources().get("GPU", 0)
        num_cuda_devices = resources.get("num_gpus") or num_gpus

        # We need to add the module_path to the PYTHONPATH because ray runs remotes in a new process
        # We need to set max_calls to make sure ray doesn't cache the remote function and ignore changes to the module
        # See: https://docs.ray.io/en/releases-2.2.0/ray-core/package-ref.html#ray-remote
        module_path = (
            str((Path.home() / relative_path).resolve()) if relative_path else None
        )
        runtime_env = {"env_vars": {"PYTHONPATH": module_path or ""}}
        if conda_env:
            runtime_env["conda"] = conda_env

        fn_pointers = (module_path, module_name, fn_name)

        logging_wrapped_fn = enable_logging_fn_wrapper(get_fn_from_pointers, run_key)

        ray_fn = ray.remote(
            num_cpus=resources.get("num_cpus") or 0.0001,
            num_gpus=resources.get("num_gpus") or 0.0001 if num_gpus > 0 else None,
            max_calls=len(args) if fn_type in ["map", "starmap"] else 1,
            runtime_env=runtime_env,
        )(logging_wrapped_fn)

        if fn_type == "map":
            obj_ref = [
                ray_fn.remote(
                    fn_pointers, serialize_res, num_cuda_devices, arg, **kwargs
                )
                for arg in args
            ]
        elif fn_type == "starmap":
            obj_ref = [
                ray_fn.remote(
                    fn_pointers, serialize_res, num_cuda_devices, *arg, **kwargs
                )
                for arg in args
            ]
<<<<<<< HEAD
        elif fn_type in ("queue", "remote", "call", "get_or_call"):
=======
        elif fn_type in ("queue", "remote", "call"):
>>>>>>> 450a4f9c
            obj_ref = ray_fn.remote(
                fn_pointers, serialize_res, num_cuda_devices, *args, **kwargs
            )
        elif fn_type == "repeat":
            [num_repeats, args] = args
            obj_ref = [
                ray_fn.remote(
                    fn_pointers, serialize_res, num_cuda_devices, *args, **kwargs
                )
                for _ in range(num_repeats)
            ]
        else:
            raise ValueError(f"fn_type {fn_type} not recognized")

        if fn_type == "remote":
<<<<<<< HEAD
            run_obj = _get_or_run_async(run_key, obj_ref, fn, args, kwargs)
            res = (run_obj, obj_ref)
        elif fn_type == "get_or_call":
            res = _get_or_call_synchronously(run_key, obj_ref, fn, args, kwargs)
            logger.info(f"Type of res for get or call synchronous run: {type(res)}")
        elif fn_type in ("call", "nested"):
            if run_name:
                # Create a synchronous run
                res = _run_fn_synchronously(run_key, obj_ref, fn, args, kwargs)
                logger.info(f"Type of res for synchronous run: {type(res)}")
            else:
                res = ray.get(obj_ref)
=======
            res = (run_key, obj_ref)
>>>>>>> 450a4f9c
        else:
            res = ray.get(obj_ref)

    return res


def deserialize_args_and_kwargs(args, kwargs):
    if args:
        args = pickle.loads(args)
    if kwargs:
        kwargs = pickle.loads(kwargs)
    return args, kwargs


<<<<<<< HEAD
def get_fn_by_name(module_name, fn_name, relative_path=None):
    if relative_path:
        module_path = str((Path.home() / relative_path).resolve())
        sys.path.append(module_path)
        logger.info(f"Appending {module_path} to sys.path")

    if module_name in rh_config.obj_store.imported_modules:
        importlib.invalidate_caches()
        rh_config.obj_store.imported_modules[module_name] = importlib.reload(
            rh_config.obj_store.imported_modules[module_name]
        )
        logger.info(f"Reloaded module {module_name}")
    else:
        logger.info(f"Importing module {module_name}")
        rh_config.obj_store.imported_modules[module_name] = importlib.import_module(
            module_name
        )
    fn = getattr(rh_config.obj_store.imported_modules[module_name], fn_name)
    return fn


=======
>>>>>>> 450a4f9c
def get_fn_from_pointers(fn_pointers, serialize_res, num_gpus, *args, **kwargs):
    (module_path, module_name, fn_name) = fn_pointers
    if module_name == "notebook":
        fn = fn_name  # already unpickled
    else:
        if module_path:
            sys.path.append(module_path)
            logger.info(f"Appending {module_path} to sys.path")

        if module_name in obj_store.imported_modules:
            importlib.invalidate_caches()
            obj_store.imported_modules[module_name] = importlib.reload(
                obj_store.imported_modules[module_name]
            )
            logger.info(f"Reloaded module {module_name}")
        else:
            logger.info(f"Importing module {module_name}")
            obj_store.imported_modules[module_name] = importlib.import_module(
                module_name
            )
        fn = getattr(obj_store.imported_modules[module_name], fn_name)

    cuda_visible_devices = list(range(int(num_gpus)))
    os.environ["CUDA_VISIBLE_DEVICES"] = ",".join(map(str, cuda_visible_devices))

    result = fn(*args, **kwargs)
    if serialize_res:
        return pickle.dumps(result)
    return result


def _stdout_files_for_fn():
    worker_id = ray._private.worker.global_worker.worker_id.hex()

    ray_logs_path = RAY_LOGFILE_PATH
    stdout_files = list(ray_logs_path.glob(f"worker-{worker_id}-*"))

    return stdout_files


def _execute_remote_async_fn(async_run_obj, obj_ref):
    run_name = async_run_obj.name
    run_folder_path = async_run_obj.folder.path
    logger.info(
        f"Executing remote function for {run_name}, saving to path: {run_folder_path}"
    )

    with async_run_obj:
        result, run_status = _get_result_from_ray(obj_ref)

    # Save the result to the object store
    obj_store.put(key=run_name, value=result)
    logger.info(f"Saved result of type {type(result)} for {run_name} to object store")

    # Result will already be serialized, so no need to serialize again before saving down
    completed_run = _register_completed_run(path=run_folder_path, run_status=run_status)

    logger.info(
        f"Registered completed run: {completed_run.name} with status: {run_status}"
    )
    return completed_run


def _run_fn_async(async_run_obj, obj_ref):
    import threading

    t = threading.Thread(target=_execute_remote_async_fn, args=(async_run_obj, obj_ref))
    t.start()


def _run_fn_synchronously(run_name, obj_ref, fn, args, kwargs):
    """Run a function on the cluster, wait for its result, then return the Run object along with the result of the
    function's execution."""
    new_run = _create_new_run(run_name, fn, args, kwargs)

    logger.info(
        f"Starting execution of function for {run_name}, waiting for completion"
    )

    with new_run:
        # Open context manager to track stderr and stdout + other artifacts created by the function for this run
        # With async runs we call ray.remote() which creates the symlink to the worker files for us,
        # but since we are running this synchronously we need to create those files ourselves (via the context manager)
        result, run_status = _get_result_from_ray(obj_ref)

    # Save the result to the object store
    obj_store.put(key=run_name, value=result)
    logger.info(f"Saved result of type {type(result)} for {run_name} to object store")

    completed_run = _register_completed_run(
        path=new_run.folder.path, run_status=run_status
    )

    logger.info(f"Registered run completion in path: {completed_run.folder.path}")

    # # Need to decode the result for a synchronous run since we are returning it directly back to the user
    # result = pickle.loads(result)

    return result


def _get_or_call_synchronously(run_name, obj_ref, fn, args, kwargs) -> Any:
    if run_name == "latest":
        # TODO [JL]
        raise NotImplementedError("Latest not currently supported")

    try:
        existing_run = _existing_run_from_file(run_name)
        logger.info(
            f"Loaded existing Run {existing_run.name} from the cluster's file system"
        )
        return existing_run.result()

    except FileNotFoundError:
        # No Run exists for this name, create a new one and run synchronously
        logger.info(
            f"No Run found on cluster for name {run_name}, creating a new one and running synchronously"
        )
        return _run_fn_synchronously(run_name, obj_ref, fn, args, kwargs)


def _get_or_run_async(run_key, obj_ref, fn, args, kwargs):
    try:
        existing_run = _existing_run_from_file(run_key)
        logger.info(
            f"Loaded existing Run {existing_run.name} from the cluster's file system"
        )
        return existing_run

    except FileNotFoundError:
        # No Run exists for this name, create a new one and run asynchronously
        logger.info(f"No Run found for name {run_key}, creating a new one async")

        new_async_run = _create_new_run(run_key, fn, args, kwargs)

        _run_fn_async(new_async_run, obj_ref)

        # Return a Run object for the async run - regardless of whether the function execution has completed
        existing_run = _existing_run_from_file(run_key)
        logger.info(f"Loaded existing async Run {existing_run.name}")

        return existing_run


def _create_new_run(run_name, fn, args, kwargs):
    from runhouse import Run, run
    from runhouse.rns.obj_store import THIS_CLUSTER

    # Path to config file inside the dedicated folder for this particular run
    run_config_file: str = (
        f"{Run._base_cluster_folder_path(run_name)}/{Run.RUN_CONFIG_FILE}"
    )

    config_path = resolve_absolute_path(run_config_file)

    inputs = {"args": args, "kwargs": kwargs}

    if not THIS_CLUSTER:
        raise ValueError("Failed to get current cluster from config")

    logger.info(f"THIS_CLUSTER: {THIS_CLUSTER}")
    current_cluster: str = rh_config.rns_client.resolve_rns_path(THIS_CLUSTER)

    # Create a new Run object, and save down its config data to the log folder on the cluster
    new_run = run(
        name=run_name,
        fn=fn,
        overwrite=True,
        fn_name=fn.__name__,
        system=current_cluster,
    )

    # Save down config for new Run
    new_run._register_new_fn_run()

    # Save down pickled inputs to the function for the Run
    new_run.write(
        data=pickle.dumps(inputs),
        path=new_run._fn_inputs_path(),
    )

    logger.info(f"Finished writing inputs for {run_name} to path: {config_path}")

    return new_run


def _get_result_from_ray(obj_ref):
    from runhouse.rns.run import RunStatus

    try:
        result = ray.get(obj_ref)
        return result, RunStatus.COMPLETED

    except Exception as e:
        return str(e), RunStatus.ERROR


def _register_completed_run(path, run_status):
    from runhouse import Run

    logger.info(f"Registering completed run in path: {path}")
    run_obj = Run.from_path(path)
    logger.info(f"Run obj in register completed run: {run_obj.config_for_rns}")

    # Update the config data for the completed run
    run_obj._register_fn_run_completion(run_status)

    logger.info(f"Saved pickled result to folder in path: {run_obj._fn_result_path()}")

    return run_obj


def _existing_run_from_file(run_key):
    from runhouse import Run

    if run_key == "latest":
        # TODO [JL]
        raise NotImplementedError("Latest not currently supported")
    else:
        folder_path = Run._base_cluster_folder_path(run_key)

    folder_path_on_system = resolve_absolute_path(folder_path)

    existing_run = Run.from_path(path=folder_path_on_system)

    return existing_run


def fn_from_module_path(relative_path, fn_name, module_name):
    module_path = (
        str((Path.home() / relative_path).resolve()) if relative_path else None
    )
    logger.info(f"Module path on unary server: {module_path}")

    if module_name == "notebook":
        fn = fn_name  # Already unpickled above
    else:
        fn = get_fn_by_name(module_name, fn_name, module_path)

    return fn


def create_command_based_run(run_name, commands, cmd_prefix, python_cmd):
    from runhouse import Run, run
    from runhouse.rns.obj_store import THIS_CLUSTER
    from runhouse.rns.run import RunStatus

    folder_path = Run._base_cluster_folder_path(run_name)
    folder_path_on_system = resolve_absolute_path(folder_path)

    run_obj = run(
        name=run_name, cmds=commands, overwrite=True, path=folder_path_on_system
    )

    run_obj._register_new_fn_run()

    final_stdout = []
    final_stderr = []

    for command in commands:
        command = f"{cmd_prefix} {command}" if cmd_prefix else command

        shell = True
        if not python_cmd:
            # CLI command
            command = command.split()
            shell = False

        result = subprocess.run(command, shell=shell, capture_output=True, text=True)

        stdout = result.stdout
        stderr = result.stderr

        if stdout:
            final_stdout.append(stdout)

        if stderr:
            final_stderr.append(stderr)

    final_stdout = "\n".join(final_stdout)
    final_stderr = "\n".join(final_stderr)

    run_obj.end_time = run_obj._current_timestamp()
    run_obj.status = RunStatus.COMPLETED

    # Write the stdout and stderr of the Run to its dedicated log folder on the cluster
    logger.info("Writing stdout and stderr to files in Run folder")
    run_obj.write(data=final_stdout.encode(), path=run_obj._stdout_path)
    run_obj.write(data=final_stderr.encode(), path=run_obj._stderr_path)

    logger.info(
        f"Finished saving stdout and stderr for the run to path: {run_obj.folder.path}"
    )

    # TODO [JL] better way of setting the system for this run to the current cluster (and not local)
    config_data = run_obj.config_for_rns

    current_cluster = rh_config.rns_client.resolve_rns_path(THIS_CLUSTER)
    logger.info(f"Current cluster: {current_cluster}")

    config_data["system"] = current_cluster

    run_obj._write_config(config=config_data)

    return final_stdout


RAY_LOGFILE_PATH = Path("/tmp/ray/session_latest/logs")


def enable_logging_fn_wrapper(fn, run_name):
    @wraps(fn)
    def wrapped_fn(*inner_args, **inner_kwargs):
        """Sets the logfiles for a function to be the logfiles for the current ray worker.
        This is used to stream logs from the worker to the client."""
        logdir = Path.home() / ".rh/logs" / run_name
        logdir.mkdir(exist_ok=True, parents=True)
        # Create simlinks to the ray log files in the run directory
        stdout_files: list = _stdout_files_for_fn()
        for f in stdout_files:
            symlink = logdir / f.name
            if not symlink.exists():
                symlink.symlink_to(f)
        return fn(*inner_args, **inner_kwargs)

    return wrapped_fn<|MERGE_RESOLUTION|>--- conflicted
+++ resolved
@@ -9,11 +9,7 @@
 
 import ray
 
-<<<<<<< HEAD
 from ray import cloudpickle as pickle
-=======
-from runhouse.rh_config import obj_store
->>>>>>> 450a4f9c
 
 from runhouse import rh_config
 from runhouse.rh_config import obj_store
@@ -56,10 +52,6 @@
     if fn_type == "get":
         obj_ref = args[0]
         res = pickle.dumps(obj_store.get(obj_ref))
-<<<<<<< HEAD
-=======
-
->>>>>>> 450a4f9c
     else:
         ray.init(ignore_reinit_error=True)
         num_gpus = ray.cluster_resources().get("GPU", 0)
@@ -100,11 +92,7 @@
                 )
                 for arg in args
             ]
-<<<<<<< HEAD
         elif fn_type in ("queue", "remote", "call", "get_or_call"):
-=======
-        elif fn_type in ("queue", "remote", "call"):
->>>>>>> 450a4f9c
             obj_ref = ray_fn.remote(
                 fn_pointers, serialize_res, num_cuda_devices, *args, **kwargs
             )
@@ -120,7 +108,6 @@
             raise ValueError(f"fn_type {fn_type} not recognized")
 
         if fn_type == "remote":
-<<<<<<< HEAD
             run_obj = _get_or_run_async(run_key, obj_ref, fn, args, kwargs)
             res = (run_obj, obj_ref)
         elif fn_type == "get_or_call":
@@ -133,9 +120,6 @@
                 logger.info(f"Type of res for synchronous run: {type(res)}")
             else:
                 res = ray.get(obj_ref)
-=======
-            res = (run_key, obj_ref)
->>>>>>> 450a4f9c
         else:
             res = ray.get(obj_ref)
 
@@ -150,30 +134,6 @@
     return args, kwargs
 
 
-<<<<<<< HEAD
-def get_fn_by_name(module_name, fn_name, relative_path=None):
-    if relative_path:
-        module_path = str((Path.home() / relative_path).resolve())
-        sys.path.append(module_path)
-        logger.info(f"Appending {module_path} to sys.path")
-
-    if module_name in rh_config.obj_store.imported_modules:
-        importlib.invalidate_caches()
-        rh_config.obj_store.imported_modules[module_name] = importlib.reload(
-            rh_config.obj_store.imported_modules[module_name]
-        )
-        logger.info(f"Reloaded module {module_name}")
-    else:
-        logger.info(f"Importing module {module_name}")
-        rh_config.obj_store.imported_modules[module_name] = importlib.import_module(
-            module_name
-        )
-    fn = getattr(rh_config.obj_store.imported_modules[module_name], fn_name)
-    return fn
-
-
-=======
->>>>>>> 450a4f9c
 def get_fn_from_pointers(fn_pointers, serialize_res, num_gpus, *args, **kwargs):
     (module_path, module_name, fn_name) = fn_pointers
     if module_name == "notebook":
