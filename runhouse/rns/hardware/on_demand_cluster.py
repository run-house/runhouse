--- conflicted
+++ resolved
@@ -146,23 +146,7 @@
         if self.sky_state.get("handle", {}).get("cluster_name") == current_cluster_name:
             return
 
-<<<<<<< HEAD
         handle_info = self.sky_state.get("handle", {})
-=======
-        yaml_path = self._yaml_path or self.sky_state.get("handle", {}).get(
-            "cluster_yaml"
-        )
-
-        # convert to relative path
-        yaml_path = self.relative_yaml_path(yaml_path)
-
-        if (
-            sky.global_user_state.get_cluster_from_name(self.name)
-            and Path(yaml_path).expanduser().exists()
-        ):
-            self.update_from_sky_status(dryrun=True)
-            return
->>>>>>> 2012fa0c
 
         # If we already have the cluster in local sky db,
         # we don't need to save the state, just populate the connection info from the status
@@ -290,24 +274,8 @@
     def update_from_sky_status(self, dryrun: bool = False):
         # Try to get the cluster status from SkyDB
         cluster_dict = self.status(refresh=not dryrun)
-<<<<<<< HEAD
-        self._populate_connection_from_status_dict(cluster_dict)
-=======
-        if not cluster_dict:
-            return
-
-        self._yaml_path = cluster_dict["handle"].cluster_yaml
-
-        if not cluster_dict["status"].name == "UP":
-            self.address = None
-        else:
-            ip = cluster_dict["handle"].head_ip
-            if self.address is None or self.address != ip:
-                self.address = ip
-                self._ssh_creds = backend_utils.ssh_credential_from_yaml(
-                    self._yaml_path
+        self._populate_connection_from_status_dict(cluster_dict
                 )
->>>>>>> 2012fa0c
 
     def up(self):
         """Up the cluster."""
