--- conflicted
+++ resolved
@@ -447,44 +447,6 @@
 
         return ssh_tunnel, local_port
 
-<<<<<<< HEAD
-=======
-    # import paramiko
-    # ssh = paramiko.SSHClient()
-    # ssh.load_system_host_keys()
-    # ssh.set_missing_host_key_policy(paramiko.AutoAddPolicy())
-    # from pathlib import Path
-    # ssh.connect(self.address,
-    #             username=creds['ssh_user'],
-    #             key_filename=str(Path(creds['ssh_private_key']).expanduser())
-    #             )
-    # transport = ssh.get_transport()
-    # transport.request_port_forward('', local_port)
-    # ssh_tunnel = transport.open_channel("direct-tcpip", ("localhost", local_port),
-    #                                     (self.address, remote_port or local_port))
-    # if ssh_tunnel.is_active():
-    #     connected = True
-    #     print(f"SSH tunnel is open to {self.address}:{local_port}")
-
-    @classmethod
-    def _start_server_cmds(cls, restart, restart_ray, screen, create_logfile):
-        cmds = []
-        if restart:
-            cmds.append(cls.SERVER_STOP_CMD)
-        if restart_ray:
-            cmds.append(cls.RAY_KILL_CMD)
-            # TODO Add in BOOTSTRAP file if it exists?
-            cmds.append(cls.RAY_START_CMD)
-        if screen:
-            if create_logfile and not Path(cls.SERVER_LOGFILE).exists():
-                Path(cls.SERVER_LOGFILE).parent.mkdir(parents=True, exist_ok=True)
-                Path(cls.SERVER_LOGFILE).touch()
-            cmds.append(cls.START_SCREEN_CMD)
-        else:
-            cmds.append(cls.SERVER_START_CMD)
-        return cmds
-
->>>>>>> bd863be1
     def restart_server(
         self,
         _rh_install_url: str = None,
@@ -504,50 +466,11 @@
 
         if resync_rh:
             self._sync_runhouse_to_cluster(_install_url=_rh_install_url)
-<<<<<<< HEAD
-        logfile = f"cluster_server_{self.name}.log"
-        http_server_cmd = "runhouse start"
-        kill_proc_cmd = f'pkill -f "{http_server_cmd}"'
-        # 2>&1 redirects stderr to stdout
-        screen_cmd = f"screen -dm bash -c \"{http_server_cmd} |& tee -a '{self._logfile_path(logfile)}' 2>&1\""
-        cmds = [kill_proc_cmd]
-        if restart_ray:
-            ray_start_cmd = "ray start --head --port 6379"
-            # We need to use this instead of ray stop to make sure we don't stop the SkyPilot ray server,
-            # which runs on other ports but is required to preserve autostop and correct cluster status.
-            kill_ray_cmd = 'pkill -f ".*ray.*6379.*"'
-            if self.ips and len(self.ips) > 1:
-                raise NotImplementedError(
-                    "Starting Ray on a cluster with multiple nodes is not yet supported."
-                    "In the meantime, you can simply start the Ray cluster via the following instructions, "
-                    "and pass *only* the head node ip to the cluster constructor: \n"
-                    "https://docs.ray.io/en/latest/cluster/vms/user-guides/launching-clusters/on-premises.html#manually-set-up-a-ray-cluster"
-                )
-            cmds.append(kill_ray_cmd)
-            cmds.append(ray_start_cmd)
-        cmds.append(screen_cmd)
-
-        # If we need different commands for debian or ubuntu, we can use this:
-        # Need to get actual provider in case provider == 'cheapest'
-        # handle = sky.global_user_state.get_cluster_from_name(self.name)['handle']
-        # cloud_provider = str(handle.launched_resources.cloud)
-        # ubuntu_kill_proc_cmd = f'fuser -k {UnaryService.DEFAULT_PORT}/tcp'
-        # debian_kill_proc_cmd = "kill -9 $(netstat -anp | grep 50052 | grep -o '[0-9]*/' | sed 's+/$++')"
-        # f'kill -9 $(lsof -t -i:{UnaryService.DEFAULT_PORT})'
-        # kill_proc_at_port_cmd = debian_kill_proc_cmd if cloud_provider == 'GCP' \
-        #     else ubuntu_kill_proc_cmd
-
-        status_codes = self.run(
-            commands=cmds,
-            stream_logs=True,
-        )
-=======
 
         cmd = self.CLI_RESTART_CMD + (" --no-restart-ray" if not restart_ray else "")
         status_codes = self.run(commands=[cmd])
         if not status_codes[0][0] == 0:
             raise ValueError(f"Failed to restart server {self.name}.")
->>>>>>> bd863be1
         # As of 2023-15-May still seems we need this.
         time.sleep(5)
         return status_codes
