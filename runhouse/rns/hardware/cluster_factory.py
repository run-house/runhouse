from typing import List, Optional, Union

from ..utils.hardware import RESERVED_SYSTEM_NAMES

from .cluster import Cluster
from .on_demand_cluster import OnDemandCluster


# Cluster factory method
def cluster(
    name: str,
    ips: List[str] = None,
    ssh_creds: Optional[dict] = None,
    dryrun: bool = False,
    **kwargs,
) -> Union[Cluster, OnDemandCluster]:
    """
    Builds an instance of :class:`Cluster`.

    Args:
        name (str): Name for the cluster, to re-use later on.
        ips (List[str], optional): List of IP addresses for the BYO cluster.
        ssh_creds (dict, optional): Dictionary mapping SSH credentials.
            Example: ``ssh_creds={'ssh_user': '...', 'ssh_private_key':'<path_to_key>'}``
        dryrun (bool): Whether to create the Cluster if it doesn't exist, or load a Cluster object as a dryrun.
            (Default: ``False``)

    Returns:
        Union[Cluster, OnDemandCluster]: The resulting cluster.

    Example:
        >>> import runhouse as rh
        >>> gpu = rh.cluster(ips=['<ip of the cluster>'],
        >>>                  ssh_creds={'ssh_user': '...', 'ssh_private_key':'<path_to_key>'},
        >>>                  name='rh-a10x').save()

        >>> # Load cluster from above
        >>> reloaded_cluster = rh.cluster(name="rh-a10x")
    """
    if name and ips is None and ssh_creds is None and not kwargs:
        # If only the name is provided and dryrun is set to True
        return Cluster.from_name(name, dryrun)

    if name in RESERVED_SYSTEM_NAMES:
        raise ValueError(
            f"Cluster name {name} is a reserved name. Please use a different name which is not one of "
            f"{RESERVED_SYSTEM_NAMES}."
        )

<<<<<<< HEAD
    if kwargs.keys() <= {"instance_type", "num_instances", "provider"}:
=======
    if "instance_type" in kwargs.keys():
>>>>>>> c789468f
        # Commenting out for now. If two creation paths creates confusion let's push people to use
        # ondemand_cluster() instead.
        # warnings.warn(
        #     "The `cluster` factory is intended to be used for static clusters. "
        #     "If you would like to create an on-demand cluster, please use `rh.ondemand_cluster()` instead."
        # )
        return ondemand_cluster(name=name, **kwargs)

    return Cluster(ips=ips, ssh_creds=ssh_creds, name=name, dryrun=dryrun)


# OnDemandCluster factory method
def ondemand_cluster(
    name: str,
    instance_type: Optional[str] = None,
    num_instances: Optional[int] = None,
    provider: Optional[str] = None,
    autostop_mins: Optional[int] = None,
    use_spot: bool = False,
    image_id: Optional[str] = None,
    region: Optional[str] = None,
    dryrun: bool = False,
) -> OnDemandCluster:
    """
    Builds an instance of :class:`OnDemandCluster`.

    Args:
        name (str): Name for the cluster, to re-use later on.
        instance_type (int, optional): Type of cloud instance to use for the cluster. This could
            be a Runhouse built-in type, or your choice of instance type.
        num_instances (int, optional): Number of instances to use for the cluster.
        provider (str, optional): Cloud provider to use for the cluster.
        autostop_mins (int, optional): Number of minutes to keep the cluster up after inactivity,
            or ``-1`` to keep cluster up indefinitely.
        use_spot (bool, optional): Whether or not to use spot instance.
        image_id (str, optional): Custom image ID for the cluster.
        region (str, optional): The region to use for the cluster.
        dryrun (bool): Whether to create the Cluster if it doesn't exist, or load a Cluster object as a dryrun.
            (Default: ``False``)

    Returns:
        OnDemandCluster: The resulting cluster.

    Example:
        >>> import runhouse as rh
        >>> # On-Demand SkyPilot Cluster (OnDemandCluster)
        >>> gpu = rh.ondemand_cluster(name='rh-4-a100s',
        >>>                  instance_type='A100:4',
        >>>                  provider='gcp',
        >>>                  autostop_mins=-1,
        >>>                  use_spot=True,
        >>>                  image_id='my_ami_string',
        >>>                  region='us-east-1',
        >>>                  ).save()

        >>> # Load cluster from above
        >>> reloaded_cluster = rh.cluster(name="rh-4-a100s")
    """
    if name and not any([instance_type, num_instances, provider, image_id, region]):
        # If only the name is provided and dryrun is set to True
        return Cluster.from_name(name, dryrun)

    if name in RESERVED_SYSTEM_NAMES:
        raise ValueError(
            f"Cluster name {name} is a reserved name. Please use a different name which is not one of "
            f"{RESERVED_SYSTEM_NAMES}."
        )

    return OnDemandCluster(
        instance_type=instance_type,
        provider=provider,
        num_instances=num_instances,
        autostop_mins=autostop_mins,
        use_spot=use_spot,
        image_id=image_id,
        region=region,
        name=name,
        dryrun=dryrun,
    )<|MERGE_RESOLUTION|>--- conflicted
+++ resolved
@@ -47,11 +47,7 @@
             f"{RESERVED_SYSTEM_NAMES}."
         )
 
-<<<<<<< HEAD
-    if kwargs.keys() <= {"instance_type", "num_instances", "provider"}:
-=======
     if "instance_type" in kwargs.keys():
->>>>>>> c789468f
         # Commenting out for now. If two creation paths creates confusion let's push people to use
         # ondemand_cluster() instead.
         # warnings.warn(
