import copy
from typing import List, Optional, Union

from runhouse.rns.folders.folder import Folder
from runhouse.rns.hardware import Cluster
from runhouse.rns.packages import Package

from runhouse.rns.packages.package import _get_cluster_from
from runhouse.rns.resource import Resource


class Env(Resource):
    RESOURCE_TYPE = "env"

    def __init__(
        self,
        name: Optional[str] = None,
        reqs: List[Union[str, Package]] = [],
        setup_cmds: List[str] = None,
        dryrun: bool = True,
        **kwargs,  # We have this here to ignore extra arguments when calling from_config
    ):
        """
        Runhouse Env object.
        .. note::
            To create an Env, please use the factory method :func:`env`.
        """
        super().__init__(name=name, dryrun=dryrun)
        self.reqs = reqs
        self.setup_cmds = setup_cmds

    @staticmethod
    def from_config(config: dict, dryrun: bool = True):
        """Create an Env object from a config dict"""
<<<<<<< HEAD
        resource_subtype = config.get("resource_subtype")
        if resource_subtype == "Env":
            return Env(**config, dryrun=dryrun)
        elif resource_subtype == "CondaEnv":
            from runhouse import CondaEnv

            return CondaEnv(**config, dryrun=dryrun)
        else:
            raise ValueError(f"Invalid resource type {resource_subtype}")
=======
        config["reqs"] = [
            Package.from_config(req) if isinstance(req, dict) else req
            for req in config.get("reqs", [])
        ]
        return Env(**config, dryrun=dryrun)
>>>>>>> 4155d1f4

    @property
    def config_for_rns(self):
        config = super().config_for_rns
        config.update(
            {
                "reqs": [
                    self._resource_string_for_subconfig(package)
                    for package in self.reqs
                ],
                "setup_cmds": self.setup_cmds,
            }
        )
        return config

    def _reqs_to(self, system: Union[str, Cluster], path=None, mount=False):
        """Send self.reqs to the system (cluster or file system)"""
        new_reqs = []
        for req in self.reqs:
            if isinstance(req, str):
                new_req = Package.from_string(req)
                if isinstance(new_req.install_target, Folder):
                    req = new_req

            if isinstance(req, Package) and isinstance(req.install_target, Folder):
                req = (
                    req.to(system, path=path, mount=mount)
                    if isinstance(system, Cluster)
                    else req.to(system, path=path)
                )
            new_reqs.append(req)
        return new_reqs

    def _setup_env(self, system: Union[str, Cluster]):
        """Install packages and run setup commands on the cluster."""
        if self.reqs:
            system.install_packages(self.reqs)
        if self.setup_cmds:
            system.run(self.setup_cmds)

    def to(self, system: Union[str, Cluster], path=None, mount=False):
        """
        Send environment to the system (Cluster or file system).
        This includes installing packages and running setup commands if system is a cluster
        """
        system = _get_cluster_from(system)
        new_env = copy.deepcopy(self)
        new_env.reqs = self._reqs_to(system, path, mount)

        if isinstance(system, Cluster):
            system.check_server()
            new_env._setup_env(system)

        return new_env

    @property
    def _activate_cmd(self):
        return ""

    @property
    def _run_cmd(self):
        return ""<|MERGE_RESOLUTION|>--- conflicted
+++ resolved
@@ -32,7 +32,11 @@
     @staticmethod
     def from_config(config: dict, dryrun: bool = True):
         """Create an Env object from a config dict"""
-<<<<<<< HEAD
+        config["reqs"] = [
+            Package.from_config(req) if isinstance(req, dict) else req
+            for req in config.get("reqs", [])
+        ]
+
         resource_subtype = config.get("resource_subtype")
         if resource_subtype == "Env":
             return Env(**config, dryrun=dryrun)
@@ -42,13 +46,6 @@
             return CondaEnv(**config, dryrun=dryrun)
         else:
             raise ValueError(f"Invalid resource type {resource_subtype}")
-=======
-        config["reqs"] = [
-            Package.from_config(req) if isinstance(req, dict) else req
-            for req in config.get("reqs", [])
-        ]
-        return Env(**config, dryrun=dryrun)
->>>>>>> 4155d1f4
 
     @property
     def config_for_rns(self):
