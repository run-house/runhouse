--- conflicted
+++ resolved
@@ -35,11 +35,7 @@
         "use_rns": False,
         "api_server_url": "https://api.run.house",
         "dashboard_url": "https://run.house",
-<<<<<<< HEAD
-        "save_to_den": True,
-=======
         "autosave": True,
->>>>>>> 67862324
     }
 
     def __init__(self):
