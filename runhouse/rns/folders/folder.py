import copy
import logging
import os
import shutil
import subprocess
import tempfile
from pathlib import Path
from typing import Dict, Optional, Union

import fsspec

import sshfs

import runhouse as rh
from runhouse.rh_config import rns_client
from runhouse.rns.api_utils.utils import generate_uuid
from runhouse.rns.resource import Resource
from runhouse.rns.utils.hardware import _current_cluster, _get_cluster_from

fsspec.register_implementation("ssh", sshfs.SSHFileSystem)
# SSHFileSystem is not yet builtin.
# Line above suggested by fsspec devs: https://github.com/fsspec/filesystem_spec/issues/1071

logger = logging.getLogger(__name__)

PROVIDER_FS_LOOKUP = {
    "aws": "s3",
    "gcp": "gs",
    "azure": "abfs",
    "oracle": "ocifs",
    "databricks": "dbfs",
    "github": "github",
}


class Folder(Resource):
    RESOURCE_TYPE = "folder"
    DEFAULT_FS = "file"
    CLUSTER_FS = "ssh"
    DEFAULT_FOLDER_PATH = "/runhouse-folder"
    DEFAULT_CACHE_FOLDER = "~/.cache/runhouse"

    def __init__(
        self,
        name: Optional[str] = None,
        path: Optional[str] = None,
        system: Optional[str] = None,
        dryrun: bool = False,
        local_mount: bool = False,
        data_config: Optional[Dict] = None,
        **kwargs,  # We have this here to ignore extra arguments when calling from from_config
    ):
        """
        Runhouse Folder object.

        .. note::
            To build a folder, please use the factory method :func:`folder`.
        """
        super().__init__(name=name, dryrun=dryrun)

        self._system = None
        self._fsspec_fs = None
        self._fsspec_fs_str = None

        current_cluster_config = _current_cluster(key="config")
        if current_cluster_config and system is None:
            from runhouse.rns.hardware.cluster import Cluster

            self.system = Cluster.from_config(current_cluster_config)
        elif isinstance(system, dict):
            from runhouse.rns.hardware.cluster import Cluster

            self.system = Cluster.from_config(system)
        else:
            self.system = system or self.DEFAULT_FS

        # TODO [DG] Should we ever be allowing this to be None?
        self._path = (
            self.default_path(self.rns_address, system)
            if path is None
            else path
            if isinstance(system, Resource)
            else path
            if Path(path).expanduser().is_absolute()
            else str(Path(rns_client.locate_working_dir()) / path)
        )
        self.data_config = data_config or {}

        self.local_mount = local_mount
        self._local_mount_path = None
        if local_mount:
            self.mount(tmp=True)
        if not self.dryrun:
            self.mkdir()

    def __getstate__(self):
        """Override the pickle method to clear _fsspec_fs before pickling."""
        state = self.__dict__.copy()
        state["_fsspec_fs"] = None
        return state

    @classmethod
    def default_path(cls, rns_address, system):
        from runhouse.rns.hardware import Cluster

        if system == Folder.DEFAULT_FS or isinstance(system, Cluster):
            if rns_address:
                return str(
                    Path.cwd() / rns_client.split_rns_name_and_path(rns_address)[0]
                )  # saves to cwd / name
            return f"{Folder.DEFAULT_CACHE_FOLDER}/{generate_uuid()}"
        else:
            # If no path provided for a remote file system default to its name if provided
            if rns_address:
                name = rns_address[1:].replace("/", "_") + f".{cls.RESOURCE_TYPE}"
                return f"{Folder.DEFAULT_FOLDER_PATH}/{name}"
            return f"{Folder.DEFAULT_FOLDER_PATH}/{generate_uuid()}"

    # ----------------------------------
    @staticmethod
<<<<<<< HEAD
    def from_config(config: dict, dryrun=False):
=======
    def from_config(config: dict, dryrun=True, _resolve_children=True):
        if _resolve_children:
            config = Folder._check_for_child_configs(config)

>>>>>>> 4155d1f4
        """Load config values into the object."""
        if config["system"] == "s3":
            from .s3_folder import S3Folder

            return S3Folder.from_config(config, dryrun=dryrun)
        elif config["system"] == "gs":
            from .gcs_folder import GCSFolder

            return GCSFolder.from_config(config, dryrun=dryrun)
        elif config["system"] == "azure":
            from .azure_folder import AzureFolder

            return AzureFolder.from_config(config, dryrun=dryrun)
        elif isinstance(config["system"], dict):
            from runhouse.rns.hardware import Cluster

            config["system"] = Cluster.from_config(config["system"], dryrun=dryrun)
        return Folder(**config, dryrun=dryrun)

    @classmethod
    def _check_for_child_configs(cls, config):
        """Overload by child resources to load any resources they hold internally."""
        system = config["system"]
        if isinstance(system, str) and rns_client.exists(system):
            # if the system is set to a cluster
            cluster_config: dict = rns_client.load_config(name=system)
            if not cluster_config:
                raise Exception(f"No cluster config saved for {system}")

            # set the cluster config as the system
            config["system"] = cluster_config
        return config

    @property
    def path(self):
        if self._path is not None:
            if self.system == Folder.DEFAULT_FS:
                return str(Path(self._path).expanduser())
            elif self._fs_str == self.CLUSTER_FS and self._path.startswith("~/"):
                # sftp takes relative paths to the home directory but doesn't understand '~'
                return str(self._path[2:])
            return str(self._path)
        else:
            return None

    @path.setter
    def path(self, path):
        self._path = path
        self._local_mount_path = None

    @property
    def system(self):
        return self._system

    @system.setter
    def system(self, data_source):
        self._system = data_source
        self._fsspec_fs = None

    # Maybe figure out how to free sshfs properly (https://github.com/ronf/asyncssh/issues/112)
    # def __del__(self):
    #     if self.local_mount:
    #         self.unmount()
    #     if self._fsspec_fs and hasattr(self._fsspec_fs, "close"):
    #         self._fsspec_fs.close()

    @property
    def data_config(self):
        if isinstance(self.system, Resource):  # if system is a cluster
            # handle case cluster is itself
            if self.system.on_this_cluster():
                return self._data_config

            if not self.system.address:
                self.system.update_from_sky_status(dryrun=False)
                if not self.system.address:
                    raise ValueError(
                        "Cluster must be started before copying data from it."
                    )
            creds = self.system.ssh_creds()
            config_creds = {
                "host": self.system.address,
                "username": creds["ssh_user"],
                # 'key_filename': str(Path(creds['ssh_private_key']).expanduser())}  # For SFTP
                "client_keys": [
                    str(Path(creds["ssh_private_key"]).expanduser())
                ],  # For SSHFS
                "connect_timeout": "3s",
            }
            ret_config = self._data_config.copy()
            ret_config.update(config_creds)
            return ret_config
        return self._data_config

    @data_config.setter
    def data_config(self, data_config):
        self._data_config = data_config
        self._fsspec_fs = None

    @property
    def _fs_str(self):
        if isinstance(self.system, Resource):  # if system is a cluster
            if self.system.on_this_cluster():
                return self.DEFAULT_FS
            return self.CLUSTER_FS
        else:
            return self.system

    @property
    def fsspec_fs(self):
        if self._fsspec_fs_str != self._fs_str or self._fsspec_fs is None:
            self._fsspec_fs_str = self._fs_str
            self._fsspec_fs = fsspec.filesystem(self._fsspec_fs_str, **self.data_config)
        return self._fsspec_fs

    @property
    def local_path(self):
        if self.is_local():
            return self._local_mount_path or str(Path(self.path).expanduser())
        else:
            return None

    def is_writable(self):
        # If the filesystem hasn't overridden mkdirs, it's a no-op and the filesystem is probably readonly
        # (e.g. https://filesystem-spec.readthedocs.io/en/latest/_modules/fsspec/implementations/github.html).
        # In that case, we should just create a new folder in the default
        # location and add it as a child to the parent folder.
        return self.fsspec_fs.__class__.mkdirs == fsspec.AbstractFileSystem.mkdirs

    def mv(
        self, system, path: Optional[str] = None, data_config: Optional[dict] = None
    ) -> None:
        """Move the folder to a new filesystem."""
        # TODO [DG] create get_default_path for system method to be shared
        if path is None:
            path = "rh/" + self.rns_address
        data_config = data_config or {}
        with fsspec.open(self.fsspec_url, **self.data_config) as src:
            with fsspec.open(f"{system}://{path}", **data_config) as dest:
                # NOTE For packages, maybe use the `ignore` param here to only copy python files.
                new_path = shutil.move(src, dest)
        self.path = new_path
        self.system = system
        self.data_config = data_config or {}

    def to(
        self,
        system: Union[str, "Cluster"],
        path: Optional[str] = None,
        data_config: Optional[dict] = None,
    ):
        """Copy the folder to a new filesystem, and return a new Folder object pointing to the new location."""
        if system == "here":
            current_cluster_config = _current_cluster(key="config")
            if current_cluster_config:
                from runhouse.rns.hardware.cluster import Cluster

                system = Cluster.from_config(current_cluster_config)
            else:
                system = "file"
            path = str(Path.cwd() / self.path.split("/")[-1]) if path is None else path

        path = str(
            path or self.default_path(self.rns_address, system)
        )  # Make sure it's a string and not a Path

        system_str = getattr(
            system, "name", system
        )  # Use system.name if available, i.e. system is a cluster
        logging.info(
            f"Copying folder from {self.fsspec_url} to: {system_str}, with path: {path}"
        )

        # to_local, to_cluster and to_data_store are also overridden by subclasses to dispatch
        # to more performant cloud-specific APIs
        from runhouse.rns.hardware import Cluster

        system = _get_cluster_from(system)

        if system == "file":
            return self._to_local(dest_path=path, data_config=data_config)
        elif isinstance(system, Cluster):  # If system is a cluster
            return self._to_cluster(dest_cluster=system, path=path)
        elif system in ["s3", "gs", "azure"]:
            return self._to_data_store(
                system=system, data_store_path=path, data_config=data_config
            )
        else:
            self._fsspec_copy(system, path, data_config)
            new_folder = copy.deepcopy(self)
            new_folder.path = path
            new_folder.system = system
            new_folder.data_config = data_config or {}
            return new_folder

    def _fsspec_copy(self, system: str, path: str, data_config: dict):
        """Copy the fsspec filesystem to the given new filesystem and path."""
        # Fallback for other fsspec filesystems, but very slow:
        if self.is_local():
            self.fsspec_fs.put(self.path, f"{system}://{path}", recursive=True)
        else:
            # This is really really slow, maybe use skyplane, as follows:
            # src_url = f'local://{self.path}' if self.is_local() else self.fsspec_url
            # subprocess.run(['skyplane', 'sync', src_url, f'{system}://{path}'])

            # FYI: from https://github.com/fsspec/filesystem_spec/issues/909
            # Maybe copy chunks https://github.com/fsspec/filesystem_spec/issues/909#issuecomment-1204212507
            src = fsspec.get_mapper(self.fsspec_url, create=False, **self.data_config)
            dest = fsspec.get_mapper(f"{system}://{path}", create=True, **data_config)
            # dest.system.mkdir(dest.root, create_parents=True)
            import tqdm

            for k in tqdm.tqdm(src):
                # NOTE For packages, maybe use the `ignore` param here to only copy python files.
                dest[k] = src[k]
                # dst.write(src.read())

    def destination_folder(
        self,
        dest_path: str,
        dest_system: Optional[str] = "file",
        data_config: Optional[dict] = None,
    ):
        """Returns a new Folder object pointing to the destination folder."""
        new_folder = copy.deepcopy(self)
        new_folder.path = dest_path
        new_folder.system = dest_system
        new_folder.data_config = data_config or {}
        return new_folder

    def _to_local(self, dest_path: str, data_config: dict):
        """Copies folder to local."""
        from runhouse.rns.hardware import Cluster

        if (
            self._fs_str == "file"
        ):  # Also covers the case where we're on the cluster at system
            # Simply move the files within local system
            shutil.copytree(src=self.path, dst=dest_path)
        elif isinstance(self.system, Cluster):
            return self._cluster_to_local(cluster=self.system, dest_path=dest_path)
        else:
            self._fsspec_copy("file", dest_path, data_config)

        return self.destination_folder(
            dest_path=dest_path, dest_system="file", data_config=data_config
        )

    def _to_data_store(
        self,
        system: str,
        data_store_path: Optional[str] = None,
        data_config: Optional[dict] = None,
    ):
        """Local or cluster to blob storage."""
        from runhouse.rns.hardware import Cluster

        local_folder_path = self.path

        folder_config = self.config_for_rns
        folder_config["system"] = system
        folder_config["path"] = data_store_path
        folder_config["data_config"] = data_config
        new_folder = Folder.from_config(folder_config)

        if (
            self._fs_str == "file"
        ):  # Also covers the case where we're on the cluster at system
            new_folder._upload(src=local_folder_path)
        elif isinstance(self.system, Cluster):
            self.system.run(
                [
                    new_folder._upload_command(
                        src=local_folder_path, dest=new_folder.path
                    )
                ]
            )
        else:
            self._fsspec_copy("file", data_store_path, data_config)

        return new_folder

    @staticmethod
    def rsync(local, remote, data_config, up=True):
        """Rsync local folder to remote."""
        dest_str = f'{data_config["username"]}@{data_config["host"]}:{remote}'
        src_str = local
        if not up:
            src_str, dest_str = dest_str, src_str
        subprocess.check_call(
            f"rsync {src_str} {dest_str} "
            f'--password_file {data_config["key_filename"]}'
        )

    def mkdir(self):
        """Create the folder in specified file system if it doesn't already exist."""
        folder_path = self.path
        if Path(os.path.basename(folder_path)).suffix != "":
            folder_path = str(Path(folder_path).parent)

        logging.info(
            f"Creating new {self._fs_str} folder if it does not already exist in path: {folder_path}"
        )
        self.fsspec_fs.mkdirs(folder_path, exist_ok=True)

    def mount(self, path: Optional[str] = None, tmp: bool = False) -> str:
        """Mount the folder locally."""
        # TODO check that fusepy and FUSE are installed
        if tmp:
            self._local_mount_path = tempfile.mkdtemp()
        else:
            self._local_mount_path = path
        remote_fs = self.fsspec_fs
        fsspec.fuse.run(
            fs=remote_fs, path=self.path, mount_point=self._local_mount_path
        )
        return self._local_mount_path

    def _to_cluster(self, dest_cluster, path=None, mount=False):
        """Copy the folder from a file or cluster source onto a destination cluster."""
        if not dest_cluster.address:
            raise ValueError("Cluster must be started before copying data to it.")

        # Create tmp_mount if needed
        if not self.is_local() and mount:
            self.mount(tmp=True)

        dest_path = path or f"~/{Path(self.path).name}"

        # Need to add slash for rsync to copy the contents of the folder
        dest_folder = copy.deepcopy(self)
        dest_folder.path = dest_path
        dest_folder.system = dest_cluster

        if self._fs_str == "file":  # Includes case where we're on the cluster
            dest_cluster.rsync(source=self.path, dest=dest_path, up=True, contents=True)

        elif isinstance(self.system, Resource):
            if self.system.rns_address == dest_cluster.rns_address:
                # We're on the same cluster, so we can just move the files
                if self.path == path:
                    return self
                else:
                    dest_cluster.run(
                        [f"mkdir -p {dest_path}", f"cp -r {self.path}/* {dest_path}"],
                    )
            else:
                self._cluster_to_cluster(dest_cluster, dest_path)

        else:
            # data store folders have their own specific _to_cluster functions
            raise TypeError(
                f"`Sending from filesystem type {type(self.system)} is not supported"
            )

        return dest_folder

    def _cluster_to_cluster(self, dest_cluster, dest_path):
        src_path = self.path

        cluster_creds = self.system.ssh_creds()
        creds_file = cluster_creds["ssh_private_key"]

        dest_cluster.run([f"mkdir -p {dest_path}"])
        command = (
            f"rsync -Pavz --filter='dir-merge,- .gitignore' -e \"ssh -i '{creds_file}' "
            f"-o StrictHostKeyChecking=no -o IdentitiesOnly=yes -o ExitOnForwardFailure=yes "
            f"-o ServerAliveInterval=5 -o ServerAliveCountMax=3 -o ConnectTimeout=30s -o ForwardAgent=yes "
            f'-o ControlMaster=auto -o ControlPersist=300s" {src_path}/ {dest_cluster.address}:{dest_path}'
        )
        status_codes = self.system.run([command])
        if status_codes[0][0] != 0:
            raise Exception(
                f"Error syncing folder to destination cluster ({dest_cluster.name}). "
                f"Make sure the source cluster ({self.system.name}) has the necessary provider keys "
                f"loaded in path: {creds_file}. "
                f"For example: `rh.Secrets.to({self.system.name}, providers=['aws'])`"
            )

    def _cluster_to_local(self, cluster, dest_path):
        """Create a local folder with dest_path from the cluster.

        This function rsyncs down the data and return a folder with system=='file'.
        """
        if not cluster.address:
            raise ValueError("Cluster must be started before copying data from it.")
        Path(dest_path).expanduser().mkdir(parents=True, exist_ok=True)
        cluster.rsync(
            source=self.path,
            dest=str(Path(dest_path).expanduser()),
            up=False,
            contents=True,
        )
        new_folder = copy.deepcopy(self)
        new_folder.path = dest_path
        new_folder.system = "file"
        # Don't need to do anything with _data_config because cluster creds are injected virtually through the
        # data_config property
        return new_folder

    def is_local(self):
        """Whether the folder is on the local filesystem."""
        return (
            self._fs_str == "file"
            and self.path is not None
            and Path(self.path).expanduser().exists()
        ) or self._local_mount_path

    def _upload(self, src: str, region: Optional[str] = None):
        """Upload a folder to a remote bucket."""
        raise NotImplementedError

    def _upload_command(self, src: str, dest: str):
        """CLI command for uploading folder to remote bucket. Needed when uploading a folder from a cluster."""
        raise NotImplementedError

    def _run_upload_cli_cmd(self, sync_dir_command: str, access_denied_message: str):
        """Uploads a folder to a remote bucket.
        Based on the CLI command skypilot uses to upload the folder"""
        from sky.data.data_utils import run_upload_cli

        run_upload_cli(
            command=sync_dir_command,
            access_denied_message=access_denied_message,
            bucket_name=self.bucket_name_from_path(self.path),
        )

    def _download(self, dest):
        raise NotImplementedError

    def _download_command(self, src, dest):
        """CLI command for downloading folder from remote bucket. Needed when downloading a folder to a cluster."""
        raise NotImplementedError

    @property
    def config_for_rns(self):
        config = super().config_for_rns
        config_attrs = ["local_mount", "data_config"]
        self.save_attrs_to_config(config, config_attrs)

        if self.system == Folder.DEFAULT_FS:
            # If folder is local check whether path is relative, and if so take it relative to the working director
            # rather than to the home directory. If absolute, it's left alone.
            config["path"] = (
                self._path_relative_to_rh_workdir(self.path) if self.path else None
            )
        else:
            # if not a local filesystem save path as is (e.g. bucket/path)
            config["path"] = self.path

        if isinstance(self.system, Resource):  # If system is a cluster
            config["system"] = self._resource_string_for_subconfig(self.system)
        else:
            config["system"] = self.system

        return config

    def _save_sub_resources(self):
        if isinstance(self.system, Resource):
            self.system.save()

    @staticmethod
    def _path_relative_to_rh_workdir(path):
        rh_workdir = Path(rns_client.locate_working_dir())
        try:
            return str(Path(path).relative_to(rh_workdir))
        except ValueError:
            return path

    @property
    def fsspec_url(self):
        """Generate the FSSpec URL using the file system and path of the folder"""
        if self.path.startswith("/") and self._fs_str not in [
            rns_client.DEFAULT_FS,
            self.CLUSTER_FS,
        ]:
            return f"{self._fs_str}:/{self.path}"
        else:
            # For local, ssh / sftp filesystems we need both slashes
            # e.g.: 'ssh:///home/ubuntu/.cache/runhouse/tables/dede71ef83ce45ffa8cb27d746f97ee8'
            return f"{self._fs_str}://{self.path}"

    def ls(self, full_paths: bool = True):
        """List the contents of the folder"""
        paths = self.fsspec_fs.ls(path=self.path) if self.path else []
        if full_paths:
            return paths
        else:
            return [Path(path).name for path in paths]

    def resources(self, full_paths: bool = False, resource_type: str = None):
        """List the resources in the *RNS* folder."""
        # TODO allow '*' wildcard for listing all resources (and maybe other wildcard things)
        try:
            resources = [
                path for path in self.ls() if (Path(path) / "config.json").exists()
            ]
        except FileNotFoundError:
            return []

        if full_paths:
            return [self.rns_address + "/" + Path(path).stem for path in resources]
        else:
            return [Path(path).stem for path in resources]

    @property
    def rns_address(self):
        """Traverse up the filesystem until reaching one of the directories in rns_base_folders,
        then compute the relative path to that.
        """
        # TODO Maybe later, account for folders along the path with a different RNS name.

        if self.name is None:  # Anonymous folders have no rns address
            return None

        # Only should be necessary when a new base folder is being added (therefore isn't in rns_base_folders yet)
        if self._rns_folder:
            return str(Path(self._rns_folder) / self.name)

        if self.path in rns_client.rns_base_folders.values():
            if self._rns_folder:
                return self._rns_folder + "/" + self.name
            else:
                return rns_client.default_folder + "/" + self.name

        segment = Path(self.path)
        while (
            str(segment) not in rns_client.rns_base_folders.values()
            and not segment == Path.home()
            and not segment == segment.parent
        ):
            segment = segment.parent

        if (
            segment == Path.home() or segment == segment.parent
        ):  # TODO throw an error instead?
            return rns_client.default_folder + "/" + self.name
        else:
            base_folder = Folder(path=str(segment), dryrun=True)
            base_folder_path = base_folder.rns_address
            relative_path = str(Path(self.path).relative_to(base_folder.path))
            return base_folder_path + "/" + relative_path

    def contains(self, name_or_path) -> bool:
        """Whether path of a Folder exists locally."""
        path, system = self.locate(name_or_path)
        return path is not None

    def locate(self, name_or_path) -> (str, str):
        """Locate the local path of a Folder given an rns path."""
        # Note: Keep in mind we're using both _rns_ path and physical path logic below. Be careful!

        # If the path is already given relative to the current folder:
        if (Path(self.path) / name_or_path).exists():
            return str(Path(self.path) / name_or_path), self.system

        # If name or path uses ~/ or ./, need to resolve with folder path
        abs_path = rns_client.resolve_rns_path(name_or_path)
        rns_path = self.rns_address

        # If this folder is anonymous, it has no rns contents
        if rns_path is None:
            return None, None

        if abs_path == rns_path:
            return self.path, self.system
        try:
            child_path = Path(self.path) / Path(abs_path).relative_to(rns_path)
            if child_path.exists():
                return str(child_path), self.system
        except ValueError:
            pass

        # Last resort, recursively search inside sub-folders and children.

        segments = abs_path.lstrip("/").split("/")
        if len(segments) == 1:
            return (
                None,
                None,
            )  # If only a single element, would have been found in ls above.

        # Look for lowest folder in the path that exists in filesystem, and recurse from that folder
        greatest_common_folder = Path(self.path)
        i = 0
        for i, seg in enumerate(segments):
            if not (greatest_common_folder / seg).exists():
                break
            greatest_common_folder = greatest_common_folder / seg
        if not str(greatest_common_folder) == self.path:
            return Folder(
                path=str(greatest_common_folder), system=self.system, dryrun=True
            ).locate("/".join(segments[i + 1 :]))

        return None, None

    def open(self, name, mode="rb", encoding=None):
        """Returns an fsspec file, which must be used as a content manager to be opened.

        Example:
            >>> with my_folder.open('obj_name') as my_file:
            >>>        pickle.load(my_file)
        """
        return self.fsspec_fs.open(self.path + "/" + name, mode=mode, encoding=encoding)

    def get(self, name, mode="rb", encoding=None):
        """Returns the contents of a file as a string or bytes."""
        with self.open(name, mode=mode, encoding=encoding) as f:
            return f.read()

    # TODO [DG] fix this to follow the correct convention above
    def get_all(self):
        # TODO add docs for this
        # TODO we're not closing these, do we need to extract file-like objects so we can close them?
        return fsspec.open_files(self.fsspec_url, mode="rb", **self.data_config)

    def exists_in_system(self):
        """Whether the folder exists in the filesystem."""
        return self.fsspec_fs.exists(
            self.fsspec_url
        ) or rh.rns.top_level_rns_fns.exists(self.path)

    def delete_in_system(self):
        """Delete all contents in folder from file system."""
        try:
            self.fsspec_fs.rm(self.path, recursive=True)
        except FileNotFoundError:
            pass

    def rm(self, name, recursive: bool = True):
        """Remove a resource from the folder."""
        try:
            self.fsspec_fs.rm(self.fsspec_url + "/" + name, recursive=recursive)
        except FileNotFoundError:
            pass

    def put(self, contents, overwrite=False):
        """Put given contents in folder. Contents must be one of the following:

        - Dict with keys being the file names and values being the file-like objects to write

        - Resource

        - List of Resources.
        """
        # TODO create the bucket if it doesn't already exist
        # Handle lists of resources just for convenience
        if isinstance(contents, list):
            for resource in contents:
                self.put(resource, overwrite=overwrite)
            return

        if isinstance(contents, Folder):
            if not self.is_writable():
                raise RuntimeError(
                    f"Cannot put files into non-writable folder {self.name or self.path}"
                )
            if contents.path is None:  # Should only be the case when Folder is created
                contents.path = self.path + "/" + contents.name
                contents.system = self.system
                # The parent can be anonymous, e.g. the 'rh' folder.
                # TODO not sure if this should be allowed - if parent folder has no rns address, why would child
                # just be put into the default rns folder?
                # TODO If the base is named later, figure out what to do with the contents (rename, resave, etc.).
                if self.rns_address is None:
                    contents.rns_path = rns_client.default_folder + "/" + contents.name
                    rns_client.rns_base_folders.update(
                        {contents.rns_address: contents.path}
                    )
                # We don't need to call .save here to write down because it will be called at the end of the
                # folder or resource constructor
            else:
                if contents.name is None:  # Anonymous resource
                    i = 1
                    new_name = contents.RESOURCE_TYPE + str(i)
                    # Resolve naming conflicts if necessary
                    while rns_client.exists(self.path + "/" + new_name):
                        i += 1
                        new_name = contents.RESOURCE_TYPE + str(i)
                else:
                    new_name = contents.name

                # NOTE For intercloud transfer, we should use Skyplane
                with fsspec.open(
                    self.fsspec_url + "/" + new_name, **self.data_config
                ) as dest:
                    with fsspec.open(
                        contents.fsspec_url, **contents.data_config
                    ) as src:
                        # NOTE For packages, maybe use the `ignore` param here to only copy python files.
                        shutil.move(src, dest)
            return

        if not isinstance(contents, dict):
            raise TypeError(
                "`files` argument to `.put` must be Resource, list of Resources, or dict mapping "
                "filenames to file-like-objects"
            )

        if overwrite is False:
            folder_contents = self.resources()
            intersection = set(folder_contents).intersection(set(contents.keys()))
            if intersection != set():
                raise FileExistsError(
                    f"File(s) {intersection} already exist(s) at path"
                    f"{self.path}, cannot save them without overwriting."
                )
        # TODO figure out default behavior for not overwriting but still saving
        # if not overwrite:
        #     time = datetime.today().strftime('%Y-%m-%d_%H:%M:%S')
        #     self.data_url = self.data_url + time or time
        filenames = list(contents)
        fss_files = fsspec.open_files(
            self.fsspec_url + "/*",
            mode="wb",
            **self.data_config,
            num=len(contents),
            name_function=filenames.__getitem__,
        )
        for (fss_file, raw_file) in zip(fss_files, contents.values()):
            with fss_file as f:
                f.write(raw_file)

    @staticmethod
    def bucket_name_from_path(path: str) -> str:
        """Extract the bucket name from a path (e.g. '/my-bucket/my-folder/my-file.txt' -> 'my-bucket')"""
        return Path(path).parts[1]


def folder(
    name: Optional[str] = None,
    path: Optional[Union[str, Path]] = None,
    system: Optional[str] = None,
    dryrun: bool = False,
    local_mount: bool = False,
    data_config: Optional[Dict] = None,
) -> Folder:
    """Creates a Runhouse folder object, which can be used to interact with the folder at the given path.

    Args:
        name (Optional[str]): Name to give the folder, to be re-used later on.
        path (Optional[str or Path]): Path (or path) that the folder is located at.
        system (Optional[str]): File system. Currently this must be one of:
            [``file``, ``github``, ``sftp``, ``ssh``, ``s3``, ``gs``, ``azure``].
            We are working to add additional file system support.
        dryrun (bool): Whether to create the Folder if it doesn't exist, or load a Folder object as a dryrun.
            (Default: ``False``)
        local_mount (bool): Whether or not to mount the folder locally. (Default: ``False``)
        data_config (Optional[Dict]): The data config to pass to the underlying fsspec handler.

    Returns:
        Folder: The resulting folder.

    Example:
        >>> rh.folder(name='training_imgs', path='remote_directory/images', system='s3')

        >>> # Load folder from above
        >>> reloaded_folder = rh.folder(name="training_imgs", dryrun=True)
    """
    # TODO [DG] Include loud warning that relative paths are relative to the git root / working directory!

    if path is None and system is None and local_mount is None and data_config is None:
        # If only the name is provided
        return Folder.from_name(name, dryrun)

    config = rns_client.load_config(name)
    config["name"] = name or config.get("rns_address", None) or config.get("name")
    config["path"] = path or config.get("path")
    config["local_mount"] = local_mount or config.get("local_mount")
    config["data_config"] = data_config or config.get("data_config")

    file_system = system or config.get("system") or Folder.DEFAULT_FS
    config["system"] = file_system
    if isinstance(file_system, str):
        if file_system in ["file", "github", "sftp", "ssh"]:
            new_folder = Folder.from_config(config, dryrun=dryrun)
        elif file_system == "s3":
            from .s3_folder import S3Folder

            new_folder = S3Folder.from_config(config, dryrun=dryrun)
        elif file_system == "gs":
            from .gcs_folder import GCSFolder

            new_folder = GCSFolder.from_config(config, dryrun=dryrun)
        elif file_system == "azure":
            from .azure_folder import AzureFolder

            new_folder = AzureFolder.from_config(config, dryrun=dryrun)
        elif file_system in fsspec.available_protocols():
            logger.warning(
                f"fsspec file system {file_system} not officially supported. Use at your own risk."
            )
            new_folder = Folder.from_config(config, dryrun=dryrun)
        elif isinstance(_get_cluster_from(file_system), Resource):
            config["system"] = _get_cluster_from(file_system)
        else:
            raise ValueError(
                f"File system {file_system} not found. Have you installed the "
                f"necessary packages for this fsspec protocol? (e.g. s3fs for s3). If the file system "
                f"is a cluster (ex: /my-user/rh-cpu), make sure the cluster config has been saved."
            )

    # If cluster is passed as the system.
    if isinstance(config["system"], dict) or isinstance(
        config["system"], Resource
    ):  # if system is a cluster
        new_folder = Folder.from_config(config, dryrun=dryrun)

    return new_folder<|MERGE_RESOLUTION|>--- conflicted
+++ resolved
@@ -118,14 +118,10 @@
 
     # ----------------------------------
     @staticmethod
-<<<<<<< HEAD
-    def from_config(config: dict, dryrun=False):
-=======
     def from_config(config: dict, dryrun=True, _resolve_children=True):
         if _resolve_children:
             config = Folder._check_for_child_configs(config)
 
->>>>>>> 4155d1f4
         """Load config values into the object."""
         if config["system"] == "s3":
             from .s3_folder import S3Folder
