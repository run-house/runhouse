import asyncio
import copy
import datetime
import json
import threading
from typing import Any, Dict, List, Optional, Set, Tuple, Union

import httpx

import psutil
import pynvml
import requests

import runhouse

from runhouse.constants import (
    DEFAULT_STATUS_CHECK_INTERVAL,
    GPU_COLLECTION_INTERVAL,
    INCREASED_STATUS_CHECK_INTERVAL,
    MAX_GPU_INFO_LEN,
    REDUCED_GPU_INFO_LEN,
    SERVER_LOGFILE,
    SERVER_LOGS_FILE_NAME,
)

from runhouse.globals import configs, obj_store, rns_client
from runhouse.logger import get_logger
from runhouse.resources.hardware import load_cluster_config_from_file
from runhouse.resources.hardware.utils import detect_cuda_version_or_cpu
from runhouse.rns.rns_client import ResourceStatusData
from runhouse.rns.utils.api import ResourceAccess
from runhouse.servers.autostop_helper import AutostopHelper
from runhouse.servers.http.auth import AuthCache
from runhouse.utils import (
    ColoredFormatter,
    get_gpu_usage,
    get_pid,
    ServletType,
    sync_function,
)

logger = get_logger(__name__)


class ClusterServletError(Exception):
    pass


class ClusterServlet:
    async def __init__(
        self, cluster_config: Optional[Dict[str, Any]] = None, *args, **kwargs
    ):
        # We do this here instead of at the start of the HTTP Server startup
        # because someone can be running `HTTPServer()` standalone in a test
        # and still want an initialized cluster config in the servlet.
        if not cluster_config:
            cluster_config = load_cluster_config_from_file()

        self.cluster_config: Optional[Dict[str, Any]] = (
            cluster_config if cluster_config else {}
        )
        self.cluster_config["has_cuda"] = detect_cuda_version_or_cpu() != "cpu"

        self._initialized_env_servlet_names: Set[str] = set()
        self._key_to_env_servlet_name: Dict[Any, str] = {}
        self._auth_cache: AuthCache = AuthCache(cluster_config)
        self.autostop_helper = None

        if cluster_config.get("resource_subtype", None) == "OnDemandCluster":
            self.autostop_helper = AutostopHelper()

        self._cluster_name = self.cluster_config.get("name", None)
        self._cluster_uri = (
            rns_client.format_rns_address(self._cluster_name)
            if self._cluster_name
            else None
        )

        self._api_server_url = self.cluster_config.get(
            "api_server_url", rns_client.api_server_url
        )
        self.pid = get_pid()
        self.process = psutil.Process(pid=self.pid)
        self.gpu_metrics = None  # will be updated only if this is a gpu cluster.
        self.lock = (
            threading.Lock()
        )  # will be used when self.gpu_metrics will be updated by different threads.

        if self.cluster_config.get("has_cuda"):
            logger.debug("Creating _periodic_gpu_check thread.")
            collect_gpu_thread = threading.Thread(
                target=self._periodic_gpu_check, daemon=True
            )
            collect_gpu_thread.start()

        logger.debug("Creating periodic_cluster_checks thread.")
        self.cluster_checks_thread = threading.Thread(
            target=self.periodic_cluster_checks, daemon=True
        )
        self.cluster_checks_thread.start()

    ##############################################
    # Cluster config state storage methods
    ##############################################
    async def aget_cluster_config(self) -> Dict[str, Any]:
        return self.cluster_config

    async def aset_cluster_config(self, cluster_config: Dict[str, Any]):
        if "has_cuda" not in cluster_config.keys():
            cluster_config["has_cuda"] = detect_cuda_version_or_cpu() != "cpu"

        self.cluster_config = cluster_config

        # Propagate the changes to all other process's obj_stores
        await asyncio.gather(
            *[
                obj_store.acall_env_servlet_method(
                    env_servlet_name,
                    "aset_cluster_config",
                    cluster_config,
                    use_env_servlet_cache=False,
                )
                for env_servlet_name in await self.aget_all_initialized_env_servlet_names()
            ]
        )

        return self.cluster_config

    async def aset_cluster_config_value(self, key: str, value: Any):
        if self.autostop_helper and key == "autostop_mins":
            await self.autostop_helper.set_autostop(value)
        self.cluster_config[key] = value

        # Propagate the changes to all other process's obj_stores
        await asyncio.gather(
            *[
                obj_store.acall_env_servlet_method(
                    env_servlet_name,
                    "aset_cluster_config_value",
                    key,
                    value,
                    use_env_servlet_cache=False,
                )
                for env_servlet_name in await self.aget_all_initialized_env_servlet_names()
            ]
        )

        return self.cluster_config

    ##############################################
    # Auth cache internal functions
    ##############################################
    async def aresource_access_level(
        self, token: str, resource_uri: str
    ) -> Union[str, None]:
        # If the token in this request matches that of the owner of the cluster,
        # they have access to everything
<<<<<<< HEAD
        if configs.token:
            if (
                configs.token == token
                or rns_client.cluster_token(resource_uri) == token
=======
        config_token = configs.token
        if config_token:
            if config_token == token:
                return ResourceAccess.WRITE

            if resource_uri and rns_client.validate_cluster_token(
                cluster_token=token, cluster_uri=resource_uri
>>>>>>> 95baa6c8
            ):
                return ResourceAccess.WRITE

        return self._auth_cache.lookup_access_level(token, resource_uri)

    async def aget_username(self, token: str) -> str:
        return self._auth_cache.get_username(token)

    async def ahas_resource_access(self, token: str, resource_uri=None) -> bool:
        """Checks whether user has read or write access to a given module saved on the cluster."""
        from runhouse.rns.utils.api import ResourceAccess

        if token is None or self._cluster_name is None:
            # If no token or cluster uri are provided assume no access
            return False

        cluster_access = await self.aresource_access_level(token, self._cluster_name)
        if cluster_access == ResourceAccess.WRITE:
            # if user has write access to cluster will have access to all resources
            return True

        if resource_uri is None and cluster_access not in [
            ResourceAccess.WRITE,
            ResourceAccess.READ,
        ]:
            # If module does not have a name, must have access to the cluster
            return False

        resource_access_level = await self.aresource_access_level(token, resource_uri)
        if resource_access_level not in [ResourceAccess.WRITE, ResourceAccess.READ]:
            return False

        return True

    async def aclear_auth_cache(self, token: str = None):
        self._auth_cache.clear_cache(token)

    ##############################################
    # Key to servlet where it is stored mapping
    ##############################################
    async def amark_env_servlet_name_as_initialized(self, env_servlet_name: str):
        self._initialized_env_servlet_names.add(env_servlet_name)

    async def ais_env_servlet_name_initialized(self, env_servlet_name: str) -> bool:
        return env_servlet_name in self._initialized_env_servlet_names

    async def aget_all_initialized_env_servlet_names(self) -> Set[str]:
        return self._initialized_env_servlet_names

    async def aget_key_to_env_servlet_name_dict_keys(self) -> List[Any]:
        return list(self._key_to_env_servlet_name.keys())

    async def aget_key_to_env_servlet_name_dict(self) -> Dict[Any, str]:
        return self._key_to_env_servlet_name

    async def aget_env_servlet_name_for_key(self, key: Any) -> str:
        if self.autostop_helper:
            await self.autostop_helper.set_last_active_time_to_now()
        return self._key_to_env_servlet_name.get(key, None)

    async def aput_env_servlet_name_for_key(self, key: Any, env_servlet_name: str):
        if not await self.ais_env_servlet_name_initialized(env_servlet_name):
            raise ValueError(
                f"Env servlet name {env_servlet_name} not initialized, and you tried to mark a resource as in it."
            )
        self._key_to_env_servlet_name[key] = env_servlet_name

    async def apop_env_servlet_name_for_key(self, key: Any, *args) -> str:
        # *args allows us to pass default or not
        return self._key_to_env_servlet_name.pop(key, *args)

    async def aclear_key_to_env_servlet_name_dict(self):
        self._key_to_env_servlet_name = {}

    ##############################################
    # Remove Env Servlet
    ##############################################
    async def aclear_all_references_to_env_servlet_name(self, env_servlet_name: str):
        self._initialized_env_servlet_names.remove(env_servlet_name)
        deleted_keys = [
            key
            for key, env in self._key_to_env_servlet_name.items()
            if env == env_servlet_name
        ]
        for key in deleted_keys:
            self._key_to_env_servlet_name.pop(key)
        return deleted_keys

    ##############################################
    # Periodic Cluster Checks APIs
    ##############################################

    async def asave_status_metrics_to_den(self, status: dict):
        from runhouse.resources.hardware.utils import ResourceServerStatus

        # making a copy so the status won't be modified with pop, since it will be returned after sending to den.
        # (status is passed as pointer).
        status_copy = copy.deepcopy(status)
        env_servlet_processes = status_copy.pop("env_servlet_processes")

        status_data = {
            "status": ResourceServerStatus.running,
            "resource_type": status_copy.get("cluster_config").pop(
                "resource_type", "cluster"
            ),
            "resource_info": status_copy,
            "env_servlet_processes": env_servlet_processes,
        }

        client = httpx.AsyncClient()

        return await client.post(
            f"{self._api_server_url}/resource/{self._cluster_uri}/cluster/status",
            data=json.dumps(status_data),
            headers=rns_client.request_headers(),
        )

    def save_status_metrics_to_den(self, status: dict):
        return sync_function(self.asave_status_metrics_to_den)(status)

    async def acheck_cluster_status(self, send_to_den: bool = True):

        logger.debug("Performing cluster status checks")
        status, den_resp_status_code = await self.astatus(send_to_den=send_to_den)

        if not send_to_den:
            return status, den_resp_status_code

        if den_resp_status_code == 404:
            logger.info(
                "Cluster has not yet been saved to Den, cannot update status or logs"
            )
        elif den_resp_status_code != 200:
            logger.error("Failed to send cluster status to Den")
        else:
            logger.debug("Successfully sent cluster status to Den")

        return status, den_resp_status_code

    async def acheck_cluster_logs(self, interval_size: int):

        logger.debug("Performing logs checks")

        cluster_config = await self.aget_cluster_config()
        prev_end_log_line = cluster_config.get("end_log_line", 0)
        (
            logs_den_resp,
            new_start_log_line,
            new_end_log_line,
        ) = await self.send_cluster_logs_to_den(
            prev_end_log_line=prev_end_log_line,
        )
        if not logs_den_resp:
            logger.debug(
                f"No logs were generated in the past {interval_size} minute(s), logs were not sent to Den"
            )

        elif logs_den_resp.status_code == 200:
            logger.debug("Successfully sent cluster logs to Den")
            await self.aset_cluster_config_value(
                key="start_log_line", value=new_start_log_line
            )
            await self.aset_cluster_config_value(
                key="end_log_line", value=new_end_log_line
            )
        else:
            logger.error("Failed to send logs to Den")

        return logs_den_resp, new_start_log_line, new_end_log_line

    async def aperiodic_cluster_checks(self):
        """Periodically check the status of the cluster, gather metrics about the cluster's utilization & memory,
        and save it to Den."""

        cluster_config = await self.aget_cluster_config()
        interval_size = cluster_config.get(
            "status_check_interval", DEFAULT_STATUS_CHECK_INTERVAL
        )
        while True:
            should_send_status_and_logs_to_den: bool = (
                configs.token is not None
                and interval_size != -1
                and self._cluster_uri is not None
            )
            should_update_autostop: bool = self.autostop_helper is not None

            if not should_send_status_and_logs_to_den and not should_update_autostop:
                break

            try:
                # Only if one of these is true, do we actually need to get the status from each EnvServlet
                should_send_status_and_logs_to_den: bool = (
                    configs.token is not None
                    and interval_size != -1
                    and self._cluster_uri is not None
                )
                should_update_autostop: bool = self.autostop_helper is not None

                if (
                    not should_send_status_and_logs_to_den
                    and not should_update_autostop
                ):
                    break

                logger.debug("Performing cluster checks")
                status, den_resp_code = await self.acheck_cluster_status(
                    send_to_den=should_send_status_and_logs_to_den
                )

                if should_update_autostop:
                    logger.debug("Updating autostop")
                    await self._update_autostop(status)

                if not should_send_status_and_logs_to_den:
                    break

                if den_resp_code == 404:
                    logger.info(
                        "Cluster has not yet been saved to Den, cannot update status or logs."
                    )
                elif den_resp_code != 200:
                    logger.error(
                        f"Failed to send cluster status to Den, status_code: {den_resp_code}"
                    )
                else:
                    logger.debug("Successfully sent cluster status to Den")

                    prev_end_log_line = cluster_config.get("end_log_line", 0)
                    (
                        logs_resp_status_code,
                        new_start_log_line,
                        new_end_log_line,
                    ) = await self.send_cluster_logs_to_den(
                        prev_end_log_line=prev_end_log_line,
                    )
                    if not logs_resp_status_code:
                        logger.debug(
                            f"No logs were generated in the past {interval_size} minute(s), logs were not sent to Den."
                        )

                    elif logs_resp_status_code == 200:
                        logger.debug("Successfully sent cluster logs to Den.")
                        await self.aset_cluster_config_value(
                            key="start_log_line", value=new_start_log_line
                        )
                        await self.aset_cluster_config_value(
                            key="end_log_line", value=new_end_log_line
                        )
                        # since we are setting a new values to the cluster_config, we need to reload it so the next
                        # cluster check iteration will reference to the updated cluster config.
                        cluster_config = await self.aget_cluster_config()
                if den_resp_code == 200:
                    await self.acheck_cluster_logs(interval_size=interval_size)

            except Exception:
                logger.error(
                    "Cluster checks have failed.\n"
                    "Please check cluster logs for more info.\n"
                    "Temporarily increasing the interval between status checks."
                )
                await asyncio.sleep(INCREASED_STATUS_CHECK_INTERVAL)
            finally:
                # make sure that the thread will go to sleep, even if the interval size == -1
                # (meaning that sending status to den is disabled).
                interval_size = (
                    DEFAULT_STATUS_CHECK_INTERVAL
                    if interval_size == -1
                    else interval_size
                )
                await asyncio.sleep(interval_size)

    def periodic_cluster_checks(self):
        # This is only ever called once in its own thread, so we can do asyncio.run here instead of
        # sync_function.
        asyncio.run(self.aperiodic_cluster_checks())

    async def _update_autostop(self, status: dict):
        function_running = any(
            any(
                len(
                    resource["env_resource_mapping"][resource_name].get(
                        "active_function_calls", []
                    )
                )
                > 0
                for resource_name in resource["env_resource_mapping"].keys()
            )
            for resource in status.get("env_servlet_processes", {}).values()
        )
        if function_running:
            await self.autostop_helper.set_last_active_time_to_now()

        # We do this separately from the set_last_active_time_to_now call above because
        # function_running will only reflect activity from functions which happen to be running during
        # the status check. We still need to attempt to register activity for functions which have
        # been called and completed.
        await self.autostop_helper.register_activity_if_needed()

    async def _status_for_env_servlet(self, env_servlet_name):
        try:
            (
                objects_in_env_servlet,
                env_servlet_utilization_data,
            ) = await obj_store.acall_env_servlet_method(
                env_servlet_name, method="astatus_local"
            )

            return {
                "env_servlet_name": env_servlet_name,
                "objects_in_env_servlet": objects_in_env_servlet,
                "env_servlet_utilization_data": env_servlet_utilization_data,
            }

        # Need to catch the exception here because we're running this in a gather,
        # and need to know which env servlet failed
        except Exception as e:
            return {"env_servlet_name": env_servlet_name, "Exception": e}

    async def _aperiodic_gpu_check(self):
        """periodically collects cluster gpu usage"""

        pynvml.nvmlInit()  # init nvidia ml info collection

        while True:
            try:

                gpu_count = pynvml.nvmlDeviceGetCount()
                with self.lock:
                    if not self.gpu_metrics:
                        self.gpu_metrics = {device: [] for device in range(gpu_count)}

                    for gpu_index in range(gpu_count):
                        handle = pynvml.nvmlDeviceGetHandleByIndex(gpu_index)
                        util_info = pynvml.nvmlDeviceGetUtilizationRates(handle)
                        memory_info = pynvml.nvmlDeviceGetMemoryInfo(handle)

                        total_memory = memory_info.total  # in bytes
                        used_memory = memory_info.used  # in bytes
                        free_memory = memory_info.free  # in bytes
                        utilization_percent = util_info.gpu / 1.0  # make it float

                        # to reduce cluster memory usage (we are saving the gpu_usage info on the cluster),
                        # we save only the most updated gpu usage. If for some reason the size of updated_gpu_info is
                        # too big, we remove the older gpu usage info.
                        # This is relevant when using cluster.status() directly and not relying on status being sent to den.
                        updated_gpu_info = self.gpu_metrics[gpu_index]
                        if len(updated_gpu_info) + 1 > MAX_GPU_INFO_LEN:
                            updated_gpu_info = updated_gpu_info[REDUCED_GPU_INFO_LEN:]
                        updated_gpu_info.append(
                            {
                                "total_memory": total_memory,
                                "used_memory": used_memory,
                                "free_memory": free_memory,
                                "utilization_percent": utilization_percent,
                            }
                        )
                        self.gpu_metrics[gpu_index] = updated_gpu_info
            except Exception as e:
                logger.error(str(e))
                pynvml.nvmlShutdown()
                break
            finally:
                # collects gpu usage every 5 seconds.
                await asyncio.sleep(GPU_COLLECTION_INTERVAL)

    def _periodic_gpu_check(self):
        # This is only ever called once in its own thread, so we can do asyncio.run here instead of
        # sync_function.
        asyncio.run(self._aperiodic_gpu_check())

    def _get_node_gpu_usage(self, server_pid: int):

        # currently works correctly for a single node GPU. Multinode-clusters will be supported shortly.

        collected_gpus_info = copy.deepcopy(self.gpu_metrics)

        if collected_gpus_info is None or not collected_gpus_info[0]:
            return None

        cluster_gpu_usage = get_gpu_usage(
            collected_gpus_info=collected_gpus_info, servlet_type=ServletType.cluster
        )
        cluster_gpu_usage[
            "server_pid"
        ] = server_pid  # will be useful for multi-node clusters.

        return cluster_gpu_usage

    async def astatus(self, send_to_den: bool = False) -> Tuple[Dict, Optional[int]]:
        import psutil

        config_cluster = copy.deepcopy(self.cluster_config)

        # Popping out creds because we don't want to show them in the status
        config_cluster.pop("creds", None)

        # Getting data from each env servlet about the objects it contains and the utilization data
        env_servlet_utilization_data = {}
        env_servlets_status = await asyncio.gather(
            *[
                self._status_for_env_servlet(env_servlet_name)
                for env_servlet_name in self._initialized_env_servlet_names
            ],
        )

        # Store the data for the appropriate env servlet name
        for env_status in env_servlets_status:
            env_servlet_name = env_status.get("env_servlet_name")

            # Nothing if there was an exception
            if "Exception" in env_status.keys():
                e = env_status.get("Exception")
                logger.warning(
                    f"Exception {str(e)} in status for env servlet {env_servlet_name}"
                )
                env_servlet_utilization_data[env_servlet_name] = {}

            # Otherwise, store what was in the env and the utilization data
            else:
                env_memory_info = env_status.get("env_servlet_utilization_data")
                env_memory_info["env_resource_mapping"] = env_status.get(
                    "objects_in_env_servlet"
                )
                env_servlet_utilization_data[env_servlet_name] = env_memory_info

        # TODO: decide if we need this info at all: cpu_usage, memory_usage, disk_usage
        cpu_utilization = psutil.cpu_percent(interval=0)

        # A dictionary that match the keys of psutil.virtual_memory()._asdict() to match the keys we expect in Den.
        relevant_memory_info = {
            "available": "free_memory",
            "percent": "percent",
            "total": "total_memory",
            "used": "used_memory",
        }

        # Fields: `total`, `available`, `percent`, `used`, `free`, `active`, `inactive`, `buffers`, `cached`, `shared`, `slab`
        # according to psutil docs, percent = (total - available) / total * 100
        memory_usage = psutil.virtual_memory()._asdict()

        memory_usage = {
            relevant_memory_info[k]: memory_usage[k]
            for k in relevant_memory_info.keys()
        }

        # get general gpu usage
        server_gpu_usage = (
            self._get_node_gpu_usage(self.pid)
            if self.cluster_config.get("has_cuda", False)
            else None
        )
        gpu_utilization = (
            server_gpu_usage.pop("utilization_percent", None)
            if server_gpu_usage
            else None
        )

        # rest the gpu_info only after the status was sent to den. If we should not send status to den,
        # self.gpu_metrics will not be updated at all, therefore should not be reset.
        if send_to_den:
            with self.lock:
                self.gpu_metrics = None

        status_data = {
            "cluster_config": config_cluster,
            "runhouse_version": runhouse.__version__,
            "server_pid": self.pid,
            "env_servlet_processes": env_servlet_utilization_data,
            "server_cpu_utilization": cpu_utilization,
            "server_gpu_utilization": gpu_utilization,
            "server_memory_usage": memory_usage,
            "server_gpu_usage": server_gpu_usage,
        }

        # converting status_data to ResourceStatusData instance to verify we constructed the status data correctly
        status_data = ResourceStatusData(**status_data).model_dump()

        if send_to_den:

            logger.debug("Sending cluster status to Den")
            den_resp = self.save_status_metrics_to_den(status=status_data)
            return status_data, den_resp.status_code

        return status_data, None

    def status(self, send_to_den: bool = False):
        return sync_function(self.astatus)(send_to_den=send_to_den)

    ##############################################
    # Save cluster logs to Den
    ##############################################
    def _get_logs(self):

        with open(SERVER_LOGFILE) as log_file:
            log_lines = log_file.readlines()
        cleaned_log_lines = [ColoredFormatter.format_log(line) for line in log_lines]
        return " ".join(cleaned_log_lines)

    def _generate_logs_file_name(self):
        current_timestamp = datetime.datetime.utcnow().strftime("%Y_%m_%d_%H_%M_%S")
        return f"{current_timestamp}_{SERVER_LOGS_FILE_NAME}"

    async def send_cluster_logs_to_den(
        self, prev_end_log_line: int
    ) -> Tuple[Optional[requests.Response], Optional[int], Optional[int]]:
        """Load the most recent logs from the server's log file and send them to Den."""
        # setting to a list, so it will be easier to get the end line num  + the logs delta to send to den.
        latest_logs = self._get_logs().split("\n")

        # minus 1 because we start counting logs from 0.
        new_end_log_line = len(latest_logs) - 1

        if new_end_log_line < prev_end_log_line:
            # Likely a sign that the daemon was restarted, so we should start from the beginning
            prev_end_log_line = 0

        logs_to_den = "\n".join(latest_logs[prev_end_log_line:])

        if len(logs_to_den) == 0:
            return None, None, None

        logs_data = {
            "file_name": self._generate_logs_file_name(),
            "logs": logs_to_den,
            "start_line": prev_end_log_line,
            "end_line": new_end_log_line,
        }

        post_logs_resp = requests.post(
            f"{self._api_server_url}/resource/{self._cluster_uri}/logs",
            data=json.dumps(logs_data),
            headers=rns_client.request_headers(),
        )

        resp_status_code = post_logs_resp.status_code
        if resp_status_code != 200:
            logger.error(
                f"{resp_status_code}: Failed to send cluster logs to Den: {post_logs_resp.json()}"
            )

        return post_logs_resp, prev_end_log_line, new_end_log_line<|MERGE_RESOLUTION|>--- conflicted
+++ resolved
@@ -155,12 +155,6 @@
     ) -> Union[str, None]:
         # If the token in this request matches that of the owner of the cluster,
         # they have access to everything
-<<<<<<< HEAD
-        if configs.token:
-            if (
-                configs.token == token
-                or rns_client.cluster_token(resource_uri) == token
-=======
         config_token = configs.token
         if config_token:
             if config_token == token:
@@ -168,7 +162,6 @@
 
             if resource_uri and rns_client.validate_cluster_token(
                 cluster_token=token, cluster_uri=resource_uri
->>>>>>> 95baa6c8
             ):
                 return ResourceAccess.WRITE
 
