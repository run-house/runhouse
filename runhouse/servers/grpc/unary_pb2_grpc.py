# Generated by the gRPC Python protocol compiler plugin. DO NOT EDIT!
"""Client and server classes corresponding to protobuf-defined services."""
import grpc

import runhouse.servers.grpc.unary_pb2 as unary__pb2


class UnaryStub(object):
    """Missing associated documentation comment in .proto file."""

    def __init__(self, channel):
        """Constructor.

        Args:
            channel: A grpc.Channel.
        """
        self.RunModule = channel.unary_unary(
                '/unary.Unary/RunModule',
                request_serializer=unary__pb2.Message.SerializeToString,
                response_deserializer=unary__pb2.RunMessageResponse.FromString,
                )
        self.InstallPackages = channel.unary_unary(
                '/unary.Unary/InstallPackages',
                request_serializer=unary__pb2.Message.SerializeToString,
                response_deserializer=unary__pb2.MessageResponse.FromString,
                )
        self.ClearPins = channel.unary_unary(
                '/unary.Unary/ClearPins',
                request_serializer=unary__pb2.Message.SerializeToString,
                response_deserializer=unary__pb2.MessageResponse.FromString,
                )
        self.CancelRun = channel.unary_unary(
                '/unary.Unary/CancelRun',
                request_serializer=unary__pb2.Message.SerializeToString,
                response_deserializer=unary__pb2.MessageResponse.FromString,
                )
        self.ListKeys = channel.unary_unary(
                '/unary.Unary/ListKeys',
                request_serializer=unary__pb2.Message.SerializeToString,
                response_deserializer=unary__pb2.MessageResponse.FromString,
                )
        self.PutObject = channel.unary_unary(
                '/unary.Unary/PutObject',
                request_serializer=unary__pb2.Message.SerializeToString,
                response_deserializer=unary__pb2.MessageResponse.FromString,
                )
        self.AddSecrets = channel.unary_unary(
<<<<<<< HEAD
            "/unary.Unary/AddSecrets",
            request_serializer=unary__pb2.Message.SerializeToString,
            response_deserializer=unary__pb2.MessageResponse.FromString,
        )
        self.GetRunObject = channel.unary_unary(
            "/unary.Unary/GetRunObject",
            request_serializer=unary__pb2.Message.SerializeToString,
            response_deserializer=unary__pb2.MessageResponse.FromString,
        )
=======
                '/unary.Unary/AddSecrets',
                request_serializer=unary__pb2.Message.SerializeToString,
                response_deserializer=unary__pb2.MessageResponse.FromString,
                )
>>>>>>> 25048cc7
        self.GetObject = channel.unary_stream(
                '/unary.Unary/GetObject',
                request_serializer=unary__pb2.Message.SerializeToString,
                response_deserializer=unary__pb2.MessageResponse.FromString,
                )


class UnaryServicer(object):
    """Missing associated documentation comment in .proto file."""

    def RunModule(self, request, context):
        """A simple RPC.

        Obtains the MessageResponse at a given position.
        """
        context.set_code(grpc.StatusCode.UNIMPLEMENTED)
        context.set_details('Method not implemented!')
        raise NotImplementedError('Method not implemented!')

    def InstallPackages(self, request, context):
        """Missing associated documentation comment in .proto file."""
        context.set_code(grpc.StatusCode.UNIMPLEMENTED)
        context.set_details('Method not implemented!')
        raise NotImplementedError('Method not implemented!')

    def ClearPins(self, request, context):
        """Missing associated documentation comment in .proto file."""
        context.set_code(grpc.StatusCode.UNIMPLEMENTED)
        context.set_details('Method not implemented!')
        raise NotImplementedError('Method not implemented!')

    def CancelRun(self, request, context):
        """Missing associated documentation comment in .proto file."""
        context.set_code(grpc.StatusCode.UNIMPLEMENTED)
        context.set_details('Method not implemented!')
        raise NotImplementedError('Method not implemented!')

    def ListKeys(self, request, context):
        """Missing associated documentation comment in .proto file."""
        context.set_code(grpc.StatusCode.UNIMPLEMENTED)
        context.set_details('Method not implemented!')
        raise NotImplementedError('Method not implemented!')

    def PutObject(self, request, context):
        """Missing associated documentation comment in .proto file."""
        context.set_code(grpc.StatusCode.UNIMPLEMENTED)
        context.set_details('Method not implemented!')
        raise NotImplementedError('Method not implemented!')

    def AddSecrets(self, request, context):
        """Missing associated documentation comment in .proto file."""
        context.set_code(grpc.StatusCode.UNIMPLEMENTED)
        context.set_details('Method not implemented!')
        raise NotImplementedError('Method not implemented!')

    def GetRunObject(self, request, context):
        """Missing associated documentation comment in .proto file."""
        context.set_code(grpc.StatusCode.UNIMPLEMENTED)
        context.set_details("Method not implemented!")
        raise NotImplementedError("Method not implemented!")

    def GetObject(self, request, context):
        """streaming RPC
        """
        context.set_code(grpc.StatusCode.UNIMPLEMENTED)
        context.set_details('Method not implemented!')
        raise NotImplementedError('Method not implemented!')


def add_UnaryServicer_to_server(servicer, server):
    rpc_method_handlers = {
<<<<<<< HEAD
        "RunModule": grpc.unary_unary_rpc_method_handler(
            servicer.RunModule,
            request_deserializer=unary__pb2.Message.FromString,
            response_serializer=unary__pb2.MessageResponse.SerializeToString,
        ),
        "InstallPackages": grpc.unary_unary_rpc_method_handler(
            servicer.InstallPackages,
            request_deserializer=unary__pb2.Message.FromString,
            response_serializer=unary__pb2.MessageResponse.SerializeToString,
        ),
        "ClearPins": grpc.unary_unary_rpc_method_handler(
            servicer.ClearPins,
            request_deserializer=unary__pb2.Message.FromString,
            response_serializer=unary__pb2.MessageResponse.SerializeToString,
        ),
        "CancelRun": grpc.unary_unary_rpc_method_handler(
            servicer.CancelRun,
            request_deserializer=unary__pb2.Message.FromString,
            response_serializer=unary__pb2.MessageResponse.SerializeToString,
        ),
        "ListKeys": grpc.unary_unary_rpc_method_handler(
            servicer.ListKeys,
            request_deserializer=unary__pb2.Message.FromString,
            response_serializer=unary__pb2.MessageResponse.SerializeToString,
        ),
        "PutObject": grpc.unary_unary_rpc_method_handler(
            servicer.PutObject,
            request_deserializer=unary__pb2.Message.FromString,
            response_serializer=unary__pb2.MessageResponse.SerializeToString,
        ),
        "AddSecrets": grpc.unary_unary_rpc_method_handler(
            servicer.AddSecrets,
            request_deserializer=unary__pb2.Message.FromString,
            response_serializer=unary__pb2.MessageResponse.SerializeToString,
        ),
        "GetRunObject": grpc.unary_unary_rpc_method_handler(
            servicer.GetRunObject,
            request_deserializer=unary__pb2.Message.FromString,
            response_serializer=unary__pb2.MessageResponse.SerializeToString,
        ),
        "GetObject": grpc.unary_stream_rpc_method_handler(
            servicer.GetObject,
            request_deserializer=unary__pb2.Message.FromString,
            response_serializer=unary__pb2.MessageResponse.SerializeToString,
        ),
=======
            'RunModule': grpc.unary_unary_rpc_method_handler(
                    servicer.RunModule,
                    request_deserializer=unary__pb2.Message.FromString,
                    response_serializer=unary__pb2.RunMessageResponse.SerializeToString,
            ),
            'InstallPackages': grpc.unary_unary_rpc_method_handler(
                    servicer.InstallPackages,
                    request_deserializer=unary__pb2.Message.FromString,
                    response_serializer=unary__pb2.MessageResponse.SerializeToString,
            ),
            'ClearPins': grpc.unary_unary_rpc_method_handler(
                    servicer.ClearPins,
                    request_deserializer=unary__pb2.Message.FromString,
                    response_serializer=unary__pb2.MessageResponse.SerializeToString,
            ),
            'CancelRun': grpc.unary_unary_rpc_method_handler(
                    servicer.CancelRun,
                    request_deserializer=unary__pb2.Message.FromString,
                    response_serializer=unary__pb2.MessageResponse.SerializeToString,
            ),
            'ListKeys': grpc.unary_unary_rpc_method_handler(
                    servicer.ListKeys,
                    request_deserializer=unary__pb2.Message.FromString,
                    response_serializer=unary__pb2.MessageResponse.SerializeToString,
            ),
            'PutObject': grpc.unary_unary_rpc_method_handler(
                    servicer.PutObject,
                    request_deserializer=unary__pb2.Message.FromString,
                    response_serializer=unary__pb2.MessageResponse.SerializeToString,
            ),
            'AddSecrets': grpc.unary_unary_rpc_method_handler(
                    servicer.AddSecrets,
                    request_deserializer=unary__pb2.Message.FromString,
                    response_serializer=unary__pb2.MessageResponse.SerializeToString,
            ),
            'GetObject': grpc.unary_stream_rpc_method_handler(
                    servicer.GetObject,
                    request_deserializer=unary__pb2.Message.FromString,
                    response_serializer=unary__pb2.MessageResponse.SerializeToString,
            ),
>>>>>>> 25048cc7
    }
    generic_handler = grpc.method_handlers_generic_handler(
            'unary.Unary', rpc_method_handlers)
    server.add_generic_rpc_handlers((generic_handler,))


 # This class is part of an EXPERIMENTAL API.
class Unary(object):
    """Missing associated documentation comment in .proto file."""

    @staticmethod
    def RunModule(request,
            target,
            options=(),
            channel_credentials=None,
            call_credentials=None,
            insecure=False,
            compression=None,
            wait_for_ready=None,
            timeout=None,
            metadata=None):
        return grpc.experimental.unary_unary(request, target, '/unary.Unary/RunModule',
            unary__pb2.Message.SerializeToString,
            unary__pb2.RunMessageResponse.FromString,
            options, channel_credentials,
            insecure, call_credentials, compression, wait_for_ready, timeout, metadata)

    @staticmethod
    def InstallPackages(request,
            target,
            options=(),
            channel_credentials=None,
            call_credentials=None,
            insecure=False,
            compression=None,
            wait_for_ready=None,
            timeout=None,
            metadata=None):
        return grpc.experimental.unary_unary(request, target, '/unary.Unary/InstallPackages',
            unary__pb2.Message.SerializeToString,
            unary__pb2.MessageResponse.FromString,
            options, channel_credentials,
            insecure, call_credentials, compression, wait_for_ready, timeout, metadata)

    @staticmethod
    def ClearPins(request,
            target,
            options=(),
            channel_credentials=None,
            call_credentials=None,
            insecure=False,
            compression=None,
            wait_for_ready=None,
            timeout=None,
            metadata=None):
        return grpc.experimental.unary_unary(request, target, '/unary.Unary/ClearPins',
            unary__pb2.Message.SerializeToString,
            unary__pb2.MessageResponse.FromString,
            options, channel_credentials,
            insecure, call_credentials, compression, wait_for_ready, timeout, metadata)

    @staticmethod
    def CancelRun(request,
            target,
            options=(),
            channel_credentials=None,
            call_credentials=None,
            insecure=False,
            compression=None,
            wait_for_ready=None,
            timeout=None,
            metadata=None):
        return grpc.experimental.unary_unary(request, target, '/unary.Unary/CancelRun',
            unary__pb2.Message.SerializeToString,
            unary__pb2.MessageResponse.FromString,
            options, channel_credentials,
            insecure, call_credentials, compression, wait_for_ready, timeout, metadata)

    @staticmethod
    def ListKeys(request,
            target,
            options=(),
            channel_credentials=None,
            call_credentials=None,
            insecure=False,
            compression=None,
            wait_for_ready=None,
            timeout=None,
            metadata=None):
        return grpc.experimental.unary_unary(request, target, '/unary.Unary/ListKeys',
            unary__pb2.Message.SerializeToString,
            unary__pb2.MessageResponse.FromString,
            options, channel_credentials,
            insecure, call_credentials, compression, wait_for_ready, timeout, metadata)

    @staticmethod
    def PutObject(request,
            target,
            options=(),
            channel_credentials=None,
            call_credentials=None,
            insecure=False,
            compression=None,
            wait_for_ready=None,
            timeout=None,
            metadata=None):
        return grpc.experimental.unary_unary(request, target, '/unary.Unary/PutObject',
            unary__pb2.Message.SerializeToString,
            unary__pb2.MessageResponse.FromString,
            options, channel_credentials,
            insecure, call_credentials, compression, wait_for_ready, timeout, metadata)

    @staticmethod
    def AddSecrets(request,
            target,
            options=(),
            channel_credentials=None,
            call_credentials=None,
            insecure=False,
            compression=None,
            wait_for_ready=None,
            timeout=None,
            metadata=None):
        return grpc.experimental.unary_unary(request, target, '/unary.Unary/AddSecrets',
            unary__pb2.Message.SerializeToString,
            unary__pb2.MessageResponse.FromString,
            options, channel_credentials,
            insecure, call_credentials, compression, wait_for_ready, timeout, metadata)

    @staticmethod
<<<<<<< HEAD
    def GetRunObject(
        request,
        target,
        options=(),
        channel_credentials=None,
        call_credentials=None,
        insecure=False,
        compression=None,
        wait_for_ready=None,
        timeout=None,
        metadata=None,
    ):
        return grpc.experimental.unary_unary(
            request,
            target,
            "/unary.Unary/GetRunObject",
            unary__pb2.Message.SerializeToString,
            unary__pb2.MessageResponse.FromString,
            options,
            channel_credentials,
            insecure,
            call_credentials,
            compression,
            wait_for_ready,
            timeout,
            metadata,
        )

    @staticmethod
    def GetObject(
        request,
        target,
        options=(),
        channel_credentials=None,
        call_credentials=None,
        insecure=False,
        compression=None,
        wait_for_ready=None,
        timeout=None,
        metadata=None,
    ):
        return grpc.experimental.unary_stream(
            request,
=======
    def GetObject(request,
>>>>>>> 25048cc7
            target,
            options=(),
            channel_credentials=None,
            call_credentials=None,
            insecure=False,
            compression=None,
            wait_for_ready=None,
            timeout=None,
            metadata=None):
        return grpc.experimental.unary_stream(request, target, '/unary.Unary/GetObject',
            unary__pb2.Message.SerializeToString,
            unary__pb2.MessageResponse.FromString,
            options, channel_credentials,
            insecure, call_credentials, compression, wait_for_ready, timeout, metadata)<|MERGE_RESOLUTION|>--- conflicted
+++ resolved
@@ -45,22 +45,15 @@
                 response_deserializer=unary__pb2.MessageResponse.FromString,
                 )
         self.AddSecrets = channel.unary_unary(
-<<<<<<< HEAD
-            "/unary.Unary/AddSecrets",
-            request_serializer=unary__pb2.Message.SerializeToString,
-            response_deserializer=unary__pb2.MessageResponse.FromString,
-        )
+                '/unary.Unary/AddSecrets',
+                request_serializer=unary__pb2.Message.SerializeToString,
+                response_deserializer=unary__pb2.MessageResponse.FromString,
+                )
         self.GetRunObject = channel.unary_unary(
             "/unary.Unary/GetRunObject",
             request_serializer=unary__pb2.Message.SerializeToString,
             response_deserializer=unary__pb2.MessageResponse.FromString,
         )
-=======
-                '/unary.Unary/AddSecrets',
-                request_serializer=unary__pb2.Message.SerializeToString,
-                response_deserializer=unary__pb2.MessageResponse.FromString,
-                )
->>>>>>> 25048cc7
         self.GetObject = channel.unary_stream(
                 '/unary.Unary/GetObject',
                 request_serializer=unary__pb2.Message.SerializeToString,
@@ -132,7 +125,6 @@
 
 def add_UnaryServicer_to_server(servicer, server):
     rpc_method_handlers = {
-<<<<<<< HEAD
         "RunModule": grpc.unary_unary_rpc_method_handler(
             servicer.RunModule,
             request_deserializer=unary__pb2.Message.FromString,
@@ -178,48 +170,6 @@
             request_deserializer=unary__pb2.Message.FromString,
             response_serializer=unary__pb2.MessageResponse.SerializeToString,
         ),
-=======
-            'RunModule': grpc.unary_unary_rpc_method_handler(
-                    servicer.RunModule,
-                    request_deserializer=unary__pb2.Message.FromString,
-                    response_serializer=unary__pb2.RunMessageResponse.SerializeToString,
-            ),
-            'InstallPackages': grpc.unary_unary_rpc_method_handler(
-                    servicer.InstallPackages,
-                    request_deserializer=unary__pb2.Message.FromString,
-                    response_serializer=unary__pb2.MessageResponse.SerializeToString,
-            ),
-            'ClearPins': grpc.unary_unary_rpc_method_handler(
-                    servicer.ClearPins,
-                    request_deserializer=unary__pb2.Message.FromString,
-                    response_serializer=unary__pb2.MessageResponse.SerializeToString,
-            ),
-            'CancelRun': grpc.unary_unary_rpc_method_handler(
-                    servicer.CancelRun,
-                    request_deserializer=unary__pb2.Message.FromString,
-                    response_serializer=unary__pb2.MessageResponse.SerializeToString,
-            ),
-            'ListKeys': grpc.unary_unary_rpc_method_handler(
-                    servicer.ListKeys,
-                    request_deserializer=unary__pb2.Message.FromString,
-                    response_serializer=unary__pb2.MessageResponse.SerializeToString,
-            ),
-            'PutObject': grpc.unary_unary_rpc_method_handler(
-                    servicer.PutObject,
-                    request_deserializer=unary__pb2.Message.FromString,
-                    response_serializer=unary__pb2.MessageResponse.SerializeToString,
-            ),
-            'AddSecrets': grpc.unary_unary_rpc_method_handler(
-                    servicer.AddSecrets,
-                    request_deserializer=unary__pb2.Message.FromString,
-                    response_serializer=unary__pb2.MessageResponse.SerializeToString,
-            ),
-            'GetObject': grpc.unary_stream_rpc_method_handler(
-                    servicer.GetObject,
-                    request_deserializer=unary__pb2.Message.FromString,
-                    response_serializer=unary__pb2.MessageResponse.SerializeToString,
-            ),
->>>>>>> 25048cc7
     }
     generic_handler = grpc.method_handlers_generic_handler(
             'unary.Unary', rpc_method_handlers)
@@ -350,7 +300,6 @@
             insecure, call_credentials, compression, wait_for_ready, timeout, metadata)
 
     @staticmethod
-<<<<<<< HEAD
     def GetRunObject(
         request,
         target,
@@ -380,23 +329,7 @@
         )
 
     @staticmethod
-    def GetObject(
-        request,
-        target,
-        options=(),
-        channel_credentials=None,
-        call_credentials=None,
-        insecure=False,
-        compression=None,
-        wait_for_ready=None,
-        timeout=None,
-        metadata=None,
-    ):
-        return grpc.experimental.unary_stream(
-            request,
-=======
     def GetObject(request,
->>>>>>> 25048cc7
             target,
             options=(),
             channel_credentials=None,
