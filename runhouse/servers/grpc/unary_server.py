import json
import logging
import os
import traceback
from concurrent import futures
from pathlib import Path

import grpc
import ray
import ray.cloudpickle as pickle
import requests
from sky.skylet.autostop_lib import set_last_active_time_to_now

import runhouse.servers.grpc.unary_pb2 as pb2

import runhouse.servers.grpc.unary_pb2_grpc as pb2_grpc
from runhouse.rh_config import configs, obj_store
from runhouse.rns.packages.package import Package
from runhouse.rns.run_module_utils import call_fn_by_type
from runhouse.rns.top_level_rns_fns import (
    clear_pinned_memory,
    pinned_keys,
    remove_pinned_object,
)
from runhouse.servers.grpc.unary_client import OutputType

logger = logging.getLogger(__name__)


class UnaryService(pb2_grpc.UnaryServicer):
    DEFAULT_PORT = 50052
    MAX_MESSAGE_LENGTH = 1 * 1024 * 1024 * 1024  # 1 GB
    LOGGING_WAIT_TIME = 1.0
    SKY_YAML = str(Path("~/.sky/sky_ray.yml").expanduser())

    def __init__(self, *args, **kwargs):
        ray.init(address="auto")

        # Collect metadata for the cluster immediately on init
        self._collect_cluster_stats()

        self.register_activity()

    def register_activity(self):
        set_last_active_time_to_now()

    def InstallPackages(self, request, context):
        self.register_activity()
        try:
            packages, env = pickle.loads(request.message)
            logger.info(f"Message received from client to install packages: {packages}")
            for package in packages:
                if isinstance(package, str):
                    pkg = Package.from_string(package)
                elif hasattr(package, "install"):
                    pkg = package
                else:
                    raise ValueError(f"package {package} not recognized")

                logger.info(f"Installing package: {str(pkg)}")
                pkg.install(env)

            self.register_activity()
            message = [None, None, None]
        except Exception as e:
            logger.exception(e)
            message = [None, e, traceback.format_exc()]
            self.register_activity()

        return pb2.MessageResponse(message=pickle.dumps(message), received=False)

    def GetRunObject(self, request, context):
        self.register_activity()
        run_key, system, config_path = pickle.loads(request.message)
        from runhouse import Run

        config_path = config_path or Run.default_config_path(run_key, system)
        config_path_on_system = os.path.abspath(os.path.expanduser(config_path))

        # Load config data for this Run saved on the system
        try:
            with open(config_path_on_system, "r") as f:
                run_config = json.load(f)

            # Re-load the Run object
            ret = Run(**run_config, dryrun=True)
            self.register_activity()
        except FileNotFoundError:
            logger.error(f"No config file found in path: {config_path_on_system}")
            ret = None
            self.register_activity()

        return pb2.MessageResponse(message=pickle.dumps(ret), received=True)

    def GetObject(self, request, context):
        self.register_activity()
        key, stream_logs = pickle.loads(request.message)
        logger.info(f"Message received from client to get object: {key}")

        logfiles = None
        open_files = None
        ret_obj = None
        returned = False
        while not returned:
            try:
                res = obj_store.get(key, timeout=self.LOGGING_WAIT_TIME)
                logger.info(f"Got object of type {type(res)} back from object store")
                ret_obj = [res, None, None]
                returned = True
                # Don't return yet, go through the loop once more to get any remaining log lines
            except ray.exceptions.GetTimeoutError:
                pass
            except ray.exceptions.TaskCancelledError as e:
                logger.info(f"Attempted to get task {key} that was cancelled.")
                returned = True
                ret_obj = [None, e, traceback.format_exc()]

            if stream_logs:
                if not logfiles:
                    logfiles = obj_store.get_logfiles(key)
                    if not logfiles:
                        logger.info(f"No log files found for {key}")
                        continue
                    open_files = [open(i, "r") for i in logfiles]
                    logger.info(f"Streaming logs for {key} from {logfiles}")

                # Grab all the lines written to all the log files since the last time we checked
                ret_lines = []
                for i, f in enumerate(open_files):
                    file_lines = f.readlines()
                    if file_lines:
                        # TODO [DG] handle .out vs .err, and multiple workers
                        # if len(logfiles) > 1:
                        #     ret_lines.append(f"Process {i}:")
                        ret_lines += file_lines
                if ret_lines:
                    yield pb2.MessageResponse(
                        message=pickle.dumps(ret_lines),
                        received=True,
                        output_type=OutputType.STDOUT,
                    )

        if stream_logs:
            # We got the object back from the object store, so we're done (but we went through the loop once
            # more to get any remaining log lines)
            [f.close() for f in open_files]
        return pb2.MessageResponse(
            message=pickle.dumps(ret_obj), received=True, output_type=OutputType.RESULT
        )

    def PutObject(self, request, context):
        self.register_activity()
        key, obj = pickle.loads(request.message)
        logger.info(f"Message received from client to put object: {key}")
        try:
            obj_store.put(key, obj)
            ret_obj = [key, None, None]
        except Exception as e:
            logger.error(f"Error putting object {key} in object store: {e}")
            ret_obj = [None, e, traceback.format_exc()]
        return pb2.MessageResponse(message=pickle.dumps(ret_obj), received=True)

    def ClearPins(self, request, context):
        self.register_activity()
        pins_to_clear = pickle.loads(request.message)
        logger.info(
            f"Message received from client to clear pins: {pins_to_clear or 'all'}"
        )
        cleared = []
        if pins_to_clear:
            for pin in pins_to_clear:
                remove_pinned_object(pin)
                cleared.append(pin)
        else:
            cleared = list(pinned_keys())
            clear_pinned_memory()

        self.register_activity()
        return pb2.MessageResponse(message=pickle.dumps(cleared), received=True)

    def CancelRun(self, request, context):
        self.register_activity()
        run_keys, force, all = pickle.loads(request.message)
        if all:
            # Cancel all runs
            run_keys = obj_store.keys()
        elif not hasattr(run_keys, "len"):
            run_keys = [run_keys]

        for obj_ref in obj_store.get_obj_refs_list(run_keys):
            obj_store.cancel(obj_ref)

        if all:
            obj_store.clear()

        return pb2.MessageResponse(
            message=pickle.dumps("Cancelled"),
            received=True,
            output_type=OutputType.RESULT,
        )

    def ListKeys(self, request, context):
        self.register_activity()
        keys: list = obj_store.keys()
        return pb2.MessageResponse(
            message=pickle.dumps(keys), received=True, output_type=OutputType.RESULT
        )

    def RunModule(self, request, context):
        self.register_activity()
        # get the function result from the incoming request
<<<<<<< HEAD
        try:
            [
                relative_path,
                module_name,
                fn_name,
                fn_type,
                resources,
                run_name,
                args,
                kwargs,
            ] = pickle.loads(request.message)

            module_path = (
                str((Path.home() / relative_path).resolve()) if relative_path else None
            )
=======
        [
            relative_path,
            module_name,
            fn_name,
            fn_type,
            resources,
            conda_env,
            args,
            kwargs,
        ] = pickle.loads(request.message)
>>>>>>> 25048cc7

        try:
            result = call_fn_by_type(
                fn_type=fn_type,
                fn_name=fn_name,
                relative_path=relative_path,
                module_name=module_name,
                resources=resources,
<<<<<<< HEAD
                run_name=run_name,
=======
                conda_env=conda_env,
>>>>>>> 25048cc7
                args=args,
                kwargs=kwargs,
            )
            self.register_activity()
            return pb2.RunMessageResponse(result=result, exception=None, traceback=None)
        except Exception as e:
            logger.exception(e)
            self.register_activity()
            return pb2.RunMessageResponse(
                result=None, exception=e, traceback=traceback.format_exc()
            )

    def AddSecrets(self, request, context):
        from runhouse import Secrets

        self.register_activity()
        secrets_to_add: dict = pickle.loads(request.message)
        failed_providers = (
            {}
        )  # Track which providers fail and send them back to the user
        for provider_name, provider_secrets in secrets_to_add.items():
            p = Secrets.builtin_provider_class_from_name(provider_name)
            if p is None:
                error_msg = f"{provider_name} is not a Runhouse builtin provider"
                failed_providers[provider_name] = error_msg
                continue

            # NOTE: For now we are always saving in the provider's default location on the cluster
            credentials_path = p.default_credentials_path()
            try:
                p.save_secrets(provider_secrets, overwrite=True)
            except Exception as e:
                failed_providers[provider_name] = str(e)
                continue

            # update config on the cluster with the default creds path for each provider
            configs.set_nested("secrets", {provider_name: credentials_path})
            logger.info(f"Added secrets for {provider_name} to: {credentials_path}")

        return pb2.MessageResponse(
            message=pickle.dumps(failed_providers),
            received=True,
            output_type=OutputType.RESULT,
        )

    def _collect_cluster_stats(self):
        """Collect cluster metadata and send to Grafana Loki"""
        if configs.get("disable_data_collection") is True:
            return

        cluster_data = self._cluster_status_report()
        sky_data = self._cluster_sky_report()

        self._log_cluster_data(
            {**cluster_data, **sky_data},
            labels={"username": configs.get("username"), "environment": "prod"},
        )

    def _cluster_status_report(self):
        import ray._private.usage.usage_lib as ray_usage_lib
        from ray._private import gcs_utils

        gcs_client = gcs_utils.GcsClient(
            address="127.0.0.1:6379", nums_reconnect_retry=20
        )

        # fields : ['ray_version', 'python_version']
        cluster_metadata = ray_usage_lib.get_cluster_metadata(gcs_client)

        # fields: ['total_num_cpus', 'total_num_gpus', 'total_memory_gb', 'total_object_store_memory_gb']
        cluster_status_report = ray_usage_lib.get_cluster_status_to_report(
            gcs_client
        ).__dict__

        return {**cluster_metadata, **cluster_status_report}

    def _cluster_sky_report(self):
        try:
            from runhouse import Secrets

            sky_ray_data = Secrets.read_yaml_file(self.SKY_YAML)
        except FileNotFoundError:
            # For on prem clusters we won't have sky data
            return {}

        provider = sky_ray_data["provider"]
        node_config = sky_ray_data["available_node_types"].get("ray.head.default", {})

        return {
            "cluster_name": sky_ray_data.get("cluster_name"),
            "region": provider.get("region"),
            "provider": provider.get("module"),
            "instance_type": node_config.get("node_config", {}).get("InstanceType"),
        }

    def _log_cluster_data(self, data: dict, labels: dict):
        from runhouse.rns.api_utils.utils import log_timestamp

        payload = {
            "streams": [
                {"stream": labels, "values": [[str(log_timestamp()), json.dumps(data)]]}
            ]
        }

        payload = json.dumps(payload)
        resp = requests.post(
            f"{configs.get('api_server_url')}/admin/logs", data=json.dumps(payload)
        )

        if resp.status_code == 405:
            # api server not configured to receive grafana logs
            return

        if resp.status_code != 200:
            logger.error(
                f"({resp.status_code}) Failed to send logs to Grafana Loki: {resp.text}"
            )


def serve():
    server = grpc.server(
        futures.ThreadPoolExecutor(max_workers=10),
        options=[
            ("grpc.max_send_message_length", UnaryService.MAX_MESSAGE_LENGTH),
            ("grpc.max_receive_message_length", UnaryService.MAX_MESSAGE_LENGTH),
        ],
    )
    pb2_grpc.add_UnaryServicer_to_server(UnaryService(), server)
    server.add_insecure_port("[::]:50052")
    server.start()
    logger.info("Server up and running")
    server.wait_for_termination()


if __name__ == "__main__":
    serve()<|MERGE_RESOLUTION|>--- conflicted
+++ resolved
@@ -209,23 +209,6 @@
     def RunModule(self, request, context):
         self.register_activity()
         # get the function result from the incoming request
-<<<<<<< HEAD
-        try:
-            [
-                relative_path,
-                module_name,
-                fn_name,
-                fn_type,
-                resources,
-                run_name,
-                args,
-                kwargs,
-            ] = pickle.loads(request.message)
-
-            module_path = (
-                str((Path.home() / relative_path).resolve()) if relative_path else None
-            )
-=======
         [
             relative_path,
             module_name,
@@ -233,10 +216,10 @@
             fn_type,
             resources,
             conda_env,
-            args,
-            kwargs,
-        ] = pickle.loads(request.message)
->>>>>>> 25048cc7
+            run_name,
+                args,
+                kwargs,
+            ] = pickle.loads(request.message)
 
         try:
             result = call_fn_by_type(
@@ -245,11 +228,8 @@
                 relative_path=relative_path,
                 module_name=module_name,
                 resources=resources,
-<<<<<<< HEAD
+                conda_env=conda_env,
                 run_name=run_name,
-=======
-                conda_env=conda_env,
->>>>>>> 25048cc7
                 args=args,
                 kwargs=kwargs,
             )
