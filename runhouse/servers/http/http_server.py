--- conflicted
+++ resolved
@@ -17,12 +17,8 @@
 from runhouse.rh_config import configs, env_servlets, rns_client
 from runhouse.rns.servlet import EnvServlet
 from runhouse.rns.utils.names import _generate_default_name
-<<<<<<< HEAD
-from runhouse.servers.http.http_utils import (
-=======
 from ..http.http_utils import (
     b64_unpickle,
->>>>>>> 6f549bd6
     DEFAULT_SERVER_PORT,
     Message,
     OutputType,
