import argparse
import asyncio
import inspect
import json
import traceback
import uuid
from functools import wraps
from pathlib import Path
from typing import Optional

import ray
import requests
import yaml
from fastapi import Body, FastAPI, HTTPException, Request
from fastapi.encoders import jsonable_encoder
from fastapi.openapi.docs import get_redoc_html, get_swagger_ui_html
from fastapi.responses import StreamingResponse

from runhouse.constants import (
    DEFAULT_HTTP_PORT,
    DEFAULT_HTTPS_PORT,
    DEFAULT_LOG_LEVEL,
    DEFAULT_SERVER_HOST,
    DEFAULT_SERVER_PORT,
    EMPTY_DEFAULT_ENV_NAME,
    LOGGING_WAIT_TIME,
    RH_LOGFILE_PATH,
)
from runhouse.globals import configs, obj_store, rns_client
from runhouse.logger import logger
from runhouse.rns.utils.api import resolve_absolute_path
from runhouse.rns.utils.names import _generate_default_name
from runhouse.servers.caddy.config import CaddyConfig
from runhouse.servers.http.auth import averify_cluster_access
from runhouse.servers.http.certs import TLSCertConfig
from runhouse.servers.http.http_utils import (
    CallParams,
    DeleteObjectParams,
    folder_get,
    folder_ls,
    folder_mkdir,
    folder_mv,
    folder_put,
    folder_rm,
<<<<<<< HEAD
    FolderOperation,
    FolderParams,
=======
    FolderGetParams,
    FolderLsParams,
    FolderMvParams,
    FolderParams,
    FolderPutParams,
    FolderRmParams,
>>>>>>> ca83d037
    get_token_from_request,
    handle_exception_response,
    OutputType,
    PutObjectParams,
    PutResourceParams,
    RenameObjectParams,
    resolve_folder_path,
    Response,
    serialize_data,
    ServerSettings,
)
from runhouse.servers.obj_store import (
    ClusterServletSetupOption,
    ObjStoreError,
    RaySetupOption,
)
from runhouse.utils import sync_function

app = FastAPI(docs_url=None, redoc_url=None)


def validate_cluster_access(func):
    """If using Den auth, validate the user's cluster subtoken and access to the cluster before continuing."""

    @wraps(func)
    async def wrapper(*args, **kwargs):
        request: Request = kwargs.get("request")
        den_auth_enabled: bool = await HTTPServer.get_den_auth()
        is_coro = inspect.iscoroutinefunction(func)

        func_call: bool = func.__name__ in ["post_call", "get_call"]
        write_only_access: bool = func.__name__ in ["folder_operation"]
        token = get_token_from_request(request)

        request_id = request.headers.get("X-Request-ID", str(uuid.uuid4()))
        ctx_token = obj_store.set_ctx(request_id=request_id, token=token)

        try:
            if den_auth_enabled and not func_call:
                if token is None:
                    raise HTTPException(
                        status_code=401,
                        detail="No Runhouse token provided. Try running `$ runhouse login` or visiting "
                        "https://run.house/login to retrieve a token. If calling via HTTP, please "
                        "provide a valid token in the Authorization header.",
                    )
                cluster_uri = (await obj_store.aget_cluster_config()).get("name")
                cluster_access = await averify_cluster_access(
                    cluster_uri, token, write_only_access
                )
                if not cluster_access:
                    # Must have cluster access for all the non func calls
                    # Note: for func calls we handle the auth in the object store
                    raise HTTPException(
                        status_code=403,
                        detail="Cluster access is required for this operation.",
                    )

            if is_coro:
                res = await func(*args, **kwargs)
            else:
                res = func(*args, **kwargs)
        except Exception as e:
            raise e
        finally:
            if ctx_token:
                obj_store.unset_ctx(ctx_token)
        return res

    return wrapper


class HTTPServer:
    SKY_YAML = str(Path("~/.sky/sky_ray.yml").expanduser())
    memory_exporter = None

    @classmethod
    async def ainitialize(
        cls,
        default_env_name=None,
        conda_env=None,
        from_test: bool = False,
        *args,
        **kwargs,
    ):
        log_level = kwargs.get("logs_level", DEFAULT_LOG_LEVEL)
        logger.setLevel(log_level)
        if log_level != DEFAULT_LOG_LEVEL:
            logger.info(f"setting logs level to {log_level}")
        runtime_env = {"conda": conda_env} if conda_env else None

        default_env_name = default_env_name or EMPTY_DEFAULT_ENV_NAME

        # Ray and ClusterServlet should already be
        # initialized by the start script (see below)
        # But if the HTTPServer was started standalone in a test,
        # We still want to make sure the cluster servlet is initialized
        if from_test:
            await obj_store.ainitialize(
                default_env_name,
                setup_ray=RaySetupOption.TEST_PROCESS,
                runtime_env=runtime_env,
                logs_level=log_level,
            )

        # TODO disabling due to latency, figure out what to do with this
        # try:
        #     # Collect metadata for the cluster immediately on init
        #     self._collect_cluster_stats()
        # except Exception as e:
        #     logger.error(f"Failed to collect cluster stats: {str(e)}")

        # We initialize a default env servlet where some things may run.
        _ = obj_store.get_env_servlet(
            env_name=default_env_name,
            create=True,
            runtime_env=runtime_env,
            logs_level=log_level,
        )

        if default_env_name == EMPTY_DEFAULT_ENV_NAME:
            from runhouse.resources.envs import Env

            default_env = Env(name=default_env_name)
            data = (default_env.config(condensed=False), {}, False)
            obj_store.put_resource(
                serialized_data=data, serialization=None, env_name=default_env_name
            )

    @classmethod
    def initialize(
        cls,
        default_env_name=None,
        conda_env=None,
        from_test: bool = False,
        *args,
        **kwargs,
    ):
        return sync_function(cls.ainitialize)(
            default_env_name,
            conda_env,
            from_test,
            *args,
            **kwargs,
        )

    @classmethod
    async def get_den_auth(cls):
        return obj_store.is_den_auth_enabled()

    @classmethod
    async def aenable_den_auth(cls, flush: Optional[bool] = True):
        await obj_store.aenable_den_auth()

        if flush:
            await obj_store.aclear_auth_cache()

    def enable_den_auth(flush: Optional[bool] = True):
        return sync_function(HTTPServer.aenable_den_auth)(flush)

    @classmethod
    async def adisable_den_auth(cls):
        await obj_store.adisable_den_auth()

    @classmethod
    def disable_den_auth(cls):
        return sync_function(HTTPServer.adisable_den_auth)()

    @staticmethod
    @app.get("/cert")
    def get_cert():
        """Download the certificate file for this server necessary for enabling HTTPS.
        User must have access to the cluster in order to download the certificate."""

        # Default for this endpoint is "pickle" serialization
        serialization = "pickle"

        try:
            certs_config = TLSCertConfig()
            cert_path = certs_config.cert_path

            if not Path(cert_path).exists():
                raise FileNotFoundError(
                    f"No certificate found on cluster in path: {cert_path}"
                )

            with open(cert_path, "rb") as cert_file:
                cert = cert_file.read()

            return Response(
                data=serialize_data(cert, serialization),
                output_type=OutputType.RESULT_SERIALIZED,
                serialization=serialization,
            )

        except Exception as e:
            logger.exception(e)
            exception_data = {
                "error": serialize_data(e, serialization),
                "traceback": traceback.format_exc(),
            }
            return Response(
                output_type=OutputType.EXCEPTION,
                data=exception_data,
                serialization=serialization,
            )

    @staticmethod
    @app.get("/check")
    def check_server():

        # Default for this endpoint is "pickle" serialization
        serialization = "pickle"

        try:
            if not ray.is_initialized():
                raise Exception("Ray is not initialized, restart the server.")
            logger.info("Server is up.")

            import runhouse

            return {"rh_version": runhouse.__version__}
        except Exception as e:
            logger.exception(e)
            exception_data = {
                "error": serialize_data(e, serialization),
                "traceback": traceback.format_exc(),
            }
            return Response(
                output_type=OutputType.EXCEPTION,
                data=exception_data,
                serialization=serialization,
            )

    @staticmethod
    @app.post("/settings")
    @validate_cluster_access
    async def update_settings(request: Request, message: ServerSettings) -> Response:
        if message.cluster_name:
            await obj_store.aset_cluster_config_value("name", message.cluster_name)

        if message.den_auth:
            await HTTPServer.aenable_den_auth(flush=message.flush_auth_cache)
        elif message.den_auth is not None and not message.den_auth:
            await HTTPServer.adisable_den_auth()

        if message.autostop_mins:
            obj_store.set_cluster_config_value("autostop_mins", message.autostop_mins)

        if message.status_check_interval:
            obj_store.set_cluster_config_value(
                "status_check_interval", message.status_check_interval
            )

        return Response(output_type=OutputType.SUCCESS)

    @staticmethod
    async def _call(
        key: str,
        method_name: Optional[str] = None,
        params: CallParams = Body(default=None),
    ):
        # Allow an empty body
        params = params or CallParams()

        try:
            params.run_name = params.run_name or _generate_default_name(
                prefix=key if method_name == "__call__" else f"{key}_{method_name}",
                precision="ms",  # Higher precision because we see collisions within the same second
                sep="@",
            )
            # Call async so we can loop to collect logs until the result is ready

            fut = asyncio.create_task(
                obj_store.acall(
                    key=key,
                    method_name=method_name,
                    data=params.data,
                    stream_logs=params.stream_logs,
                    serialization=params.serialization,
                    run_name=params.run_name,
                    remote=params.remote,
                )
            )
            # If stream_logs is False, we'll wait for the result and return it
            if not params.stream_logs:
                return await fut

            return StreamingResponse(
                HTTPServer._get_results_and_logs_generator(
                    key,
                    fut=fut,
                    run_name=params.run_name,
                    serialization=params.serialization,
                ),
                media_type="application/json",
            )
        except Exception as e:
            return handle_exception_response(
                e,
                traceback.format_exc(),
                serialization=params.serialization,
                from_http_server=True,
            )

    # Open API docs routes
    @staticmethod
    @app.get("/{key}/openapi.json")
    @validate_cluster_access
    async def get_openapi_spec(request: Request, key: str):
        try:
            module_openapi_spec = await obj_store.acall(
                key, method_name="openapi_spec", serialization=None
            )
        except (AttributeError, ObjStoreError):
            # The object put on the server is not an `rh.Module`, so it doesn't have an openapi_spec method
            # OR
            # The object is not found in the object store at all
            module_openapi_spec = None

        if not module_openapi_spec:
            raise HTTPException(status_code=404, detail=f"Module {key} not found.")

        return module_openapi_spec

    @staticmethod
    @app.get("/{key}/redoc")
    @validate_cluster_access
    async def get_redoc(request: Request, key: str):
        return get_redoc_html(
            openapi_url=f"/{key}/openapi.json", title="Developer Documentation"
        )

    @staticmethod
    @app.get("/{key}/docs")
    @validate_cluster_access
    async def get_swagger_ui_html(request: Request, key: str):
        return get_swagger_ui_html(
            openapi_url=f"/{key}/openapi.json",
            title=f"{key} - Swagger UI",
            oauth2_redirect_url=app.swagger_ui_oauth2_redirect_url,
            init_oauth=app.swagger_ui_init_oauth,
        )

    # TODO match "/{key}/{method_name}/{path:more_path}" for asgi / proxy requests
    @staticmethod
    @app.post("/{key}/{method_name}")
    @validate_cluster_access
    async def post_call(
        request: Request,
        key: str,
        method_name: str = None,
        params: CallParams = Body(default=None),
    ):
        return await HTTPServer._call(key, method_name, params)

    @staticmethod
    @app.get("/{key}/{method_name}")
    @validate_cluster_access
    async def get_call(
        request: Request,
        key: str,
        method_name: Optional[str] = None,
        serialization: Optional[str] = None,
        run_name: Optional[str] = None,
        stream_logs: Optional[bool] = False,
        save: Optional[bool] = False,
        remote: Optional[bool] = False,
    ):
        # Default argument to json doesn't allow a user to pass in a serialization string if they want
        # But, if they didn't pass anything, we want it to be `json` by default.
        serialization = serialization or "json"

        try:

            # The types need to be explicitly specified as parameters first so that
            # we can cast Query params to the right type.
            params = CallParams(
                serialization=serialization,
                run_name=run_name,
                stream_logs=stream_logs,
                save=save,
                remote=remote,
            )

            query_params_remaining = dict(request.query_params)
            call_params_dict = params.dict()
            for k, v in dict(request.query_params).items():
                # If one of the query_params matches an arg in CallParams, set it
                # And also remove it from the query_params dict, so the rest
                # of the args will be passed as kwargs
                if k in call_params_dict:
                    del query_params_remaining[k]

            data = {
                "args": [],
                "kwargs": query_params_remaining,
            }
            params.data = serialize_data(data, serialization)

            return await HTTPServer._call(key, method_name, params)
        except Exception as e:
            logger.exception(e)
            exception_data = {
                "error": serialize_data(e, serialization),
                "traceback": traceback.format_exc(),
            }
            return Response(
                output_type=OutputType.EXCEPTION,
                data=exception_data,
                serialization=serialization,
            )

    @staticmethod
    def _get_logfiles(log_key, log_type=None):
        if not log_key:
            return None
        key_logs_path = Path(RH_LOGFILE_PATH) / log_key
        if key_logs_path.exists():
            # Logs are like: `.rh/logs/key/key.[out|err]`
            glob_pattern = (
                "*.out"
                if log_type == "stdout"
                else "*.err"
                if log_type == "stderr"
                else "*.[oe][ur][tr]"
            )
            return [str(f.absolute()) for f in key_logs_path.glob(glob_pattern)]
        else:
            return None

    @staticmethod
    def open_new_logfiles(key, open_files):
        logfiles = HTTPServer._get_logfiles(key)
        if logfiles:
            for f in logfiles:
                if f not in [o.name for o in open_files]:
                    logger.info(f"Streaming logs from {f}")
                    open_files.append(open(f, "r"))
        return open_files

    @staticmethod
    async def _get_results_and_logs_generator(key, fut, run_name, serialization=None):
        logger.debug(f"Streaming logs for key {run_name}")
        open_logfiles = []
        waiting_for_results = True

        try:
            while waiting_for_results:
                if fut.done():
                    waiting_for_results = False
                    ret_val = fut.result()
                    yield json.dumps(jsonable_encoder(ret_val)) + "\n"
                else:
                    await asyncio.sleep(LOGGING_WAIT_TIME)
                # Grab all the lines written to all the log files since the last time we checked, including
                # any new log files that have been created
                open_logfiles = HTTPServer.open_new_logfiles(run_name, open_logfiles)
                ret_lines = []
                for i, f in enumerate(open_logfiles):
                    file_lines = f.readlines()
                    if file_lines:
                        # TODO [DG] handle .out vs .err, and multiple workers
                        # if len(logfiles) > 1:
                        #     ret_lines.append(f"Process {i}:")
                        ret_lines += file_lines
                if ret_lines:
                    logger.debug(f"Yielding logs for key {run_name}")
                    yield json.dumps(
                        jsonable_encoder(
                            Response(
                                data=ret_lines,
                                output_type=OutputType.STDOUT,
                            )
                        )
                    ) + "\n"

        except Exception as e:
            logger.exception(e)
            # NOTE: We do not convert the exception to an HTTPException here, because once we're inside this
            # generator starlette has already returned the StreamingResponse and there is no way to halt the stream
            # to return a 403 instead. Users shouldn't notice much of a difference, because if working through the
            # client the exception will be serialized and returned to appear as a native python exception, and if
            # working through an HTTP call stream_logs is False by default, so a normal HTTPException will be raised
            # above before entering this generator.
            exception_data = {
                "error": serialize_data(e, serialization),
                "traceback": traceback.format_exc(),
            }
            yield json.dumps(
                jsonable_encoder(
                    Response(
                        output_type=OutputType.EXCEPTION,
                        data=exception_data,
                        serialization=serialization,
                    )
                )
            )
        finally:
            if not open_logfiles:
                logger.warning(f"No logfiles found for call {key}")
            for f in open_logfiles:
                f.close()

    @staticmethod
    @app.post("/resource")
    @validate_cluster_access
    async def put_resource(request: Request, params: PutResourceParams):
        try:
            env_name = params.env_name
            return await obj_store.aput_resource(
                serialized_data=params.serialized_data,
                serialization=params.serialization,
                env_name=env_name,
            )
        except Exception as e:
            return handle_exception_response(
                e, traceback.format_exc(), from_http_server=True
            )

    @staticmethod
    @app.post("/object")
    @validate_cluster_access
    async def put_object(request: Request, params: PutObjectParams):
        try:
            await obj_store.aput(
                key=params.key,
                value=params.serialized_data,
                env=params.env_name,
                serialization=params.serialization,
                create_env_if_not_exists=True,
            )
            return Response(output_type=OutputType.SUCCESS)
        except Exception as e:
            return handle_exception_response(
                e,
                traceback.format_exc(),
                serialization=params.serialization,
                from_http_server=True,
            )

    @staticmethod
    @app.get("/object")
    @validate_cluster_access
    async def get_object(
        request: Request,
        key: str,
        serialization: Optional[str] = "json",
        remote: bool = False,
    ):
        try:
            return await obj_store.aget(
                key=key,
                serialization=serialization,
                remote=remote,
            )
        except Exception as e:
            return handle_exception_response(
                e,
                traceback.format_exc(),
                serialization=serialization,
                from_http_server=True,
            )

    @staticmethod
    @app.post("/rename")
    @validate_cluster_access
    async def rename_object(request: Request, params: RenameObjectParams):
        try:
            await obj_store.arename(
                old_key=params.key,
                new_key=params.new_key,
            )
            return Response(output_type=OutputType.SUCCESS)
        except Exception as e:
            return handle_exception_response(
                e, traceback.format_exc(), from_http_server=True
            )

    @staticmethod
<<<<<<< HEAD
    @app.post("/folder/method/{operation}")
    @validate_cluster_access
    async def folder_operation(
        request: Request, operation: FolderOperation, folder_params: FolderParams
    ):
        try:
            path = resolve_folder_path(folder_params.path)

            if operation == FolderOperation.MKDIR:
                return folder_mkdir(path)

            elif operation == FolderOperation.GET:
                return folder_get(path, folder_params)

            elif operation == FolderOperation.PUT:
                return folder_put(path, folder_params)

            elif operation == FolderOperation.LS:
                return folder_ls(path, folder_params)

            elif operation == FolderOperation.RM:
                return folder_rm(path, folder_params)

            elif operation == FolderOperation.MV:
                return folder_mv(path, folder_params)
=======
    @app.post("/folder/method/ls")
    @validate_cluster_access
    async def folder_ls_cmd(request: Request, ls_params: FolderLsParams):
        try:
            path = resolve_folder_path(ls_params.path)
            return folder_ls(path, full_paths=ls_params.full_paths, sort=ls_params.sort)

        except Exception as e:
            return handle_exception_response(
                e, traceback.format_exc(), from_http_server=True
            )

    @staticmethod
    @app.post("/folder/method/mkdir")
    @validate_cluster_access
    async def folder_mkdir_cmd(request: Request, folder_params: FolderParams):
        try:
            path = resolve_folder_path(folder_params.path)
            return folder_mkdir(path)

        except Exception as e:
            return handle_exception_response(
                e, traceback.format_exc(), from_http_server=True
            )

    @staticmethod
    @app.post("/folder/method/get")
    @validate_cluster_access
    async def folder_get_cmd(request: Request, get_params: FolderGetParams):
        try:
            path = resolve_folder_path(get_params.path)
            return folder_get(path, mode=get_params.mode, encoding=get_params.encoding)

        except Exception as e:
            return handle_exception_response(
                e, traceback.format_exc(), from_http_server=True
            )

    @staticmethod
    @app.post("/folder/method/put")
    @validate_cluster_access
    async def folder_put_cmd(request: Request, put_params: FolderPutParams):
        try:
            path = resolve_folder_path(put_params.path)
            return folder_put(
                path,
                overwrite=put_params.overwrite,
                mode=put_params.mode,
                serialization=put_params.serialization,
                contents=put_params.contents,
            )

        except Exception as e:
            return handle_exception_response(
                e, traceback.format_exc(), from_http_server=True
            )

    @staticmethod
    @app.post("/folder/method/rm")
    @validate_cluster_access
    async def folder_rm_cmd(request: Request, rm_params: FolderRmParams):
        try:
            path = resolve_folder_path(rm_params.path)
            return folder_rm(
                path, contents=rm_params.contents, recursive=rm_params.recursive
            )

        except Exception as e:
            return handle_exception_response(
                e, traceback.format_exc(), from_http_server=True
            )

    @staticmethod
    @app.post("/folder/method/mv")
    @validate_cluster_access
    async def folder_mv_cmd(request: Request, mv_params: FolderMvParams):
        try:
            path = resolve_folder_path(mv_params.path)
            return folder_mv(src_path=path, dest_path=mv_params.dest_path)
>>>>>>> ca83d037

        except Exception as e:
            return handle_exception_response(
                e, traceback.format_exc(), from_http_server=True
            )

    @staticmethod
    @app.post("/delete_object")
    @validate_cluster_access
    async def delete_obj(request: Request, params: DeleteObjectParams):
        try:
            if len(params.keys) == 0:
                cleared = await obj_store.akeys()
                await obj_store.aclear()
            else:
                cleared = []
                for key in params.keys:
                    await obj_store.adelete(key)
                    cleared.append(key)

            # Expicitly tell the client not to attempt to deserialize the output
            return Response(
                data=cleared,
                output_type=OutputType.RESULT_SERIALIZED,
                serialization=None,
            )
        except Exception as e:
            return handle_exception_response(
                e, traceback.format_exc(), from_http_server=True
            )

    @staticmethod
    @app.get("/keys")
    @validate_cluster_access
    async def get_keys(request: Request, env_name: Optional[str] = None):
        try:
            if not env_name:
                output = await obj_store.akeys()
            else:
                output = await obj_store.akeys_for_env_servlet_name(env_name)

            # Expicitly tell the client not to attempt to deserialize the output
            return Response(
                data=output,
                output_type=OutputType.RESULT_SERIALIZED,
                serialization=None,
            )
        except Exception as e:
            return handle_exception_response(
                e, traceback.format_exc(), from_http_server=True
            )

    @staticmethod
    @app.get("/status")
    @validate_cluster_access
    def get_status(request: Request):

        return obj_store.status()

    @staticmethod
    def _collect_cluster_stats():
        """Collect cluster metadata and send to Grafana Loki"""
        if not configs.data_collection_enabled():
            return

        cluster_data = HTTPServer._cluster_status_report()
        sky_data = HTTPServer._cluster_sky_report()

        HTTPServer._log_cluster_data(
            {**cluster_data, **sky_data},
            labels={"username": configs.username, "environment": "prod"},
        )

    @staticmethod
    def _cluster_status_report():
        import ray._private.usage.usage_lib as ray_usage_lib
        from ray._raylet import GcsClient

        gcs_client = GcsClient(address="127.0.0.1:6379", nums_reconnect_retry=20)

        # fields : ['ray_version', 'python_version']
        cluster_metadata = ray_usage_lib.get_cluster_metadata(gcs_client)

        # fields: ['total_num_cpus', 'total_num_gpus', 'total_memory_gb', 'total_object_store_memory_gb']
        cluster_status_report = ray_usage_lib.get_cluster_status_to_report(
            gcs_client
        ).__dict__

        return {**cluster_metadata, **cluster_status_report}

    @staticmethod
    def _cluster_sky_report():
        try:
            with open(HTTPServer.SKY_YAML, "r") as stream:
                sky_ray_data = yaml.safe_load(stream)
        except FileNotFoundError:
            # For non on-demand clusters we won't have sky data
            return {}

        provider = sky_ray_data["provider"]
        node_config = sky_ray_data["available_node_types"].get("ray.head.default", {})

        return {
            "cluster_name": sky_ray_data.get("cluster_name"),
            "region": provider.get("region"),
            "provider": provider.get("module"),
            "instance_type": node_config.get("node_config", {}).get("InstanceType"),
        }

    @staticmethod
    def _log_cluster_data(data: dict, labels: dict):
        from runhouse.rns.utils.api import log_timestamp

        payload = {
            "streams": [
                {"stream": labels, "values": [[str(log_timestamp()), json.dumps(data)]]}
            ]
        }

        payload = json.dumps(payload)
        resp = requests.post(
            f"{rns_client.api_server_url}/admin/logs", data=json.dumps(payload)
        )

        if resp.status_code == 405:
            # api server not configured to receive grafana logs
            return

        if resp.status_code != 200:
            logger.error(
                f"({resp.status_code}) Failed to send logs to Grafana Loki: {resp.text}"
            )


async def main():
    import uvicorn

    parser = argparse.ArgumentParser()
    parser.add_argument(
        "--host",
        type=str,
        default=None,
        help=f"Host to run server on. By default will run on {DEFAULT_SERVER_HOST}",
    )
    parser.add_argument(
        "--port",
        type=int,
        default=None,
        help="Port to run daemon on on. If provided and Caddy is not enabled, "
        f"will attempt to run the daemon on this port, defaults to {DEFAULT_SERVER_PORT}",
    )
    parser.add_argument(
        "--conda-env", type=str, default=None, help="Conda env to run server in"
    )
    parser.add_argument(
        "--use-https",
        action="store_true",  # if providing --use-https will be set to True
        default=argparse.SUPPRESS,  # If user didn't specify, attribute will not be present (not False)
        help="Start an HTTPS server with new TLS certs",
    )
    parser.add_argument(
        "--use-den-auth",
        action="store_true",  # if providing --use-den-auth will be set to True
        default=argparse.SUPPRESS,  # If user didn't specify, attribute will not be present (not False)
        help="Whether to authenticate requests with a Runhouse token",
    )
    parser.add_argument(
        "--domain",
        type=str,
        default=None,
        help="Server domain name",
    )
    parser.add_argument(
        "--ssl-keyfile",
        type=str,
        default=None,
        help="Path to SSL key file on the cluster to use for HTTPS",
    )
    parser.add_argument(
        "--ssl-certfile",
        type=str,
        default=None,
        help="Path to SSL cert file on the cluster to use for HTTPS",
    )
    parser.add_argument(
        "--restart-proxy",
        action="store_true",  # if providing --restart-proxy will be set to True
        help="Reconfigure Caddy",
    )
    parser.add_argument(
        "--use-caddy",
        action="store_true",  # if providing --use-caddy will be set to True
        default=argparse.SUPPRESS,  # If user didn't specify, attribute will not be present (not False)
        help="Configure Caddy as a reverse proxy",
    )
    parser.add_argument(
        "--certs-address",
        type=str,
        default=None,
        help="Address to use for generating self-signed certs and enabling HTTPS. (e.g. public IP address)",
    )
    parser.add_argument(
        "--default-env-name",
        type=str,
        default=None,
        help="Name of env where the HTTP server is started.",
    )
    parser.add_argument(
        "--api-server-url",
        type=str,
        default=rns_client.api_server_url,
        help="URL of Runhouse Den",
    )
    parser.add_argument(
        "--from-python",
        action="store_true",
        default=argparse.SUPPRESS,
        help="Whether HTTP server is called from Python rather than CLI.",
    )

    parser.add_argument(
        "--log-level",
        type=str,
        default=DEFAULT_LOG_LEVEL,
        help="The lowest log level of the printed logs",
    )

    parse_args = parser.parse_args()

    conda_name = parse_args.conda_env
    restart_proxy = parse_args.restart_proxy
    api_server_url = parse_args.api_server_url
    default_env_name = parse_args.default_env_name

    if not hasattr(parse_args, "from_python") and not default_env_name:
        # detect default env if called from runhouse cli (start/restart) and cluster_config exists
        from runhouse.resources.hardware.utils import load_cluster_config_from_file

        cluster_config = load_cluster_config_from_file()
        if cluster_config.get("default_env"):
            default_env_name = cluster_config.get("default_env")["name"]

    # The object store and the cluster servlet within it need to be
    # initialized in order to call `obj_store.get_cluster_config()`, which
    # uses the object store to load the cluster config from Ray.
    # When setting up the server, we always want to create a new ClusterServlet.
    # We only want to forcibly start a Ray cluster if asked.
    # We connect this to the "base" env, which we'll initialize later,
    # so writes to the obj_store within the server get proxied to the "base" env.
    await obj_store.ainitialize(
        default_env_name,
        setup_cluster_servlet=ClusterServletSetupOption.FORCE_CREATE,
    )

    cluster_config = await obj_store.aget_cluster_config()
    if not cluster_config:
        logger.warning(
            "Cluster config is not set. Using default values where possible."
        )
    else:
        logger.info("Loaded cluster config from Ray.")

    ########################################
    # Handling args that could be specified in the
    # cluster_config.json or via CLI args
    ########################################

    # Den URL
    cluster_config["api_server_url"] = api_server_url

    # Server port
    if parse_args.port is not None and parse_args.port != cluster_config.get(
        "server_port"
    ):
        logger.warning(
            f"CLI provided server port: {parse_args.port} is different from the server port specified in "
            f"cluster_config.json: {cluster_config.get('server_port')}. Prioritizing CLI provided port."
        )

    port_arg = (
        parse_args.port or cluster_config.get("server_port") or DEFAULT_SERVER_PORT
    )

    if port_arg is not None:
        cluster_config["server_port"] = port_arg

    # Den auth enabled
    if hasattr(
        parse_args, "use_den_auth"
    ) and parse_args.use_den_auth != cluster_config.get("den_auth", False):
        logger.warning(
            f"CLI provided den_auth: {parse_args.use_den_auth} is different from the den_auth specified in "
            f"cluster_config.json: {cluster_config.get('den_auth')}. Prioritizing CLI provided den_auth."
        )

    den_auth = getattr(parse_args, "use_den_auth", False) or cluster_config.get(
        "den_auth", False
    )
    cluster_config["den_auth"] = den_auth

    if den_auth:
        await obj_store.aenable_den_auth()

    domain = parse_args.domain or cluster_config.get("domain", None)
    cluster_config["domain"] = domain

    # Keyfile
    if (
        parse_args.ssl_keyfile is not None
        and parse_args.ssl_keyfile != cluster_config.get("ssl_keyfile")
    ):
        logger.warning(
            f"CLI provided ssl_keyfile: {parse_args.ssl_keyfile} is different from the ssl_keyfile specified in "
            f"cluster_config.json: {cluster_config.get('ssl_keyfile')}. Prioritizing CLI provided ssl_keyfile."
        )

    ssl_keyfile_path_arg = parse_args.ssl_keyfile or cluster_config.get("ssl_keyfile")
    if ssl_keyfile_path_arg is not None:
        cluster_config["ssl_keyfile"] = ssl_keyfile_path_arg
    parsed_ssl_keyfile = (
        resolve_absolute_path(ssl_keyfile_path_arg) if ssl_keyfile_path_arg else None
    )

    # Certfile
    if (
        parse_args.ssl_certfile is not None
        and parse_args.ssl_certfile != cluster_config.get("ssl_certfile")
    ):
        logger.warning(
            f"CLI provided ssl_certfile: {parse_args.ssl_certfile} is different from the ssl_certfile specified in "
            f"cluster_config.json: {cluster_config.get('ssl_certfile')}. Prioritizing CLI provided ssl_certfile."
        )

    ssl_certfile_path_arg = parse_args.ssl_certfile or cluster_config.get(
        "ssl_certfile"
    )
    if ssl_certfile_path_arg is not None:
        cluster_config["ssl_certfile"] = ssl_certfile_path_arg
    parsed_ssl_certfile = (
        resolve_absolute_path(ssl_certfile_path_arg) if ssl_certfile_path_arg else None
    )

    # Host
    if parse_args.host is not None and parse_args.host != cluster_config.get(
        "server_host"
    ):
        logger.warning(
            f"CLI provided server_host: {parse_args.host} is different from the server_host specified in "
            f"cluster_config.json: {cluster_config.get('server_host')}. Prioritizing CLI provided server_host."
        )

    host = parse_args.host or cluster_config.get("server_host") or DEFAULT_SERVER_HOST
    cluster_config["server_host"] = host

    # Address in the case we're a TLS server
    if (
        parse_args.certs_address is not None
        and parse_args.certs_address != cluster_config.get("ips", [None])[0]
    ):
        logger.warning(
            f"CLI provided certs_address: {parse_args.certs_address} is different from the certs_address specified in "
            f"cluster_config.json: {cluster_config.get('ips', [None])[0]}. Prioritizing CLI provided certs_address."
        )

    certs_addresses = parse_args.certs_address or cluster_config.get("ips", None)

    # We don't want to unset multiple addresses if they were set in the cluster config
    if certs_addresses is not None:
        cluster_config["ips"] = certs_addresses
    else:
        cluster_config["ips"] = ["0.0.0.0"]

    certs_address = certs_addresses[0] if certs_addresses else None

    config_conn = cluster_config.get("server_connection_type")

    # Use caddy as reverse proxy
    if hasattr(parse_args, "use_caddy") and parse_args.use_caddy != (
        config_conn in ["tls", "none"]
    ):
        logger.warning(
            f"CLI provided use_caddy: {parse_args.use_caddy} is different from the server_connection_type specified in "
            f"cluster_config.json: {config_conn}. Prioritizing CLI provided use_caddy."
        )

    # Use HTTPS
    if hasattr(parse_args, "use_https") and parse_args.use_https != (
        config_conn == "tls"
    ):
        logger.warning(
            f"CLI provided use_https: {parse_args.use_https} is different from the server_connection_type specified in "
            f"cluster_config.json: {config_conn}. Prioritizing CLI provided use_https."
        )

    use_caddy = getattr(parse_args, "use_caddy", False) or (
        config_conn in ["tls", "none"]
    )
    use_https = getattr(parse_args, "use_https", False) or (config_conn == "tls")
    cluster_config["server_connection_type"] = (
        "tls" if use_https else "none" if use_caddy else config_conn
    )

    # If there was no `cluster_config.json`, then server was created
    # simply with `runhouse start`.
    # A real `cluster_config` that was loaded
    # from json would have this set for sure
    if not cluster_config.get("resource_subtype"):
        # This is needed for the Cluster object to be created
        # in rh.here.
        cluster_config["resource_subtype"] = "Cluster"

        # server_connection_type is not set up if this is done through
        # a local `runhouse start`
        cluster_config["server_connection_type"] = "tls" if use_https else "none"

    await obj_store.aset_cluster_config(cluster_config)

    await HTTPServer.ainitialize(
        default_env_name=default_env_name,
        conda_env=conda_name,
        logs_level=parse_args.log_level,
    )

    if den_auth:
        # Update den auth if enabled - keep as a class attribute to be referenced by the validator decorator
        await HTTPServer.aenable_den_auth()

    if use_https and not domain:
        # If using https (whether or not Caddy is being used) and no domain is specified, need to provide both
        # key and cert files - they should both already exist on the cluster
        if (
            not parsed_ssl_keyfile
            or not Path(parsed_ssl_keyfile).exists()
            or not parsed_ssl_certfile
            or not Path(parsed_ssl_certfile).exists()
        ):
            # Custom certs should already be on the cluster if their file paths are provided
            raise FileNotFoundError(
                f"Could not find SSL private key and cert files on the cluster, which are required when specifying "
                f"a port ({port_arg}) or enabling HTTPS. Please specify the paths using the --ssl-certfile and "
                f"--ssl-keyfile flags."
            )

    # If the daemon port was not specified, it should be the default RH port
    daemon_port = port_arg
    if not daemon_port or daemon_port in [
        DEFAULT_HTTP_PORT,
        DEFAULT_HTTPS_PORT,
    ]:
        # Since one of HTTP_PORT or HTTPS_PORT was specified, Caddy is set up to forward requests
        # from the daemon to that port
        daemon_port = DEFAULT_SERVER_PORT

    # Note: running the FastAPI app on a higher, non-privileged port (8000) and using Caddy as a reverse
    # proxy to forward requests from port 80 (HTTP) or 443 (HTTPS) to the app's port.
    if use_caddy:
        logger.debug("Using Caddy as a reverse proxy")
        if certs_address is None and domain is None:
            raise ValueError(
                "Must provide the server address or domain to configure Caddy. No address or domain found in the "
                "server start command (--certs-address or --domain) or in the cluster config YAML saved on the cluster."
            )

        cc = CaddyConfig(
            address=certs_address,
            domain=domain,
            rh_server_port=daemon_port,
            ssl_key_path=parsed_ssl_keyfile,
            ssl_cert_path=parsed_ssl_certfile,
            use_https=use_https,
            force_reinstall=restart_proxy,
        )
        cc.configure()

        caddy_port = DEFAULT_HTTPS_PORT if use_https else DEFAULT_HTTP_PORT
        logger.info(f"Caddy is proxying requests from {caddy_port} to {daemon_port}.")

    logger.info(
        f"Launching Runhouse API server with den_auth={den_auth} and "
        + f"on host={host} and use_https={use_https} and port_arg={daemon_port}"
    )

    cluster = None
    if not hasattr(parse_args, "from_python") and default_env_name:
        from runhouse.resources.hardware import Cluster

        cluster = Cluster.from_config(cluster_config)
        cluster._sync_default_env_to_cluster()

    # Only launch uvicorn with certs if HTTPS is enabled and not using Caddy
    uvicorn_cert = parsed_ssl_certfile if not use_caddy and use_https else None
    uvicorn_key = parsed_ssl_keyfile if not use_caddy and use_https else None

    config = uvicorn.Config(
        app,
        host=host,
        port=daemon_port,
        ssl_certfile=uvicorn_cert,
        ssl_keyfile=uvicorn_key,
        loop="uvloop",
    )
    server = uvicorn.Server(config)
    await server.serve()

    if cluster:
        cluster.put_resource(cluster.default_env)

        from runhouse.resources.envs.utils import _process_env_vars

        env_vars = _process_env_vars(cluster.default_env.env_vars)
        if env_vars:
            cluster.call(cluster.default_env.name, "_set_env_vars", env_vars)


if __name__ == "__main__":
    asyncio.run(main())<|MERGE_RESOLUTION|>--- conflicted
+++ resolved
@@ -42,17 +42,12 @@
     folder_mv,
     folder_put,
     folder_rm,
-<<<<<<< HEAD
-    FolderOperation,
-    FolderParams,
-=======
     FolderGetParams,
     FolderLsParams,
     FolderMvParams,
     FolderParams,
     FolderPutParams,
     FolderRmParams,
->>>>>>> ca83d037
     get_token_from_request,
     handle_exception_response,
     OutputType,
@@ -84,7 +79,14 @@
         is_coro = inspect.iscoroutinefunction(func)
 
         func_call: bool = func.__name__ in ["post_call", "get_call"]
-        write_only_access: bool = func.__name__ in ["folder_operation"]
+        write_only_access: bool = func.__name__ in [
+            "folder_ls_cmd",
+            "folder_mkdir_cmd",
+            "folder_get_cmd",
+            "folder_put_cmd",
+            "folder_rm_cmd",
+            "folder_mv_cmd",
+        ]
         token = get_token_from_request(request)
 
         request_id = request.headers.get("X-Request-ID", str(uuid.uuid4()))
@@ -633,33 +635,6 @@
             )
 
     @staticmethod
-<<<<<<< HEAD
-    @app.post("/folder/method/{operation}")
-    @validate_cluster_access
-    async def folder_operation(
-        request: Request, operation: FolderOperation, folder_params: FolderParams
-    ):
-        try:
-            path = resolve_folder_path(folder_params.path)
-
-            if operation == FolderOperation.MKDIR:
-                return folder_mkdir(path)
-
-            elif operation == FolderOperation.GET:
-                return folder_get(path, folder_params)
-
-            elif operation == FolderOperation.PUT:
-                return folder_put(path, folder_params)
-
-            elif operation == FolderOperation.LS:
-                return folder_ls(path, folder_params)
-
-            elif operation == FolderOperation.RM:
-                return folder_rm(path, folder_params)
-
-            elif operation == FolderOperation.MV:
-                return folder_mv(path, folder_params)
-=======
     @app.post("/folder/method/ls")
     @validate_cluster_access
     async def folder_ls_cmd(request: Request, ls_params: FolderLsParams):
@@ -739,7 +714,6 @@
         try:
             path = resolve_folder_path(mv_params.path)
             return folder_mv(src_path=path, dest_path=mv_params.dest_path)
->>>>>>> ca83d037
 
         except Exception as e:
             return handle_exception_response(
