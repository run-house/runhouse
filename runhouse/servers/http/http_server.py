--- conflicted
+++ resolved
@@ -40,12 +40,12 @@
 app = FastAPI()
 
 
-<<<<<<< HEAD
 class OtlpParameters(BaseModel):
     backend_url: str
     username: str
     password: str
-=======
+
+
 global den_auth
 
 
@@ -99,7 +99,6 @@
         return func(*args, **kwargs)
 
     return wrapper
->>>>>>> 36199207
 
 
 class HTTPServer:
