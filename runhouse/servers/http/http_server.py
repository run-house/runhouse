--- conflicted
+++ resolved
@@ -80,17 +80,6 @@
         is_coro = inspect.iscoroutinefunction(func)
 
         func_call: bool = func.__name__ in ["post_call", "get_call"]
-<<<<<<< HEAD
-        write_only_access: bool = func.__name__ in [
-            "folder_ls_cmd",
-            "folder_mkdir_cmd",
-            "folder_get_cmd",
-            "folder_put_cmd",
-            "folder_rm_cmd",
-            "folder_mv_cmd",
-            "folder_exists_cmd",
-        ]
-=======
 
         # restrict access for folder APIs
         access_level_required = (
@@ -106,7 +95,6 @@
             ]
             else None
         )
->>>>>>> f1125f64
         token = get_token_from_request(request)
 
         request_id = request.headers.get("X-Request-ID", str(uuid.uuid4()))
