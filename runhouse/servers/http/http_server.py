import argparse
import inspect
import json
import logging
import time
import traceback
from functools import wraps
from pathlib import Path
from typing import Optional

import ray
import requests
import yaml
from fastapi import Body, FastAPI, HTTPException, Request
from fastapi.encoders import jsonable_encoder
from fastapi.responses import JSONResponse, StreamingResponse
from pydantic import BaseModel, ValidationError

from sky.skylet.autostop_lib import set_last_active_time_to_now

from runhouse.globals import configs, env_servlets, rns_client
from runhouse.resources.hardware.utils import _load_cluster_config, CLUSTER_CONFIG_PATH
from runhouse.rns.utils.api import resolve_absolute_path
from runhouse.rns.utils.names import _generate_default_name
from runhouse.servers.http.auth import hash_token, verify_cluster_access
from runhouse.servers.http.certs import TLSCertConfig
from runhouse.servers.http.http_utils import (
    b64_unpickle,
    get_token_from_request,
    load_current_cluster,
    Message,
    OutputType,
    pickle_b64,
    Response,
)
from runhouse.servers.nginx.config import NginxConfig
from runhouse.servers.servlet import EnvServlet

logger = logging.getLogger(__name__)

app = FastAPI()


<<<<<<< HEAD
class OtlpParameters(BaseModel):
    backend_url: str
    username: str
    password: str


global den_auth


=======
>>>>>>> 8691e162
def validate_cluster_access(func):
    """If using Den auth, validate the user's Runhouse token and access to the cluster before continuing."""

    @wraps(func)
    async def wrapper(*args, **kwargs):
        request: Request = kwargs.get("request")
        use_den_auth: bool = HTTPServer.get_den_auth()
        is_coro = inspect.iscoroutinefunction(func)

        if not use_den_auth:
            if is_coro:
                return await func(*args, **kwargs)

            return func(*args, **kwargs)

        token = get_token_from_request(request)
        if token is None:
            raise HTTPException(
                status_code=404,
                detail="No token found in request auth headers. Expected in "
                f"format: {json.dumps({'Authorization': 'Bearer <token>'})}",
            )

        cluster_uri = load_current_cluster()
        if cluster_uri is None:
            logger.error(
                f"Failed to load cluster RNS address. Make sure cluster config YAML has been saved "
                f"on the cluster in path: {CLUSTER_CONFIG_PATH}"
            )
            raise HTTPException(
                status_code=404,
                detail="Failed to load current cluster. Make sure cluster config YAML exists on the cluster.",
            )

        func_call: bool = func.__name__ in ["call_module_method", "call"]
        cluster_access = verify_cluster_access(cluster_uri, token)
        if not cluster_access and not func_call:
            # Must have cluster access for all the non func calls
            # Note: for func calls will be handling the auth in the object store
            raise HTTPException(
                status_code=403,
                detail="Cluster access is required for API",
            )

        if is_coro:
            return await func(*args, **kwargs)

        return func(*args, **kwargs)

    return wrapper


class HTTPServer:
    MAX_MESSAGE_LENGTH = 1 * 1024 * 1024 * 1024  # 1 GB
    LOGGING_WAIT_TIME = 1
    DEFAULT_SERVER_HOST = "0.0.0.0"
    DEFAULT_SERVER_PORT = 32300
    DEFAULT_HTTP_PORT = 80
    DEFAULT_HTTPS_PORT = 443
    SKY_YAML = str(Path("~/.sky/sky_ray.yml").expanduser())
    memory_exporter = None
    _den_auth = False

    def __init__(
        self, conda_env=None, enable_local_span_collection=None, *args, **kwargs
    ):
        runtime_env = {"conda": conda_env} if conda_env else {}

        # If enable_local_span_collection flag is passed, setup the span exporter and related functionality
        if enable_local_span_collection:
            from opentelemetry import trace
            from opentelemetry.instrumentation.fastapi import FastAPIInstrumentor
            from opentelemetry.instrumentation.requests import RequestsInstrumentor
            from opentelemetry.sdk.trace import TracerProvider
            from opentelemetry.sdk.trace.export import SimpleSpanProcessor
            from opentelemetry.sdk.trace.export.in_memory_span_exporter import (
                InMemorySpanExporter,
            )

            trace.set_tracer_provider(TracerProvider())
            self.memory_exporter = InMemorySpanExporter()
            trace.get_tracer_provider().add_span_processor(
                SimpleSpanProcessor(self.memory_exporter)
            )
            # Instrument the app object
            FastAPIInstrumentor.instrument_app(app)

            # Instrument the requests library
            RequestsInstrumentor().instrument()

            @staticmethod
            @app.get("/spans")
            @validate_cluster_access
            def get_spans(request: Request):
                return {
                    "spans": [
                        span.to_json()
                        for span in self.memory_exporter.get_finished_spans()
                    ]
                }

        if not ray.is_initialized():
            ray.init(
                ignore_reinit_error=True,
                runtime_env=runtime_env,
                namespace="runhouse",
            )

        try:
            # Collect metadata for the cluster immediately on init
            self._collect_cluster_stats()
        except Exception as e:
            logger.error(f"Failed to collect cluster stats: {str(e)}")

        try:
            # Collect telemetry stats for the cluster
            self._collect_telemetry_stats()
        except Exception as e:
            logger.error(f"Failed to collect cluster telemetry stats: {str(e)}")

        base_env = self.get_env_servlet(
            env_name="base",
            create=True,
            runtime_env=runtime_env,
        )
        env_servlets["base"] = base_env
        from runhouse.globals import obj_store

        obj_store.set_name("server")

        HTTPServer.register_activity()

    @classmethod
    def get_den_auth(cls):
        return cls._den_auth

    @classmethod
    def enable_den_auth(cls):
        cls._den_auth = True

    @staticmethod
    def register_activity():
        set_last_active_time_to_now()

    @staticmethod
    @app.get("/cert")
    def get_cert():
        """Download the certificate file for this server necessary for enabling HTTPS.
        User must have access to the cluster in order to download the certificate."""
        try:
            certs_config = TLSCertConfig()
            cert_path = certs_config.cert_path

            if not Path(cert_path).exists():
                raise FileNotFoundError(
                    f"No certificate found on cluster in path: {cert_path}"
                )

            with open(cert_path, "rb") as cert_file:
                cert = cert_file.read()

            return Response(data=pickle_b64(cert), output_type=OutputType.RESULT)

        except Exception as e:
            logger.exception(e)
            return Response(
                error=pickle_b64(e),
                traceback=pickle_b64(traceback.format_exc()),
                output_type=OutputType.EXCEPTION,
            )

    @staticmethod
    @app.get("/check")
    def check_server():
        try:
            HTTPServer.register_activity()
            if not ray.is_initialized():
                raise Exception("Ray is not initialized, restart the server.")
            logger.info("Server is up.")

            import runhouse

            return {"rh_version": runhouse.__version__}
        except Exception as e:
            logger.exception(e)
            HTTPServer.register_activity()
            return Response(
                error=pickle_b64(e),
                traceback=pickle_b64(traceback.format_exc()),
                output_type=OutputType.EXCEPTION,
            )

    @staticmethod
    def get_env_servlet(env_name, create=False, runtime_env=None):
        if env_name in env_servlets.keys():
            return env_servlets[env_name]

        if create:
            new_env = (
                ray.remote(EnvServlet)
                .options(
                    name=env_name,
                    get_if_exists=True,
                    runtime_env=runtime_env,
                    lifetime="detached",
                    namespace="runhouse",
                    max_concurrency=1000,
                )
                .remote(env_name=env_name)
            )
            env_servlets[env_name] = new_env
            return new_env

        else:
            raise Exception(
                f"Environment {env_name} does not exist. Please send it to the cluster first."
            )

    @staticmethod
    def call_servlet_method(servlet, method, args, block=True):
        if isinstance(servlet, ray.actor.ActorHandle):
            obj_ref = getattr(servlet, method).remote(*args)
            if block:
                return ray.get(obj_ref)
            else:
                return obj_ref
        else:
            return getattr(servlet, method)(*args)

    @staticmethod
    def call_in_env_servlet(
        method,
        args=None,
        env=None,
        create=False,
        lookup_env_for_name=None,
        block=True,
    ):
        HTTPServer.register_activity()
        try:
            if lookup_env_for_name:
                env = env or HTTPServer.lookup_env_for_name(lookup_env_for_name)
            servlet = HTTPServer.get_env_servlet(env or "base", create=create)
            # If servlet is a RayActor, call with .remote
            return HTTPServer.call_servlet_method(servlet, method, args, block=block)
        except Exception as e:
            logger.exception(e)
            HTTPServer.register_activity()
            return Response(
                error=pickle_b64(e),
                traceback=pickle_b64(traceback.format_exc()),
                output_type=OutputType.EXCEPTION,
            )

    @staticmethod
    def lookup_env_for_name(name, check_rns=False):
        from runhouse.globals import obj_store

        env = obj_store.get_env(name)
        if env:
            return env

        # Load the resource config from rns and see if it has an "env" field
        if check_rns:
            resource_config = rns_client.load_config(name)
            if resource_config and "env" in resource_config:
                return resource_config["env"]

        return None

    @staticmethod
    @app.post("/resource")
    @validate_cluster_access
    def put_resource(request: Request, message: Message):
        # if resource is env and not yet a servlet, construct env servlet
        if message.env and message.env not in env_servlets.keys():
            resource = b64_unpickle(message.data)[0]
            if resource["resource_type"] == "env":
                runtime_env = (
                    {"conda_env": resource["env_name"]}
                    if resource["resource_subtype"] == "CondaEnv"
                    else {}
                )

                new_env = HTTPServer.get_env_servlet(
                    env_name=message.env,
                    create=True,
                    runtime_env=runtime_env,
                )

                env_servlets[message.env] = new_env

        return HTTPServer.call_in_env_servlet(
            "put_resource",
            [message],
            env=message.env,
            create=True,
            lookup_env_for_name=message.key,
        )

    @staticmethod
    @app.post("/{module}/{method}")
    @validate_cluster_access
    def call_module_method(
        request: Request, module, method=None, message: dict = Body(...)
    ):
        token = get_token_from_request(request)
        token_hash = hash_token(token) if den_auth else None
        # Stream the logs and result (e.g. if it's a generator)
        HTTPServer.register_activity()
        try:
            # This translates the json dict into an object that we can access with dot notation, e.g. message.key
            message = argparse.Namespace(**message) if message else None
            method = None if method == "None" else method
            # If this is a "get" request to just return the module, do not stream logs or save by default
            message = message or (
                Message(stream_logs=False, key=module) if not method else Message()
            )
            env = message.env or HTTPServer.lookup_env_for_name(module)
            persist = message.run_async or message.remote or message.save or not method
            if method:
                # TODO fix the way we generate runkeys, it's ugly
                message.key = message.key or _generate_default_name(
                    prefix=module if method == "__call__" else f"{module}_{method}",
                    precision="ms",  # Higher precision because we see collisions within the same second
                )
                # If certain conditions are met, we can return a response immediately
                fast_resp = not persist and not message.stream_logs

                # Unless we're returning a fast response, we discard this obj_ref
                obj_ref = HTTPServer.call_in_env_servlet(
                    "call_module_method",
                    [module, method, message, token_hash, den_auth],
                    env=env,
                    create=True,
                    block=False,
                )

                if fast_resp:
                    res = ray.get(obj_ref)
                    logger.info(f"Returning fast response for {message.key}")
                    return res

            else:
                message.key = module
                # If this is a "get" call, don't wait for the result, it's either there or not.
                from runhouse.globals import obj_store

                if not obj_store.contains(message.key):
                    return Response(output_type=OutputType.NOT_FOUND, data=message.key)

            if message.run_async:
                return Response(
                    data=pickle_b64(message.key),
                    output_type=OutputType.RESULT,
                )

            return StreamingResponse(
                HTTPServer._get_results_and_logs_generator(
                    message.key,
                    env=env,
                    stream_logs=message.stream_logs,
                    remote=message.remote,
                    pop=not persist,
                ),
                media_type="application/json",
            )
        except Exception as e:
            logger.exception(e)
            HTTPServer.register_activity()
            return Response(
                error=pickle_b64(e),
                traceback=pickle_b64(traceback.format_exc()),
                output_type=OutputType.EXCEPTION,
            )

    @staticmethod
    def _get_logfiles(log_key, log_type=None):
        if not log_key:
            return None
        key_logs_path = Path(EnvServlet.RH_LOGFILE_PATH) / log_key
        if key_logs_path.exists():
            # Logs are like: `.rh/logs/key/key.[out|err]`
            glob_pattern = (
                "*.out"
                if log_type == "stdout"
                else "*.err"
                if log_type == "stderr"
                else "*.[oe][ur][tr]"
            )
            return [str(f.absolute()) for f in key_logs_path.glob(glob_pattern)]
        else:
            return None

    @staticmethod
    def open_new_logfiles(key, open_files):
        logfiles = HTTPServer._get_logfiles(key)
        if logfiles:
            for f in logfiles:
                if f not in [o.name for o in open_files]:
                    logger.info(f"Streaming logs from {f}")
                    open_files.append(open(f, "r"))
        return open_files

    @staticmethod
    def _get_results_and_logs_generator(key, env, stream_logs, remote=False, pop=False):
        from runhouse.globals import obj_store

        open_logfiles = []
        waiting_for_results = True

        try:
            obj_ref = None
            while waiting_for_results:

                while not obj_store.contains(key):
                    time.sleep(0.1)

                if not obj_ref:
                    obj_ref = HTTPServer.call_in_env_servlet(
                        "get",
                        [key, remote, True],
                        env=env,
                        block=False,
                    )
                try:
                    ret_val = ray.get(obj_ref, timeout=HTTPServer.LOGGING_WAIT_TIME)
                    # Last result in a stream will have type RESULT to indicate the end
                    if ret_val is None:
                        # Still waiting for results in queue
                        obj_ref = None
                        # time.sleep(HTTPServer.LOGGING_WAIT_TIME)
                        raise ray.exceptions.GetTimeoutError
                    if not ret_val.output_type == OutputType.RESULT_STREAM:
                        waiting_for_results = False
                    ret_resp = json.dumps(jsonable_encoder(ret_val))
                    yield ret_resp + "\n"
                except ray.exceptions.GetTimeoutError:
                    pass

                # Reset the obj_ref so we make a fresh request for the result next time around
                obj_ref = None

                # Grab all the lines written to all the log files since the last time we checked, including
                # any new log files that have been created
                open_logfiles = (
                    HTTPServer.open_new_logfiles(key, open_logfiles)
                    if stream_logs
                    else []
                )
                ret_lines = []
                for i, f in enumerate(open_logfiles):
                    file_lines = f.readlines()
                    if file_lines:
                        # TODO [DG] handle .out vs .err, and multiple workers
                        # if len(logfiles) > 1:
                        #     ret_lines.append(f"Process {i}:")
                        ret_lines += file_lines
                if ret_lines:
                    lines_resp = Response(
                        data=ret_lines,
                        output_type=OutputType.STDOUT,
                    )
                    logger.debug(f"Yielding logs for key {key}")
                    yield json.dumps(jsonable_encoder(lines_resp)) + "\n"

        except Exception as e:
            logger.exception(e)
            yield json.dumps(
                jsonable_encoder(
                    Response(
                        error=pickle_b64(e),
                        traceback=pickle_b64(traceback.format_exc()),
                        output_type=OutputType.EXCEPTION,
                    )
                )
            )
        finally:
            if stream_logs and not open_logfiles:
                logger.warning(f"No logfiles found for call {key}")
            for f in open_logfiles:
                f.close()

            logger.debug(f"Deleting {key}")
            if pop:
                obj_store.delete(key)
                HTTPServer.call_in_env_servlet("delete_obj", [[key], True], env=env)

    @staticmethod
    @app.post("/object")
    @validate_cluster_access
    def put_object(request: Request, message: Message):
        return HTTPServer.call_in_env_servlet(
            "put_object", [message.key, message.data], env=message.env, create=True
        )

    @staticmethod
    @app.put("/object")
    @validate_cluster_access
    def rename_object(request: Request, message: Message):
        return HTTPServer.call_in_env_servlet(
            "rename_object", [message], env=message.env, lookup_env_for_name=message.key
        )

    @staticmethod
    @app.delete("/object")
    @validate_cluster_access
    def delete_obj(request: Request, message: Message):
        return HTTPServer.call_in_env_servlet(
            "delete_obj", [message], env=message.env, lookup_env_for_name=message.key
        )

    @staticmethod
    @app.post("/cancel")
    @validate_cluster_access
    def cancel_run(request: Request, message: Message):
        return HTTPServer.call_in_env_servlet(
            "cancel_run", [message], env=message.env, lookup_env_for_name=message.key
        )

    @staticmethod
    @app.get("/keys")
    @validate_cluster_access
    def get_keys(request: Request, env: Optional[str] = None):
        from runhouse.globals import obj_store

        if not env:
            return Response(
                output_type=OutputType.RESULT, data=pickle_b64(obj_store.keys())
            )
        return HTTPServer.call_in_env_servlet("get_keys", [], env=env)

    @staticmethod
    @app.post("/call/{module}/{method}")
    @validate_cluster_access
    async def call(
        request: Request,
        module,
        method=None,
        args: dict = Body(),
        serialization="json",
    ):
        kwargs = args.get("kwargs", {})
        args = args.get("args", [])
        token = get_token_from_request(request)
        token_hash = hash_token(token) if den_auth else None
        resp = HTTPServer.call_in_env_servlet(
            "call",
            [module, method, args, kwargs, serialization, token_hash, den_auth],
            create=True,
            lookup_env_for_name=module,
        )

        return JSONResponse(content=resp)

    @staticmethod
    def _collect_cluster_stats():
        """Collect cluster metadata and send to Grafana Loki"""
        if configs.get("disable_data_collection") is True:
            return

        cluster_data = HTTPServer._cluster_status_report()
        sky_data = HTTPServer._cluster_sky_report()

        HTTPServer._log_cluster_data(
            {**cluster_data, **sky_data},
            labels={"username": configs.get("username"), "environment": "prod"},
        )

    @staticmethod
    def _collect_telemetry_stats():
        """Collect telemetry stats and send them to the backend specified by the user"""
        # if configs.get("disable_data_collection") is True:
        #     return

        from opentelemetry import trace
        from opentelemetry.exporter.otlp.proto.grpc.trace_exporter import (
            OTLPSpanExporter,
        )
        from opentelemetry.instrumentation.fastapi import FastAPIInstrumentor
        from opentelemetry.instrumentation.requests import RequestsInstrumentor
        from opentelemetry.sdk.trace import TracerProvider
        from opentelemetry.sdk.trace.export import BatchSpanProcessor

        otlp_credentials = None
        try:
            otlp_credentials = OtlpParameters(
                backend_url="local_collector:4317",
                username="",
                password="",
            )
            # otlp_credentials = OtlpParameters(
            #     backend_url=configs.get("otlp_endpoint_url"),
            #     username=configs.get("otlp_username"),
            #     password=configs.get("otlp_password")
            # )
        except ValidationError as e:
            logger.error(
                f"(Failed to init an OpenTelemetry exporter: {e}. Please check your that .rh config "
                + "file or your env parameters contain values for otlp_endpoint_url, otlp_username "
                + "and otlp_password. Current values: \n"
                + f"otlp_endpoint_url: {configs.get('otlp_endpoint_url')} \n"
                + f"otlp_username: {configs.get('otlp_username')} \n"
                + f"otlp_password: {configs.get('otlp_password')}) \n"
            )

        logger.info(f"Sending telemetry to backend {otlp_credentials.backend_url}")

        # Set the tracer provider and the exporter
        trace.set_tracer_provider(TracerProvider())
        print("Setting OTLP exporter to " + otlp_credentials.backend_url)
        otlp_exporter = OTLPSpanExporter(
            endpoint=otlp_credentials.backend_url,
            insecure=True,
            # credentials={
            #     "username": otlp_credentials.username,
            #     "password": otlp_credentials.password,
            # },
        )

        # Add the exporter to the tracer provider
        trace.get_tracer_provider().add_span_processor(
            BatchSpanProcessor(otlp_exporter)
        )

        logger.info(
            f"Successfully added telemetry exporter {otlp_credentials.backend_url}"
        )

        # Instrument the app object
        FastAPIInstrumentor.instrument_app(app)

        # Instrument the requests library
        RequestsInstrumentor().instrument()

    @staticmethod
    def _cluster_status_report():
        import ray._private.usage.usage_lib as ray_usage_lib
        from ray._raylet import GcsClient

        gcs_client = GcsClient(address="127.0.0.1:6379", nums_reconnect_retry=20)

        # fields : ['ray_version', 'python_version']
        cluster_metadata = ray_usage_lib.get_cluster_metadata(gcs_client)

        # fields: ['total_num_cpus', 'total_num_gpus', 'total_memory_gb', 'total_object_store_memory_gb']
        cluster_status_report = ray_usage_lib.get_cluster_status_to_report(
            gcs_client
        ).__dict__

        return {**cluster_metadata, **cluster_status_report}

    @staticmethod
    def _cluster_sky_report():
        try:
            with open(HTTPServer.SKY_YAML, "r") as stream:
                sky_ray_data = yaml.safe_load(stream)
        except FileNotFoundError:
            # For non on-demand clusters we won't have sky data
            return {}

        provider = sky_ray_data["provider"]
        node_config = sky_ray_data["available_node_types"].get("ray.head.default", {})

        return {
            "cluster_name": sky_ray_data.get("cluster_name"),
            "region": provider.get("region"),
            "provider": provider.get("module"),
            "instance_type": node_config.get("node_config", {}).get("InstanceType"),
        }

    @staticmethod
    def _log_cluster_data(data: dict, labels: dict):
        from runhouse.rns.utils.api import log_timestamp

        payload = {
            "streams": [
                {"stream": labels, "values": [[str(log_timestamp()), json.dumps(data)]]}
            ]
        }

        payload = json.dumps(payload)
        resp = requests.post(
            f"{rns_client.api_server_url}/admin/logs", data=json.dumps(payload)
        )

        if resp.status_code == 405:
            # api server not configured to receive grafana logs
            return

        if resp.status_code != 200:
            logger.error(
                f"({resp.status_code}) Failed to send logs to Grafana Loki: {resp.text}"
            )


if __name__ == "__main__":
    import uvicorn

    rh_server_host = HTTPServer.DEFAULT_SERVER_HOST
    rh_server_port = HTTPServer.DEFAULT_SERVER_PORT
    default_http_port = HTTPServer.DEFAULT_HTTP_PORT
    default_https_port = HTTPServer.DEFAULT_HTTPS_PORT
    http_port, https_port, ssl_keyfile, ssl_certfile = None, None, None, None

    parser = argparse.ArgumentParser()
    parser.add_argument(
        "--host",
        type=str,
        default=None,
        help=f"Host to run server on. By default will run on {rh_server_host}",
    )
    parser.add_argument(
        "--port",
        type=int,
        default=None,
        help=f"Port to run server on. If not provided will run on {default_https_port} if HTTPS is enabled, "
        f"{default_http_port} if HTTP is enabled, and {rh_server_port} if connecting to the server via SSH",
    )
    parser.add_argument(
        "--conda-env", type=str, default=None, help="Conda env to run server in"
    )
    parser.add_argument(
        "--use-local-telemetry",
        action="store_true",  # if providing --use-local-telemetry will be set to True
        help="Enable local telemetry",
    )
    parser.add_argument(
        "--use-https",
        action="store_true",  # if providing --use-https will be set to True
        help="Start an HTTPS server with new TLS certs",
    )
    parser.add_argument(
        "--use-den-auth",
        action="store_true",  # if providing --use-den-auth will be set to True
        help="Whether to authenticate requests with a Runhouse token",
    )
    parser.add_argument(
        "--ssl-keyfile",
        type=str,
        default=None,
        help="Path to SSL key file on the cluster to use for HTTPS",
    )
    parser.add_argument(
        "--ssl-certfile",
        type=str,
        default=None,
        help="Path to SSL cert file on the cluster to use for HTTPS",
    )
    parser.add_argument(
        "--restart-proxy",
        action="store_true",  # if providing --restart-proxy will be set to True
        help="Reconfigure Nginx",
    )
    parser.add_argument(
        "--use-nginx",
        action="store_true",  # if providing --use-nginx will be set to True
        help="Configure Nginx as a reverse proxy",
    )
    parser.add_argument(
        "--certs-address",
        type=str,
        default=None,
        help="Address to use for generating self-signed certs and enabling HTTPS. (e.g. public IP address)",
    )

    cluster_config = _load_cluster_config()
    parse_args = parser.parse_args()

    conda_name = parse_args.conda_env
    host = parse_args.host
    port = parse_args.port
    use_https = parse_args.use_https
    restart_proxy = parse_args.restart_proxy
    use_nginx = parse_args.use_nginx
    use_local_telemetry = parse_args.use_local_telemetry

    # Update globally inside the module based on the args passed in or the cluster config
    den_auth = parse_args.use_den_auth or cluster_config.get("den_auth")

    ips = cluster_config.get("ips", [])
    address = parse_args.certs_address or ips[0] if ips else None

    # If custom certs are provided explicitly use them
    keyfile_arg = parse_args.ssl_keyfile
    parsed_ssl_keyfile = resolve_absolute_path(keyfile_arg) if keyfile_arg else None

    certfile_arg = parse_args.ssl_certfile
    parsed_ssl_certfile = resolve_absolute_path(certfile_arg) if certfile_arg else None

    HTTPServer(
        conda_env=conda_name,
        enable_local_span_collection=use_local_telemetry,
    )

    if den_auth:
        # Update den auth if enabled - keep as a class attribute to be referenced by the validator decorator
        HTTPServer.enable_den_auth()

    # Custom certs should already be on the cluster if their file paths are provided
    if parsed_ssl_keyfile and not Path(parsed_ssl_keyfile).exists():
        raise FileNotFoundError(
            f"No SSL key file found on cluster in path: {parsed_ssl_keyfile}"
        )

    if parsed_ssl_certfile and not Path(parsed_ssl_certfile).exists():
        raise FileNotFoundError(
            f"No SSL cert file found on cluster in path: {parsed_ssl_certfile}"
        )

    if use_https:
        # If not using nginx and no port is specified use the default RH port
        https_port = port or (default_https_port if use_nginx else rh_server_port)
        logger.info(f"Launching HTTPS server on port: {https_port}.")

        cert_config = TLSCertConfig()
        ssl_keyfile = resolve_absolute_path(parsed_ssl_keyfile or cert_config.key_path)
        ssl_certfile = resolve_absolute_path(
            parsed_ssl_certfile or cert_config.cert_path
        )

        if not Path(ssl_keyfile).exists() and not Path(ssl_certfile).exists():
            if https_port != default_https_port:
                # if using a custom HTTPS port must provide private key file and certs explicitly
                raise FileNotFoundError(
                    f"Could not find SSL private key and cert files on the cluster, which are required when specifying "
                    f"a custom port ({https_port}). Please specify the paths using the --ssl-certfile and "
                    f"--ssl-keyfile flags."
                )

            cert_config.generate_certs(address=address)
            logger.info(
                f"Generated new self-signed cert and private key files on the cluster in "
                f"paths: {cert_config.cert_path} and {cert_config.key_path}"
            )
    else:
        # If not using nginx and no port is specified use the default RH port
        http_port = port or (default_http_port if use_nginx else rh_server_port)
        logger.info(f"Launching HTTP server on port: {http_port}.")

    # Note: running the FastAPI app on a higher, non-privileged port (8000) and using Nginx as a reverse
    # proxy to forward requests from port 80 (HTTP) or 443 (HTTPS) to the app's port.
    if use_nginx:
        logger.info("Configuring Nginx")
        if address is None:
            raise ValueError(
                "Must provide the server address to configure Nginx. No address found in the server "
                "start command (--certs-address) or in the cluster config YAML saved on the cluster."
            )

        nc = NginxConfig(
            address=address,
            rh_server_port=rh_server_port,
            ssl_key_path=ssl_keyfile,
            ssl_cert_path=ssl_certfile,
            use_https=use_https,
            force_reinstall=restart_proxy,
        )
        nc.configure()

        if use_https and (parsed_ssl_keyfile or parsed_ssl_certfile):
            # reload nginx in case updated certs were provided
            nc.reload()

        logger.info("Nginx will forward all traffic to the API server")

    host = host or rh_server_host
    logger.info(
        f"Launching Runhouse API server with den_auth={den_auth} and "
        + f"use_local_telemetry={use_local_telemetry} "
        + f"on host: {host} and port: {rh_server_port}"
    )

    # Only launch uvicorn with certs if HTTPS is enabled and not using Nginx
    uvicorn_cert = ssl_certfile if not use_nginx and use_https else None
    uvicorn_key = ssl_keyfile if not use_nginx and use_https else None

    uvicorn.run(
        app,
        host=host,
        port=rh_server_port,
        ssl_certfile=uvicorn_cert,
        ssl_keyfile=uvicorn_key,
    )<|MERGE_RESOLUTION|>--- conflicted
+++ resolved
@@ -41,18 +41,12 @@
 app = FastAPI()
 
 
-<<<<<<< HEAD
 class OtlpParameters(BaseModel):
     backend_url: str
     username: str
     password: str
 
 
-global den_auth
-
-
-=======
->>>>>>> 8691e162
 def validate_cluster_access(func):
     """If using Den auth, validate the user's Runhouse token and access to the cluster before continuing."""
 
