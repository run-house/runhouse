--- conflicted
+++ resolved
@@ -106,10 +106,7 @@
     recursive: Optional[bool] = False
     contents: Optional[Any] = None
     dest_path: Optional[str] = None
-<<<<<<< HEAD
-=======
     encoding: Optional[str] = None
->>>>>>> 39dfcd3c
 
 
 def pickle_b64(picklable):
@@ -337,25 +334,16 @@
 
 def folder_get(path: Path, folder_params: FolderParams):
     mode = folder_params.mode or "rb"
-<<<<<<< HEAD
-    serialization = folder_params.serialization
-=======
     encoding = folder_params.encoding
->>>>>>> 39dfcd3c
     binary_mode = "b" in mode
 
     if not path.exists():
         raise HTTPException(status_code=404, detail=f"Path {path} does not exist")
 
     try:
-<<<<<<< HEAD
-        with open(path, mode=mode) as f:
-            file_contents = f.read()
-=======
         with open(path, mode=mode, encoding=encoding) as f:
             file_contents = f.read()
 
->>>>>>> 39dfcd3c
     except FileNotFoundError:
         raise HTTPException(status_code=404, detail=f"File {path} not found")
 
@@ -372,20 +360,10 @@
     if binary_mode and isinstance(file_contents, bytes):
         file_contents = file_contents.decode()
 
-<<<<<<< HEAD
-    output_type = OutputType.RESULT_SERIALIZED
-    serialization = serialization or ("pickle" if binary_mode else None)
-
-    return Response(
-        data=file_contents,
-        output_type=output_type,
-        serialization=serialization,
-=======
     return Response(
         data=file_contents,
         output_type=OutputType.RESULT_SERIALIZED,
         serialization=None,
->>>>>>> 39dfcd3c
     )
 
 
@@ -395,12 +373,6 @@
     serialization = folder_params.serialization
     contents = folder_params.contents
 
-<<<<<<< HEAD
-    if not path.is_dir():
-        raise HTTPException(status_code=404, detail=f"Path {path} is not a directory")
-
-    path.mkdir(exist_ok=True)
-=======
     if contents and not isinstance(contents, dict):
         raise HTTPException(
             status_code=422,
@@ -408,7 +380,6 @@
         )
 
     path.mkdir(parents=True, exist_ok=True)
->>>>>>> 39dfcd3c
 
     if overwrite is False:
         existing_files = {str(item.name) for item in path.iterdir()}
@@ -421,16 +392,9 @@
 
     for filename, file_obj in contents.items():
         binary_mode = "b" in mode
-<<<<<<< HEAD
-        if binary_mode:
-            serialization = serialization or "pickle"
-
-        file_obj = serialize_data(file_obj, serialization)
-=======
 
         if serialization:
             file_obj = serialize_data(file_obj, serialization)
->>>>>>> 39dfcd3c
 
         if binary_mode and not isinstance(file_obj, bytes):
             file_obj = file_obj.encode()
@@ -462,10 +426,7 @@
         if folder_params.recursive
         else [item for item in path.iterdir()]
     )
-<<<<<<< HEAD
-=======
-
->>>>>>> 39dfcd3c
+
     return Response(
         data=files,
         output_type=OutputType.RESULT_SERIALIZED,
