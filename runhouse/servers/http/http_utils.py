--- conflicted
+++ resolved
@@ -106,10 +106,7 @@
     contents: Optional[Any]
     mode: Optional[str] = None
     overwrite: Optional[bool] = False
-<<<<<<< HEAD
-=======
     serialization: Optional[str] = None
->>>>>>> ca83d037
 
 
 class FolderRmParams(FolderParams):
