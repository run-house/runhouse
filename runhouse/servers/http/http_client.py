--- conflicted
+++ resolved
@@ -21,10 +21,7 @@
     Client for cluster RPCs
     """
 
-<<<<<<< HEAD
-=======
     DEFAULT_PORT = 32300
->>>>>>> adb597ee
     MAX_MESSAGE_LENGTH = 1 * 1024 * 1024 * 1024  # 1 GB
     CHECK_TIMEOUT_SEC = 10
 
