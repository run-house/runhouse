import logging
import os
import platform
import subprocess
import tarfile
import time
import urllib

from builtins import bool
from dataclasses import dataclass, field
from datetime import datetime
from pathlib import Path

import psutil
import requests
import yaml
from opentelemetry.sdk.trace import ReadableSpan
from opentelemetry.sdk.trace.export import SpanExporter, SpanExportResult

from runhouse.constants import (
    OTEL_VERSION,
    TELEMETRY_AGENT_GRPC_PORT,
    TELEMETRY_AGENT_HEALTH_CHECK_PORT,
    TELEMETRY_AGENT_HTTP_PORT,
    TELEMETRY_COLLECTOR_ENDPOINT,
    TELEMETRY_COLLECTOR_HOST,
    TELEMETRY_COLLECTOR_STATUS_URL,
)
from runhouse.globals import configs

from runhouse.logger import get_logger

logger = get_logger(__name__)


@dataclass
class TelemetryAgentConfig:
    """Configuration for the local receiver agent."""

    http_port: int = TELEMETRY_AGENT_HTTP_PORT
    grpc_port: int = TELEMETRY_AGENT_GRPC_PORT
    health_check_port: int = TELEMETRY_AGENT_HEALTH_CHECK_PORT
    log_level: str = field(
        default_factory=lambda: logging.getLevelName(logger.getEffectiveLevel())
    )
    otel_version: str = field(
        default_factory=lambda: os.getenv("OTEL_VERSION", OTEL_VERSION)
    )


@dataclass
class TelemetryCollectorConfig:
    """Configuration for the backend telemetry collector."""

    endpoint: str = TELEMETRY_COLLECTOR_ENDPOINT
    status_url: str = TELEMETRY_COLLECTOR_STATUS_URL


<<<<<<< HEAD
class ErrorCapturingExporter(SpanExporter):
    """Wraps an existing SpanExporter and captures any export errors."""

    def __init__(self, wrapped_exporter: SpanExporter):
        self._wrapped_exporter = wrapped_exporter
        self._errors = []

    def export(self, spans: list[ReadableSpan]) -> SpanExportResult:
        """Capture any export errors from the wrapped exporter."""
        result = self._wrapped_exporter.export(spans)
        if result == SpanExportResult.FAILURE:
            error_message = f"Failed to export spans: {[span.name for span in spans]}"
            self._errors.append(error_message)
            logger.error(error_message)
        return result

    def shutdown(self) -> None:
        self._wrapped_exporter.shutdown()

    def force_flush(self, timeout_millis: int = 30000) -> bool:
        return self._wrapped_exporter.force_flush(timeout_millis)

    def has_errors(self):
        return len(self._errors) > 0

    def get_errors(self):
        return self._errors


class TelemetryAgentExporter:
=======
class TelemetryAgentReceiver:
>>>>>>> 2159d0cf
    """Runs a local OpenTelemetry receiver instance for telemetry collection

    Key actions:
    - Installs the OpenTelemetry Collector binary (if not already present)
    - Creates a config file for the agent
    - Starts the agent exporter background process on localhost
    - Listens for incoming telemetry data on specified ports
    - Exports telemetry data to the backend collector
    """

    BASE_DIR = Path.home() / ".otel"

    def __init__(
        self,
        agent_config: TelemetryAgentConfig = None,
        collector_config: TelemetryCollectorConfig = None,
    ):
        self._agent_process = None
        self.agent_config = agent_config or TelemetryAgentConfig()
        self.collector_config = collector_config or TelemetryCollectorConfig()

        self._setup_directories()

    @property
    def bin_dir(self) -> Path:
        return self.BASE_DIR / "bin"

    @property
    def config_dir(self) -> Path:
        return self.BASE_DIR / "config"

    @property
    def log_dir(self) -> Path:
        return self.BASE_DIR / "logs"

    @property
    def executable_path(self) -> str:
        """Path to the otel binary."""
        return f"{self.bin_dir}/otelcol-contrib"

    @property
    def local_config_path(self) -> str:
        """Path to the agent config file."""
        return f"{self.config_dir}/config.yaml"

    @property
    def agent_status_url(self) -> str:
        """Health check URL of the local agent."""
        return f"http://localhost:{self.agent_config.health_check_port}"

    @classmethod
    def auth_token(cls):
        # Use the token saved in the local config file (~/.rh/config.yaml)
        # Note: this will be the cluster token for the cluster owner
        cluster_token = configs.token
        if cluster_token is None:
            raise ValueError(
                "No cluster token found, cannot configure telemetry agent auth"
            )
        return cluster_token

    @classmethod
    def request_headers(cls):
        return {"authorization": f"Bearer {cls.auth_token()}"}

    def _setup_directories(self):
        # Note: use paths that are local to the user's home directory and won't necessitate root access on the cluster
        for dir_name in ["bin", "config", "logs"]:
            (self.BASE_DIR / dir_name).mkdir(parents=True, exist_ok=True)

    def _get_verbosity(self) -> str:
        log_level = self.agent_config.log_level.lower()
        if log_level in ["debug", "trace"]:
            return "detailed"
        elif log_level in ["info", "warn", "warning"]:
            return "normal"
        else:  # 'error', 'critical', etc.
            return "basic"

    def _create_default_config(self):
        """Base config for the local agent, which forwards the collected telemetry data to the collector backend."""
        collector_endpoint = self.collector_config.endpoint

        # Use insecure connection if the collector is not secured with HTTPS (ex: running on localhost)
        insecure = False if TELEMETRY_COLLECTOR_HOST in collector_endpoint else True
        service_extensions = ["health_check"]

        # Note: the receiver does not have any auth enabled, as the agent will be running on localhost
        # The auth is configured on the "exporter", since auth is required to send data to the collector
        auth_extension = {}
        if not insecure:
            auth_extension = {
                "bearertokenauth/withscheme": {
                    "scheme": "Bearer",
<<<<<<< HEAD
                    "token": TelemetryAgentExporter.auth_token(),
=======
                    "token": TelemetryAgentReceiver.auth_token(),
>>>>>>> 2159d0cf
                }
            }
            service_extensions.append("bearertokenauth/withscheme")

        otel_config = {
            "extensions": {
                "health_check": {
                    "endpoint": f"0.0.0.0:{self.agent_config.health_check_port}"
                },
                **auth_extension,
            },
            "receivers": {
                "otlp": {
                    "protocols": {
                        "grpc": {"endpoint": f"0.0.0.0:{self.agent_config.grpc_port}"},
                        "http": {"endpoint": f"0.0.0.0:{self.agent_config.http_port}"},
                    }
                }
            },
            "processors": {"batch": {}},
            "exporters": {
                "debug": {"verbosity": self._get_verbosity()},
                "otlp/grpc": {
                    "endpoint": collector_endpoint,
                    "tls": {"insecure": insecure},
                    **(
                        {"auth": {"authenticator": "bearertokenauth/withscheme"}}
                        if not insecure
                        else {}
                    ),
                },
            },
            "service": {
                "extensions": service_extensions,
                "pipelines": {
                    "traces": {
                        "receivers": ["otlp"],
                        "processors": ["batch"],
                        "exporters": ["debug", "otlp/grpc"],
                    },
                    "metrics": {
                        "receivers": ["otlp"],
                        "processors": ["batch"],
                        "exporters": ["debug", "otlp/grpc"],
                    },
                    "logs": {
                        "receivers": ["otlp"],
                        "processors": ["batch"],
                        "exporters": ["debug", "otlp/grpc"],
                    },
                },
            },
        }

        with open(self.local_config_path, "w") as f:
            yaml.dump(otel_config, f, default_flow_style=False)

    def _generate_install_url(self):
        """Generate the download URL for the agent binary based on the host system."""
        # https://opentelemetry.io/docs/collector/installation/
        system = platform.system().lower()
        arch = platform.machine()
        if system == "linux":
            # https://opentelemetry.io/docs/collector/installation/#linux
            if arch in ["x86_64", "amd64"]:
                arch = "amd64"
            elif arch in ["aarch64", "arm64"]:
                arch = "arm64"
            else:
                raise ValueError(
                    f"Unsupported Linux architecture for OpenTelemetry: {arch}"
                )
        elif system == "darwin":
            if arch == "x86_64":
                arch = "amd64"
            elif arch == "arm64":
                arch = "arm64"
            else:
                raise ValueError(f"Unsupported macOS architecture: {arch}")
        else:
            raise ValueError(f"Unsupported system: {system}")

        # Note: version used by agent must match the collector version
        binary_url = f"https://github.com/open-telemetry/opentelemetry-collector-releases/releases/download/v0.108.0/otelcol-contrib_0.108.0_{system}_{arch}.tar.gz"

        return binary_url

    def _find_existing_agent_process(self):
        """Finds the running agent process by name"""
        for proc in psutil.process_iter(["pid", "name"]):
            try:
                if proc.info["name"] == "otelcol":
                    return proc
            except (
                psutil.NoSuchProcess,
                psutil.AccessDenied,
                psutil.TimeoutExpired,
                psutil.ZombieProcess,
            ):
                pass

    def collector_health_check(self) -> int:
        """Ping the health status of the backend collector - should return a status code of 200 if healthy."""
        try:
            resp = requests.get(self.collector_config.status_url)
            return resp.status_code
        except requests.ConnectionError:
            # Service unavailable - likely not up
            return 503

    def agent_health_check(self) -> int:
        """Ping the health status of the local agent - should return a status code of 200 if healthy."""
        try:
            resp = requests.get(self.agent_status_url)
            return resp.status_code
        except requests.ConnectionError:
            # Service unavailable - likely not up
            return 503

    def is_up(self) -> bool:
        """
        Checks if the local agent process is running, and that the agent health check returns a status of 200.

        Accounts for the python object holding a reference to a process it started, or an existing process
        that was previously started that needs to be found.

        In both cases, we maintain a ref to the running process.

        Returns:
            bool: True if the agent process is running, False otherwise.
        """
        agent_status_code = self.agent_health_check()
        if agent_status_code != 200:
            return False

        if self._agent_process:
            return psutil.pid_exists(self._agent_process.pid)

        proc = self._find_existing_agent_process()
        if not proc:
            return False

        self._agent_process = proc
        return True

    def is_installed(self) -> bool:
        """Check if the binary path exists on the host machine."""
        return Path(self.executable_path).exists()

    def install(self):
        """Install the binary for the telemetry agent."""
        logger.debug("Installing OTel agent")
        try:
            install_url = self._generate_install_url()

            logger.debug(f"Downloading OTel agent from url: {install_url}")

            # Download and extract
            tar_path = "/tmp/otelcol.tar.gz"
            urllib.request.urlretrieve(install_url, tar_path)

            local_agent_dir = self.bin_dir

            with tarfile.open(tar_path, "r:gz") as tar:
                tar.extractall(path=local_agent_dir)

            # Verify installation
            if not self.is_installed():
                raise FileExistsError(
                    f"No OTel binary found in path: {self.executable_path}"
                )

            logger.info("OTel agent installed successfully")

        except Exception as e:
            raise RuntimeError(f"Failed to install OTel agent: {e}")

    def start(self, force_reinstall=False, reload_config=False, timeout=10):
        """
        Start the local telemetry agent as a background process.

        Args:
            force_reinstall (Optional[bool]): If True, reinstall the agent even if it's already installed.
                (Default: ``False``)
            reload_config (Optional[bool]): If True, reload the agent config even if it exists. (Default: ``False``)
            timeout (Optional[int]): Maximum time to wait for the agent to start, in seconds. (Default: 30)

        Returns:
            bool: True if the agent was successfully started, False otherwise.
        """
        if force_reinstall or not self.is_installed():
            self.install()

        if self.is_up() and not reload_config:
            logger.debug("Otel agent is already running")
            return True

        try:
            config_path = self.local_config_path
            if reload_config or not Path(config_path).exists():
                self._create_default_config()

            log_file = os.path.join(self.log_dir, "agent.log")

            logger.debug(f"Starting OpenTelemetry agent at {datetime.now()}\n")

            # Overwrite the file each time the agent is restarted
            with open(log_file, "w") as out_file:
                self._agent_process = subprocess.Popen(
                    [self.executable_path, "--config", config_path],
                    stdout=out_file,
                    stderr=subprocess.STDOUT,
                    text=True,
                )

            # Wait for the process to start
            start_time = datetime.now()
            while (datetime.now() - start_time).total_seconds() < timeout:
                if self.is_up():
                    logger.info(
                        f"Successfully started Otel agent (pid={self._agent_process.pid})"
                    )
                    return True

                time.sleep(0.5)
            raise TimeoutError(
                f"Otel agent failed to start within the specified timeout ({timeout} seconds)"
            )

        except (PermissionError, subprocess.CalledProcessError, TimeoutError) as e:
            logger.error(f"Failed to start Otel agent: {e}")
            return False

    def stop(self):
        """
        Stop the local telemetry agent.

        Returns:
            bool: True if a process was stopped, False otherwise.
        """
        process_to_stop = self._agent_process or self._find_existing_agent_process()
        if not process_to_stop:
            logger.info("No running Otel agent found")
            return False

        try:
            process_to_stop.terminate()
            # Wait for up to 5 seconds for the process to terminate
            process_to_stop.wait(timeout=5)
            logger.info(f"Stopped Otel agent (pid={process_to_stop.pid})")
            self._agent_process = None  # Clear the reference
            return True

        except psutil.NoSuchProcess:
            logger.info("Otel agent no longer running")
            return True

        except psutil.TimeoutExpired:
            process_to_stop.kill()  # Force kill if it doesn't terminate
            logger.info("Stopped the Otel agent")
            return True

        except Exception as e:
            logger.error(f"Error stopping Otel agent: {e}")
            return False<|MERGE_RESOLUTION|>--- conflicted
+++ resolved
@@ -56,7 +56,6 @@
     status_url: str = TELEMETRY_COLLECTOR_STATUS_URL
 
 
-<<<<<<< HEAD
 class ErrorCapturingExporter(SpanExporter):
     """Wraps an existing SpanExporter and captures any export errors."""
 
@@ -86,10 +85,7 @@
         return self._errors
 
 
-class TelemetryAgentExporter:
-=======
 class TelemetryAgentReceiver:
->>>>>>> 2159d0cf
     """Runs a local OpenTelemetry receiver instance for telemetry collection
 
     Key actions:
@@ -184,11 +180,7 @@
             auth_extension = {
                 "bearertokenauth/withscheme": {
                     "scheme": "Bearer",
-<<<<<<< HEAD
-                    "token": TelemetryAgentExporter.auth_token(),
-=======
                     "token": TelemetryAgentReceiver.auth_token(),
->>>>>>> 2159d0cf
                 }
             }
             service_extensions.append("bearertokenauth/withscheme")
