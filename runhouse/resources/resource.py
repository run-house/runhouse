import logging

import pprint
import sys
from pathlib import Path
from typing import Dict, List, Optional, Tuple, Union

import requests
from pydantic import BaseModel

from runhouse.globals import obj_store, rns_client
from runhouse.rns.top_level_rns_fns import (
    resolve_rns_path,
    save,
    split_rns_name_and_path,
)
from runhouse.rns.utils.api import (
    load_resp_content,
    read_resp_data,
    ResourceAccess,
    ResourceVisibility,
)


class TelemetryBackend(BaseModel):
    address: str
    username: str
    password: str


class TelemetryCollector(BaseModel):
    address: str


class TelemetryEntry(BaseModel):
    backend: Optional[TelemetryBackend]
    collector: Optional[str]


logger = logging.getLogger(__name__)


class Resource:
    RESOURCE_TYPE = "resource"

    def __init__(
        self,
        name: Optional[str] = None,
<<<<<<< HEAD
        dryrun: bool = None,
        provenance=None,
        telemetry: Optional[List[TelemetryEntry]] = None,
=======
        dryrun: bool = False,
        provenance=None,
        access_level: Optional[ResourceAccess] = ResourceAccess.WRITE,
        global_visibility: Optional[ResourceVisibility] = ResourceVisibility.PRIVATE,
>>>>>>> 8691e162
        **kwargs,
    ):
        """
        Runhouse abstraction for objects that can be saved, shared, and reused.

        Runhouse currently supports the following builtin Resource types:

        - Compute Abstractions
            - Cluster :py:class:`.hardware.cluster.Cluster`
            - Function :py:class:`.function.Function`
            - Module :py:class:`.module.Module`
            - Package :py:class:`.packages.package.Package`
            - Env: :py:class:`.envs.env.Env`


        - Data Abstractions
            - Blob :py:class:`.blob.Blob`
            - Folder :py:class:`.folders.folder.Folder`
            - Table :py:class:`.tables.table.Table`
        """
        self._name, self._rns_folder = None, None
        if name is not None:
            # TODO validate that name complies with a simple regex
            if name.startswith("/builtins/"):
                name = name[len("/builtins/") :]
            if name[0] == "^" and name != "^":
                name = name[1:]
            self._name, self._rns_folder = rns_client.split_rns_name_and_path(
                rns_client.resolve_rns_path(name)
            )

        from runhouse.resources.provenance import Run

        self.dryrun = dryrun
        # dryrun is true here so we don't spend time calling check on the server
        # if we're just loading down the resource (e.g. with .remote)
        self.provenance = (
            Run.from_config(provenance, dryrun=True)
            if isinstance(provenance, Dict)
            else provenance
        )
<<<<<<< HEAD
        # self.telemetry_collectors =
        # self.telemetry_backends =
=======
        self.access_level = access_level
        self.global_visibility = global_visibility
>>>>>>> 8691e162

    # TODO add a utility to allow a parameter to be specified as "default" and then use the default value

    @property
    def config_for_rns(self):
        config = {
            "name": self.rns_address,
            "resource_type": self.RESOURCE_TYPE,
            "resource_subtype": self.__class__.__name__,
            "provenance": self.provenance.config_for_rns if self.provenance else None,
        }
        return config

    def _resource_string_for_subconfig(self, resource):
        """Returns a string representation of a sub-resource for use in a config."""
        if resource is None or isinstance(resource, str):
            return resource
        if resource.name:
            if resource.rns_address.startswith("^"):
                # Calls save internally and puts the resource in the current folder
                resource.name = rns_client.resolve_rns_path(resource.rns_address[1:])
            return resource.rns_address
        return resource.config_for_rns

    @property
    def rns_address(self):
        """Traverse up the filesystem until reaching one of the directories in rns_base_folders,
        then compute the relative path to that.

        Maybe later, account for folders along the path with a different RNS name."""

        if (
            self.name is None or self._rns_folder is None
        ):  # Anonymous folders have no rns address
            return None

        return str(Path(self._rns_folder) / self.name)

    @property
    def name(self):
        return self._name

    @name.setter
    def name(self, name):
        # Split the name and rns path if path is given (concat with current_folder if just stem is given)
        if name is None:
            self._name = None
        else:
            self._name, self._rns_folder = split_rns_name_and_path(
                resolve_rns_path(name)
            )

    @rns_address.setter
    def rns_address(self, new_address):
        self.name = new_address  # Note, this saves the resource to the new address!

    def _save_sub_resources(self):
        """Overload by child resources to save any resources they hold internally."""
        pass

    def pin(self):
        """Write the resource to the object store."""
        from runhouse.resources.hardware.utils import _current_cluster

        if _current_cluster():
            obj_store.put(self._name, self)
        else:
            raise ValueError("Cannot pin a resource outside of a cluster.")

    def refresh(self):
        """Update the resource in the object store."""
        from runhouse.resources.hardware.utils import _current_cluster

        if _current_cluster():
            return obj_store.get(self._name)
        else:
            return self

    def save(
        self,
        name: str = None,
        overwrite: bool = True,
    ):
        """Register the resource, saving it to local working_dir config and RNS config store. Uses the resource's
        `self.config_for_rns` to generate the dict to save."""

        # add this resource this run's downstream artifact registry if it's being saved as part of a run
        rns_client.add_downstream_resource(name or self.name)

        self._save_sub_resources()
        if name:
            self.name = name

        # TODO handle self.access == 'read' instead of this weird overwrite argument
        save(self, overwrite=overwrite)

        return self

    def __str__(self):
        return pprint.pformat(self.config_for_rns)

    @classmethod
    def _check_for_child_configs(cls, config):
        """Overload by child resources to load any resources they hold internally."""
        return config

    @classmethod
    def _compare_config_with_alt_options(cls, config, alt_options):
        """Overload by child resources to compare their config with the alt_options. If the user specifies alternate
        options, compare the config with the options. It's generally up to the child class to decide how to handle the
        options, but default behavior is provided. The default behavior simply checks if any of the alt_options are
        present in the config (with awareness of resources), and if their values differ, return None.

        If the child class returns None, it's deciding to override the config
        with the options. If the child class returns a config, it's deciding to use the config and ignore the options
        (or somehow incorporate them, rarely). Note that if alt_options are provided and the config is not found,
        no error is raised, while if alt_options are not provided and the config is not found, an error is raised.

        """

        def str_dict_or_resource_to_str(val):
            if isinstance(val, Resource):
                return val.rns_address
            elif isinstance(val, dict):
                # This can either be a sub-resource which hasn't been converted to a resource yet, or an
                # actual user-provided dict
                if "rns_address" in val:
                    return val["rns_address"]
                if "name" in val:
                    # convert a user-provided name to an rns_address
                    return rns_client.resolve_rns_path(val["name"])
                else:
                    return val
            else:
                return val

        for key, value in alt_options.items():
            if key in config:
                if str_dict_or_resource_to_str(value) != str_dict_or_resource_to_str(
                    config[key]
                ):
                    return None
            else:
                return None
        return config

    @classmethod
    def from_name(cls, name, dryrun=False, alt_options=None):
        """Load existing Resource via its name."""
        # TODO is this the right priority order?
        from runhouse.resources.hardware.utils import _current_cluster

        if _current_cluster() and obj_store.contains(name):
            return obj_store.get(name, check_other_envs=True)

        config = rns_client.load_config(name=name)

        if alt_options:
            config = cls._compare_config_with_alt_options(config, alt_options)
            if not config:
                return None
        if not config:
            raise ValueError(f"Resource {name} not found.")
        config["name"] = name
        config = cls._check_for_child_configs(config)

        # Add this resource's name to the resource artifact registry if part of a run
        rns_client.add_upstream_resource(name)

        # Uses child class's from_config
        return cls.from_config(config=config, dryrun=dryrun)

    @staticmethod
    def from_config(config, dryrun=False):
        resource_type = config.pop("resource_type")
        dryrun = config.pop("dryrun", False) or dryrun

        if resource_type == "resource":
            return Resource(**config, dryrun=dryrun)

        resource_class = getattr(
            sys.modules["runhouse"], resource_type.capitalize(), None
        )
        if not resource_class:
            raise TypeError(f"Could not find module associated with {resource_type}")
        config = resource_class._check_for_child_configs(config)

        loaded = resource_class.from_config(config=config, dryrun=dryrun)
        if loaded.name:
            rns_client.add_upstream_resource(loaded.name)
        return loaded

    def unname(self):
        """Remove the name of the resource. This changes the resource name to anonymous and deletes any local
        or RNS configs for the resource."""
        self.delete_configs()
        self._name = None

    def history(self, num_entries: int = None) -> List[Dict]:
        """Return the history of the resource, including specific config fields (e.g. blob path) and which runs
        have overwritten it."""
        if not self.rns_address:
            raise ValueError("Resource must have a name in order to have a history")

        if self.rns_address[:2] == "~/":
            raise ValueError(
                "Resource must be saved to Den (not local) in order to have a history"
            )

        resource_uri = rns_client.resource_uri(self.rns_address)
        base_uri = f"{rns_client.api_server_url}/resource/history/{resource_uri}"
        uri = f"{base_uri}?num_entries={num_entries}" if num_entries else base_uri

        resp = requests.get(uri, headers=rns_client.request_headers)
        if resp.status_code != 200:
            logger.warning(f"No resource history found: {load_resp_content(resp)}")
            return []

        resource_history = read_resp_data(resp)
        return resource_history

    # TODO delete sub-resources
    def delete_configs(self):
        """Delete the resource's config from local working_dir and RNS config store."""
        rns_client.delete_configs(resource=self)

    def save_attrs_to_config(self, config: Dict, attrs: List[str]):
        """Save the given attributes to the config"""
        for attr in attrs:
            val = self.__getattribute__(attr)
            if val is not None:
                config[attr] = val

    def is_local(self):
        return (
            hasattr(self, "install_target")
            and isinstance(self.install_target, str)
            and self.install_target.startswith("~")
            or hasattr(self, "system")
            and self.system == "file"
        )

    # TODO [DG] Implement proper sharing of subresources (with an overload of some kind)
    def share(
        self,
        users: Union[str, List[str]],
        access_level: Union[ResourceAccess, str] = ResourceAccess.READ,
        global_visibility: Optional[ResourceVisibility] = None,
        notify_users: bool = True,
        headers: Optional[Dict] = None,
    ) -> Tuple[Dict[str, ResourceAccess], Dict[str, ResourceAccess]]:
        """Grant access to the resource for the list of users (or a single user). If a user has a Runhouse account they
        will receive an email notifying them of their new access. If the user does not have a Runhouse account they will
        also receive instructions on creating one, after which they will be able to have access to the Resource.

        .. note::
            You can only grant resource access to other users if you have Write / Read privileges for the Resource.

        Args:
            users (list or str): list of user emails and / or runhouse account usernames (or a single user).
            access_level (:obj:`ResourceAccess`, optional): access level to provide for the resource.
            notify_users (bool): Send email notification to users who have been given access. Defaults to `False`.
            headers (Optional[Dict]): Request headers to provide for the request to RNS. Contains the user's auth token.
                Example: ``{"Authorization": f"Bearer {token}"}``

        Returns:
            Tuple(Dict, Dict):

            `added_users`:
                users who already have an account and have been granted access to the resource.
            `new_users`:
                users who do not have Runhouse accounts.

        Example:
            >>> added_users, new_users = my_resource.share(users=["username1", "user2@gmail.com"], access_level='write')
        """
        if self.name is None:
            raise ValueError("Resource must have a name in order to share")

        if hasattr(self, "system") and self.system in ["ssh", "sftp"]:
            logger.warning(
                "Sharing a resource located on a cluster is not recommended. For persistence, we suggest"
                "saving to a cloud storage system (ex: `s3` or `gs`). You can copy your cluster based "
                f"{self.RESOURCE_TYPE} to your desired storage provider using the `.to()` method. "
                f"For example: `{self.RESOURCE_TYPE}.to(system='rh-cpu')`"
            )

        if self.is_local():
            if self.RESOURCE_TYPE == "package":
                raise TypeError(
                    f"Unable to share a local {self.RESOURCE_TYPE}. Please make sure the {self.RESOURCE_TYPE} is "
                    f"located on a cluster. You can use the `.to()` method to do so. "
                    f"For example: `{self.name}.to(system='rh-cpu')`"
                )
            else:
                raise TypeError(
                    f"Unable to share a local {self.RESOURCE_TYPE}. Please make sure the {self.RESOURCE_TYPE} is "
                    f"located on a cluster or a remote system. You can use the `.to()` method to do so. "
                    f"For example: `{self.name}.to(system='s3')`"
                )

        if isinstance(access_level, str):
            access_level = ResourceAccess(access_level)

        if global_visibility is not None:
            self.global_visibility = global_visibility
        self.save()

        if isinstance(users, str):
            users = [users]

        added_users, new_users = rns_client.grant_resource_access(
            rns_address=self.rns_address,
            user_emails=users,
            access_level=access_level,
            notify_users=notify_users,
            headers=headers,
        )
        return added_users, new_users<|MERGE_RESOLUTION|>--- conflicted
+++ resolved
@@ -14,12 +14,7 @@
     save,
     split_rns_name_and_path,
 )
-from runhouse.rns.utils.api import (
-    load_resp_content,
-    read_resp_data,
-    ResourceAccess,
-    ResourceVisibility,
-)
+from runhouse.rns.utils.api import load_resp_content, read_resp_data, ResourceAccess
 
 
 class TelemetryBackend(BaseModel):
@@ -46,16 +41,10 @@
     def __init__(
         self,
         name: Optional[str] = None,
-<<<<<<< HEAD
-        dryrun: bool = None,
-        provenance=None,
-        telemetry: Optional[List[TelemetryEntry]] = None,
-=======
         dryrun: bool = False,
         provenance=None,
         access_level: Optional[ResourceAccess] = ResourceAccess.WRITE,
         global_visibility: Optional[ResourceVisibility] = ResourceVisibility.PRIVATE,
->>>>>>> 8691e162
         **kwargs,
     ):
         """
@@ -97,13 +86,8 @@
             if isinstance(provenance, Dict)
             else provenance
         )
-<<<<<<< HEAD
-        # self.telemetry_collectors =
-        # self.telemetry_backends =
-=======
         self.access_level = access_level
         self.global_visibility = global_visibility
->>>>>>> 8691e162
 
     # TODO add a utility to allow a parameter to be specified as "default" and then use the default value
 
