import asyncio
import copy
import importlib
import inspect
import logging
import os
import sys
from concurrent.futures import ThreadPoolExecutor
from pathlib import Path
from typing import Callable, List, Optional, Tuple, Type, Union

from runhouse.globals import obj_store, rns_client
from runhouse.resources.envs import _get_env_from, Env
from runhouse.resources.hardware import _current_cluster, _get_cluster_from, Cluster
from runhouse.resources.packages import Package
from runhouse.resources.resource import Resource
from runhouse.rns.utils.api import ResourceAccess, ResourceVisibility
from runhouse.rns.utils.names import _generate_default_name
from runhouse.servers.http import HTTPClient

logger = logging.getLogger(__name__)

# These are attributes that the Module's __getattribute__ logic should not intercept to run remotely
# and values that shouldn't be passed as state in put_resource
MODULE_ATTRS = [
    "_pointers",
    "_endpoint",
    "_client",
    "_visibility",
    "_env",
    "_name",
    "_rns_folder",
    "_system",
    "dryrun",
    "_resolve",
    "provenance",
    "_signature",
]


class Module(Resource):
    RESOURCE_TYPE = "module"

    def __init__(
        self,
        pointers: Optional[Tuple] = None,
        signature: Optional[dict] = None,
        endpoint: Optional[str] = None,
        name: Optional[str] = None,
        system: Union[Cluster, str] = None,
        env: Optional[Env] = None,
        dryrun: bool = False,
        provenance: Optional[dict] = None,
        **kwargs,
    ):
        """
        Runhouse Module object
        """
        super().__init__(name=name, dryrun=dryrun, provenance=provenance, **kwargs)
        self._system = _get_cluster_from(
            system or _current_cluster(key="config"), dryrun=dryrun
        )
        self._env = env
        is_builtin = hasattr(sys.modules["runhouse"], self.__class__.__qualname__)
        if not pointers and not is_builtin:
            # If there are no pointers and this isn't a builtin module, we assume this is a user-created subclass
            # of rh.Module, and we need to do the factory constructor logic here.

            # When creating a module as a subclass of rh.Module, we need to collect pointers here
            self._env = self._env or Env(name=Env.DEFAULT_NAME)
            # If we're creating pointers, we're also local to the class definition and package, so it should be
            # set as the workdir (we can do this in a fancier way later)
            self._env.working_dir = self._env.working_dir or "./"
            pointers = Module._extract_pointers(self.__class__, reqs=self._env.reqs)
        self._pointers = pointers
        self._endpoint = endpoint
        self._signature = signature
        self._resolve = False

    def config(self, condensed=True):
        if not self.system:
            raise ValueError(
                "Cannot save an in-memory local module to RNS. Please send the module to a local "
                "path or system first."
            )
        config = super().config(condensed)
        if self.system:
            system = self._resource_string_for_subconfig(self.system, condensed)
<<<<<<< HEAD

=======
>>>>>>> 460befca
        else:
            system = None

        config["system"] = system
        config["env"] = (
            self._resource_string_for_subconfig(self.env, condensed)
            if self.env
            else None
        )
        if self._pointers:
            # For some reason sometimes this is coming back as a string, so we force it into a tuple
            config["pointers"] = tuple(self._pointers)

        # If not signature is set, we assume this is where the Module was created and we're local to its code.
        # We'll collect the signatures of all the methods here before saving or sending them somewhere.
        # Note that we even do this for built-in modules, because 1) we want their methods preserved in Den for when
        # they're called via HTTP and 2) we want to preserve the exact set of methods in case the methods on built-in
        # modules change across Runhouse versions.
        config["signature"] = self.signature(rich=True)

        # Only save the endpoint if it's present in _endpoint or externally accessible
        config["endpoint"] = self.endpoint(external=True)
        return config

    @classmethod
    def from_config(cls, config: dict, dryrun=False):
        if config.get("pointers"):
            config.pop("resource_subtype", None)
            logger.debug(f"Constructing module from pointers {config['pointers']}")
            (module_path, module_name, class_name) = config["pointers"]
            try:
                module_cls = cls._get_obj_from_pointers(
                    module_path, module_name, class_name
                )
                if not issubclass(module_cls, Module):
                    # Case when module was created through rh.module(new_class) factory, and needs to be
                    # made into a subclass of rh.Module. We'll follow the same flow as the subclass-created module
                    # below, where we don't call __init__ explicitly, because __init__ will call the subclass's init
                    # and this may a "type" module rather than an "instance". The user might instantiate it later, or
                    # it may be populated with attributes by the servlet's put_resource.
                    module_cls = _module_subclass_factory(
                        module_cls, config.get("pointers")
                    )
            except ModuleNotFoundError:
                # If we fail to construct the module class from the pointers, we check if the code is not local,
                # i.e. the system is elsewhere. If so, we can still use this module from its signature alone.
                module_cls = Module

            # Module created as subclass of rh.Module may not have rh.Module's
            # constructor signature (e.g. system, env, etc.), so assign them manually
            # We don't call __init__ here because we don't know the signature of the subclass's __init__
            # If this resource was put on a cluster with put_resource, the servlet will be populating the rest
            # of the class-specific attributes.
            new_module = module_cls.__new__(module_cls)
            config = module_cls._check_for_child_configs(config)
            new_module.system = config.pop("system", None)
            new_module.env = config.pop("env", None)
            new_module.name = config.pop("name", None)
            new_module.access_level = config.pop("access_level", ResourceAccess.WRITE)
            new_module.visibility = config.pop("visibility", ResourceVisibility.PRIVATE)
            new_module._endpoint = config.pop("endpoint", None)
            new_module._pointers = config.pop("pointers", None)
            new_module._signature = config.pop("signature", None)
            new_module.dryrun = config.pop("dryrun", False)
            new_module.provenance = config.pop("provenance", None)
            return new_module

        if config.get("resource_subtype", None) == "module":
            config = Module._check_for_child_configs(config)
            return Module(**config, dryrun=dryrun)

        # If there are no class pointers, we assume the module is a built-in rh.Module subclass
        resource_class = getattr(
            sys.modules["runhouse"],
            config.pop("resource_subtype").capitalize(),
            None,
        )
        if not resource_class:
            raise TypeError(
                f"Could not find module associated with {config['resource_subtype']}"
            )
        config = resource_class._check_for_child_configs(config)
        return resource_class(**config, dryrun=dryrun)

    @classmethod
    def _check_for_child_configs(cls, config: dict):
        """Overload by child resources to load any resources they hold internally."""
        system = config.get("system")
        if isinstance(system, str) or isinstance(system, dict):
            config["system"] = _get_cluster_from(system)
        env = config.get("env")
        if isinstance(env, str) or isinstance(env, dict):
            config["env"] = _get_env_from(env)
        return config

    @property
    def system(self):
        return self._system

    @system.setter
    def system(self, new_system: Union[str, Cluster]):
        self._system = _get_cluster_from(new_system)

    @property
    def env(self):
        return self._env

    @env.setter
    def env(self, new_env: Optional[Union[str, Env]]):
        self._env = _get_env_from(new_env)

    def signature(self, rich=False):
        if self._signature:
            return self._signature

        member_attrs = {
            name: self.method_signature(method) if rich else None
            for (name, method) in inspect.getmembers(self.__class__)
            if not name[0] == "_"
            and name not in MODULE_ATTRS
            and name not in dir(Module)
            and callable(method)
            # Checks if there's an arg called "local" in the method signature, and if so, if it's default is True.
            and not getattr(
                inspect.signature(method).parameters.get("local"), "default", False
            )
        }
        return member_attrs

    def method_signature(self, method):
        """Extracts the properties of a method that we want to preserve when sending the method over the wire."""
        signature = inspect.signature(method)
        signature_metadata = {
            "signature": str(signature),
            "async": inspect.iscoroutinefunction(method)
            or inspect.isasyncgenfunction(method),
            "gen": inspect.isgeneratorfunction(method)
            or inspect.isasyncgenfunction(method),
            "doc": inspect.getdoc(method) if method.__doc__ else None,
            "annotations": str(inspect.getfullargspec(method).annotations),
        }

        return signature_metadata

    def _signature_extensions(self, item):
        """A way to manually extend the methods behind names in the signature. We can't use __getattr__
        because it gets too crazy and circular with the overloaded __getattribute__ below."""
        return None

    def endpoint(self, external: bool = False):
        """The endpoint of the module on the cluster. Returns an endpoint if one was manually set (e.g. if loaded
        down from a config). If not, request the endpoint from the Module's system.

        Args:
            external: If True and getting the endpoint from the system, only return an endpoint if it's externally
                accessible (i.e. not on localhost, not connected through as ssh tunnel). If False, return the endpoint
                even if it's not externally accessible.
        """
        if self._endpoint:
            return self._endpoint

        if (
            self._system
            and hasattr(self._system, "endpoint")
            and self._system.endpoint(external=external)
        ):
            return f"{self._system.endpoint(external=external)}/{self.name}"

        return None

    def set_endpoint(self, new_endpoint: str):
        self._endpoint = new_endpoint

    def _client(self):
        """Return the client through which to interact with the source-of-truth Module. If this module is local,
        i.e. this module is its own source of truth, return None."""
        if (
            hasattr(self, "_system")
            and self._system
            and hasattr(self._system, "_client")
        ):
            return self._system._client()
        if (
            hasattr(self, "_endpoint")
            and self._endpoint
            and isinstance(self._endpoint, str)
        ):
            return HTTPClient.from_endpoint(
                self._endpoint, resource_address=self.rns_address
            )
        return None

    def _remote_init(self, *args, **kwargs):
        if len(self.__class__.__bases__) > 1:
            module_cls = self.__class__.__bases__[1]
        elif self._pointers:
            (module_path, module_name, class_name) = self._pointers
            # Reload needs to be false here, because if we reload the class, the reloaded class actually doesn't
            # match the class object of which self was a subclass, so we can't call super().__init__ on it within
            # module_cls's __init__.
            # We'd get "TypeError: super(type, obj): obj must be an instance or subtype of type"
            module_cls = self._get_obj_from_pointers(
                module_path, module_name, class_name, reload=False
            )
        else:
            module_cls = self.__class__

        # Change around the MRO so that the module_cls is the first parent class, and Module is the second,
        # so methods like .to default to the module_cls and not Module's when on the cluster.
        # This is a small price to pay for matching PyTorch's .to API. If it creates too much craziness we can
        # revisit.
        # class NewSubclass(module_cls, Module):
        #     pass
        #
        # self.__class__ = NewSubclass

        module_cls.__init__(self, *args, **kwargs)

    @staticmethod
    def _get_obj_from_pointers(module_path, module_name, obj_name, reload=True):
        """Helper method to load a class or function from a module path, module name, and class name."""
        if module_path:
            abs_path = str((Path.home() / module_path).expanduser().resolve())
            sys.path.insert(0, abs_path)
            logger.debug(f"Appending {module_path} to sys.path")

        if module_name in obj_store.imported_modules and reload:
            importlib.invalidate_caches()
            obj_store.imported_modules[module_name] = importlib.reload(
                obj_store.imported_modules[module_name]
            )
            logger.debug(f"Reloaded module {module_name}")
        else:
            logger.debug(f"Importing module {module_name}")
            obj_store.imported_modules[module_name] = importlib.import_module(
                module_name
            )
        return getattr(obj_store.imported_modules[module_name], obj_name)

    def _extract_state(self):
        # Exclude anything already being sent in the config and private module attributes
        state = {}
        # We only send over state for instances, not classes
        if not isinstance(self, type):
            state = {
                attr: val
                for attr, val in self.__dict__.items()
                if attr not in MODULE_ATTRS and attr not in dir(Module)
            }
        return state

    def default_name(self):
        return (
            self._pointers[2] if self._pointers else None
        ) or _generate_default_name(prefix=self.__class__.__qualname__.lower())

    def to(
        self,
        system: Union[str, Cluster],
        env: Optional[Union[str, List[str], Env]] = None,
        name: Optional[str] = None,
        force_install: bool = False,
    ):
        """Put a copy of the module on the destination system and env, and return the new module.

        Example:
            >>> local_module = rh.module(my_class)
            >>> cluster_module = local_module.to("my_cluster")
        """
        if system == self.system and env == self.env:
            if name and not self.name == name:
                # TODO return duplicate object under new name, don't rename
                self.rename(name)
            return self

        if system == "here":
            current_cluster_config = _current_cluster(key="config")
            if current_cluster_config:
                system = Cluster.from_config(current_cluster_config)
            else:
                system = None

        system = (
            _get_cluster_from(system, dryrun=self.dryrun) if system else self.system
        )
        env = env or self.env
        env = _get_env_from(env)

        if system:
            system.check_server()
            if env:
                env = env.to(system, force_install=force_install)

        # We need to backup the system here so the __getstate__ method of the cluster
        # doesn't wipe the client of this function's cluster when deepcopy copies it.
        hw_backup = self.system
        self.system = None
        new_module = copy.copy(self)
        self.system = hw_backup

        new_module.system = system
        new_module.env = env
        new_module.dryrun = True

        if isinstance(system, Cluster):
            new_module.name = name or self.name or self.default_name()
            # TODO dedup with _extract_state
            # Exclude anything already being sent in the config and private module attributes
            excluded_state_keys = list(new_module.config().keys()) + [
                "_system",
                "_name",
                "_rns_folder",
                "dryrun",
                "_env",
                "_pointers",
                "_resolve",
            ]
            state = {}
            # We only send over state for instances, not classes
            if not isinstance(self, type):
                state = {
                    attr: val
                    for attr, val in self.__dict__.items()
                    if attr not in excluded_state_keys
                }
            logger.info(
                f"Sending module {new_module.name} to {system.name or 'local Runhouse daemon'}"
            )
            system.put_resource(new_module, state, dryrun=True)

        return new_module

    def get_or_to(
        self,
        system: Union[str, Cluster],
        env: Optional[Union[str, List[str], Env]] = None,
        name: Optional[str] = None,
    ):
        """Check if the module already exists on the cluster, and if so return the module object.
        If not, put the module on the cluster and return the remote module.

        Example:
            >>> remote_df = Model().get_or_to(my_cluster, name="remote_model")
        """
        name = self.name or name
        if not name:
            raise ValueError(
                "You must specify a name for the module if you want to get_or_to it."
            )
        system = _get_cluster_from(system)
        try:
            remote = system.get(name, remote=True)
        except KeyError:
            remote = None
        if remote:
            return remote
        self.name = name
        return self.to(system, env)

    def __getattribute__(self, item):
        """Override to allow for remote execution if system is a remote cluster. If not, the subclass's own
        __getattr__ will be called."""
        if item in dir(Module) or item in MODULE_ATTRS or not hasattr(self, "_client"):
            return super().__getattribute__(item)

        try:
            name = super().__getattribute__("_name")
        except AttributeError:
            return super().__getattribute__(item)

        if item not in self.signature(rich=False) or not name:
            return super().__getattribute__(item)

        # Do this after the signature and name check because it's potentially expensive
        client = super().__getattribute__("_client")()

        if not client:
            return super().__getattribute__(item)

        class RemoteMethodWrapper:
            """Helper class to allow methods to be called with __call__, remote, or run."""

            def __call__(self, *args, **kwargs):
                # stream_logs and run_name are both supported args here, but we can't include them explicitly because
                # the local code path here will throw an error if they are included and not supported in the
                # method signature.

                return client.call(
                    name,
                    item,
                    run_name=kwargs.pop("run_name", None),
                    stream_logs=kwargs.pop("stream_logs", True),
                    remote=kwargs.pop("remote", False),
                    data=[args, kwargs],
                )

            def remote(self, *args, stream_logs=True, run_name=None, **kwargs):
                return self.__call__(
                    *args,
                    stream_logs=stream_logs,
                    run_name=run_name,
                    remote=True,
                    **kwargs,
                )

            def run(self, *args, stream_logs=False, run_name=None, **kwargs):
                return self.__call__(
                    *args,
                    stream_logs=stream_logs,
                    run_name=run_name,
                    run_async=True,
                    **kwargs,
                )

        return RemoteMethodWrapper()

    def refresh(self):
        """Update the resource in the object store."""
        if not self.system or not self.name:
            return self
        if self._system.on_this_cluster():
            return obj_store.get(self._name)
        elif isinstance(self._system, Cluster):
            return self._system.get(self._name, remote=True)
        else:
            return self

    def replicate(self, num_replicas=1, names=None, envs=None, parallel=False):
        """Replicate the module on the cluster in a new env and return the new modules."""
        if not self.system or not self.name:
            raise ValueError(
                "Cannot replicate a module that is not on a cluster. Please send the module to a cluster first."
            )
        if not isinstance(self.system, Cluster):
            raise ValueError(
                "Cannot replicate a module that is not on a cluster. Please send the module to a cluster first."
            )
        if envs and not len(envs) == num_replicas:
            raise ValueError(
                "If envs is a list, it must be the same length as num_replicas."
            )
        if names and not len(names) == num_replicas:
            raise ValueError(
                "If names is a list, it must be the same length as num_replicas."
            )

        def create_replica(i):
            name = names[i] if isinstance(names, list) else f"{self.name}_replica_{i}"

            if isinstance(envs, list):
                env = _get_env_from(envs[i])
            else:
                # We do a shallow copy here because we want to reuse the Package objects in the env
                # If we reconstruct from scratch, the cluster may not have been saved (but has a name), and won't
                # be populated properly inside the package's folder's system.
                env = copy.copy(self.env)
                env.name = f"{self.env.name}_replica_{i}"

            new_module = copy.copy(self)
            new_module.name = name
            new_module.env = None
            new_module.system = None
            new_module = new_module.to(self.system, env=env)
            return new_module

        if parallel:
            from multiprocessing import pool

            with pool.ThreadPool() as p:
                return list(p.imap(create_replica, range(num_replicas)))

        return [create_replica(i) for i in range(num_replicas)]

    @property
    def remote(self):
        """Helper property to allow for access to remote properties, both public and private. Returning functions
        is not advised.

        Example:
            >>> my_module.remote.my_property
            >>> my_module.remote._my_private_property
            >>> my_module.remote.size = 14
        """
        client = super().__getattribute__("_client")()
        system = super().__getattribute__("_system")
        name = super().__getattribute__("_name")

        outer_super_gettattr = super().__getattribute__
        outer_super_setattr = super().__setattr__

        class RemotePropertyWrapper:
            @classmethod
            def __getattribute__(cls, item):
                # TODO[DG] revise
                if not client or not name:
                    return outer_super_gettattr(item)

                return client.call(name, item, stream_logs=False)

            @classmethod
            def __setattr__(cls, key, value):
                if not client or not name:
                    return outer_super_setattr(key, value)

                return client.call(
                    key=name,
                    method_name=key,
                    data=[[value], {}],
                )

            @classmethod
            def __call__(cls, *args, **kwargs):
                return system.get(name, *args, **kwargs)

        return RemotePropertyWrapper()

    @property
    def local(self):
        """Helper property to allow for access to local properties, both public and private.

        Example:
            >>> my_module.local.my_property
            >>> my_module.local._my_private_property

            >>> my_module.local.size = 14
        """
        outer_super_gettattr = super().__getattribute__
        outer_super_setattr = super().__setattr__

        class LocalPropertyWrapper:
            @classmethod
            def __getattribute__(cls, item):
                return outer_super_gettattr(item)

            @classmethod
            def __setattr__(cls, key, value):
                return outer_super_setattr(key, value)

        return LocalPropertyWrapper()

    def fetch(self, item: str = None, **kwargs):
        """Helper method to allow for access to remote state, both public and private. Fetching functions
        is not advised. `system.get(module.name).resolved_state()` is roughly equivalent to `module.fetch()`.

        Example:
            >>> my_module.fetch("my_property")
            >>> my_module.fetch("my_private_property")

            >>> MyRemoteClass = rh.module(my_class).to(system)
            >>> MyRemoteClass(*args).fetch() # Returns a my_class instance, populated with the remote state

            >>> my_blob.fetch() # Returns the data of the blob, due to overloaded ``resolved_state`` method

            >>> class MyModule(rh.Module):
            >>>     # ...
            >>>
            >>> MyModule(*args).to(system).fetch() # Returns the full remote module, including private and public state
        """
        name = super().__getattribute__("_name")

        client = super().__getattribute__("_client")()

        if item is not None:
            if not client or not name:
                return super().__getattribute__(item)
            return client.call(name, item)
        else:
            if not client or not name:
                return self.resolved_state(**kwargs)
            return client.call(name, "resolved_state", data=[(), kwargs])

    async def fetch_async(
        self, key: str, remote: bool = False, stream_logs: bool = False
    ):
        """Async version of fetch. Can't be a property like `fetch` because __getattr__ can't be awaited.

        Example:
            >>> await my_module.fetch_async("my_property")
            >>> await my_module.fetch_async("_my_private_property")
        """
        client = super().__getattribute__("_client")()
        system = super().__getattribute__("_system")
        name = super().__getattribute__("_name")

        def call_wrapper():
            if not key:
                return client.get(name, remote=remote)

            if isinstance(system, Cluster) and name and system.on_this_cluster():
                obj_store_obj = obj_store.get(name, default=None)
                if obj_store_obj:
                    return obj_store_obj.__getattribute__(key)
                else:
                    return self.__getattribute__(key)
            return client.call(name, key, remote=remote)

        try:
            is_gen = (key and hasattr(self, key)) and inspect.isasyncgenfunction(
                super().__getattribute__(key)
            )
        except AttributeError:
            is_gen = self.signature(rich=False).get(key, {}).get("gen", False)

        if is_gen:

            async def async_gen():
                for res in call_wrapper():
                    yield res

            return async_gen()

        _executor = ThreadPoolExecutor(1)

        async def async_call():
            return await loop.run_in_executor(_executor, call_wrapper)

        loop = asyncio.get_event_loop()
        return await asyncio.create_task(async_call())

    async def set_async(self, key: str, value):
        """Async version of property setter.

        Example:
            >>> await my_module.set_async("my_property", my_value)
            >>> await my_module.set_async("_my_private_property", my_value)
        """
        client = super().__getattribute__("_client")()
        if not client or not self._name:
            return super().__setattr__(key, value)

        def call_wrapper():
            return self._client().call(
                key=self._name,
                method_name=key,
                data=([value], {}),
                stream_logs=False,
            )

        _executor = ThreadPoolExecutor(1)

        async def async_call():
            return await loop.run_in_executor(_executor, call_wrapper)

        loop = asyncio.get_event_loop()
        return await asyncio.create_task(async_call())

    def resolve(self):
        """Specify that the module should resolve to a particular state when passed into a remote method. This is
        useful if you want to revert the module's state to some "Runhouse-free" state once it is passed into a
        Runhouse-unaware function. For example, if you call a Runhouse-unaware function with ``.remote()``,
        you will be returned a Blob which wraps your data. If you want to pass that Blob into another function
        that operates on the original data (e.g. a function that takes a numpy array), you can call
        ``my_second_fn(my_blob.resolve())``, and ``my_blob`` will be replaced with the contents of its ``.data`` on the
        cluster before being passed into ``my_second_fn``.

        Resolved state is defined by the ``resolved_state`` method. By default, modules created with the
        ``rh.module`` factory constructor will be resolved to their original non-module-wrapped class (or best attempt).
        Modules which are defined as a subclass of ``Module`` will be returned as-is, as they have no other
        "original class."

        Example:
            >>> my_module = rh.module(my_class)
            >>> my_remote_fn(my_module.resolve()) # my_module will be replaced with the original class `my_class`

            >>> my_result_blob = my_remote_fn.call.remote(args)
            >>> my_other_remote_fn(my_result_blob.resolve()) # my_result_blob will be replaced with its data

        """
        self._resolve = True
        return self

    def resolved_state(self):
        """Return the resolved state of the module. By default, this is the original class of the module if it was
        created with the ``module`` factory constructor."""
        if not self._pointers:
            self._resolve = False
            return self

        (module_path, module_name, class_name) = self._pointers
        original_class = self._get_obj_from_pointers(
            module_path, module_name, class_name
        )
        if issubclass(original_class, Module):
            self._resolve = False
            return self

        if not self.__dict__:
            # This is a non-instantiated Module, i.e. represents a class rather than an instance
            return original_class

        new_module = original_class.__new__(original_class)
        # TODO pop out any attributes that are not in the original class?
        new_module.__dict__ = self.__dict__
        return new_module

    def _save_sub_resources(self):
        if isinstance(self.system, Resource) and self.system.name:
            self.system.save()
        if isinstance(self.env, Resource) and self.env.name != Env.DEFAULT_NAME:
            self.env.save()

    def rename(self, name: str):
        """Rename the module."""
        if self.name == name or self.rns_address == name:
            return
        old_name = self.name
        self.name = name  # Goes through Resource setter to parse name properly (e.g. if rns path)
        if (
            self.system
            and isinstance(self.system, Cluster)
            and self.system.on_this_cluster()
        ):
            # We rename the object with the full rns_address here because if it's a resource, we want the
            # object stored in the obj store to have the updated rns_address, not just the updated key.
            obj_store.rename(old_key=old_name, new_key=self.rns_address or self.name)
        elif self._client():
            self._client().rename(
                old_key=old_name, new_key=self.rns_address or self.name
            )

    def save(
        self,
        name: str = None,
        overwrite: bool = True,
    ):
        """Register the resource and save to local working_dir config and RNS config store."""
        # Need to override Resource's save to handle key changes in the obj store
        # Also check that this is a Blob and not a File
        old_rns_address = self.rns_address
        if name:
            _, base_name = rns_client.split_rns_name_and_path(
                rns_client.resolve_rns_path(name)
            )
            if self.name != base_name:
                if overwrite:
                    self.rename(name)
                else:
                    self.name = name
                    if isinstance(self.system, Cluster):
                        self.system.put_resource(self)

        res = super().save(overwrite=overwrite)

        if old_rns_address != self.rns_address:
            self.remote.name = self.rns_address

        return res

    def share(self, *args, visibility=None, **kwargs):
        if visibility and not visibility == self.visibility:
            self.visibility = visibility
            self.remote.visibility = (
                visibility  # Sets the visibility on the remote resource
            )
        return super().share(*args, **kwargs, visibility=visibility)

    @staticmethod
    def _extract_module_path(raw_cls_or_fn: Union[Type, Callable]):
        py_module = inspect.getmodule(raw_cls_or_fn)

        # Need to resolve in case just filename is given
        module_path = (
            str(Path(inspect.getfile(py_module)).resolve())
            if hasattr(py_module, "__file__")
            else None
        )

        return module_path

    @staticmethod
    def _extract_pointers(raw_cls_or_fn: Union[Type, Callable], reqs: List[str]):
        """Get the path to the module, module name, and function name to be able to import it on the server"""
        if not (isinstance(raw_cls_or_fn, type) or isinstance(raw_cls_or_fn, Callable)):
            raise TypeError(
                f"Expected Type or Callable but received {type(raw_cls_or_fn)}"
            )
        # Background on all these dunders: https://docs.python.org/3/reference/import.html
        py_module = inspect.getmodule(raw_cls_or_fn)

        # Need to resolve in case just filename is given
        module_path = Module._extract_module_path(raw_cls_or_fn)

        # TODO better way of detecting if in a notebook or interactive Python env
        if not module_path or module_path.endswith("ipynb"):
            # The only time __file__ wouldn't be present is if the function is defined in an interactive
            # interpreter or a notebook. We can't import on the server in that case, so we need to cloudpickle
            # the fn to send it over. The __call__ function will serialize the function if we return it this way.
            # This is a short-term hack.
            # return None, "notebook", raw_fn.__name__
            root_path = os.getcwd()
            module_name = "notebook"
            cls_or_fn_name = raw_cls_or_fn.__name__
        else:
            root_path = os.path.dirname(module_path)
            module_name = inspect.getmodulename(module_path)
            # TODO __qualname__ doesn't work when fn is aliased funnily, like torch.sum
            cls_or_fn_name = getattr(
                raw_cls_or_fn, "__qualname__", raw_cls_or_fn.__name__
            )

            # Adapted from https://github.com/modal-labs/modal-client/blob/main/modal/_function_utils.py#L94
            if getattr(py_module, "__package__", None):
                module_path = os.path.abspath(py_module.__file__)
                package_paths = [
                    os.path.abspath(p)
                    for p in __import__(py_module.__package__).__path__
                ]
                base_dirs = [
                    base_dir
                    for base_dir in package_paths
                    if os.path.commonpath((base_dir, module_path)) == base_dir
                ]

                if len(base_dirs) != 1:
                    logger.debug(f"Module files: {module_path}")
                    logger.debug(f"Package paths: {package_paths}")
                    logger.debug(f"Base dirs: {base_dirs}")
                    raise Exception("Wasn't able to find the package directory!")
                root_path = os.path.dirname(base_dirs[0])
                module_name = py_module.__spec__.name

        remote_import_path = None
        for req in reqs:
            local_path = None
            if (
                isinstance(req, Package)
                and not isinstance(req.install_target, str)
                and req.install_target.is_local()
            ):
                local_path = Path(req.install_target.local_path)
            elif isinstance(req, str):
                if req.split(":")[0] in ["local", "reqs", "pip"]:
                    req = req.split(":")[1]

                if Path(req).expanduser().resolve().exists():
                    # Relative paths are relative to the working directory in Folders/Packages!
                    local_path = (
                        Path(req).expanduser()
                        if Path(req).expanduser().is_absolute()
                        else Path(rns_client.locate_working_dir()) / req
                    )

            if local_path:
                try:
                    # Module path relative to package
                    remote_import_path = str(
                        local_path.name / Path(root_path).relative_to(local_path)
                    )
                    break
                except ValueError:  # Not a subdirectory
                    pass

        return remote_import_path, module_name, cls_or_fn_name

    # Found in python decorator logic, maybe use
    # func_name = getattr(f, '__qualname__', f.__name__)
    # module_name = getattr(f, '__module__', '')
    # if module_name:
    #     full_name = f'{module_name}.{func_name}'
    # else:
    #     full_name = func_name


def _module_subclass_factory(cls, cls_pointers):
    def __init__(
        self,
        *args,
        system=None,
        env=None,
        dryrun=False,
        pointers=cls_pointers,
        signature=None,
        name=None,
        provenance=None,
        **kwargs,
    ):
        # args and kwargs are passed to the cls's __init__ method if this is being called on a cluster. They
        # shouldn't be passed otherwise.
        Module.__init__(
            self,
            pointers=pointers,
            signature=signature,
            name=name,
            system=system,
            env=env,
            dryrun=dryrun,
            provenance=provenance,
        )
        # This allows a class which is already on the cluster to construct an instance of itself with a factory
        # method, e.g. my_module = MyModuleCls.factory_constructor(*args, **kwargs)
        if self.system and self.system.on_this_cluster():
            self._remote_init(*args, **kwargs)

    @classmethod
    def _module_init_only(cls, *args, **kwargs):
        new_module = cls.__new__(cls)
        Module.__init__(new_module, *args, **kwargs)
        return new_module

    def __call__(
        self,
        *args,
        dryrun=False,
        name=None,
        **kwargs,
    ):
        new_module = copy.copy(self)
        # Create a copy of the item on the cluster under the new name
        new_module.name = name or self.name
        new_module.dryrun = dryrun
        env = _get_env_from(kwargs.get("env") or self.env)
        if not new_module.dryrun and new_module.system:
            # We use system.put_resource here because the signatures for HTTPClient.put_resource and
            # obj_store.put_resource are different, but we should fix that.
            new_module.system.put_resource(new_module, env=env)
            new_module.system.call(new_module.name, "_remote_init", *args, **kwargs)
        else:
            new_module._remote_init(*args, **kwargs)

        return new_module

    methods = {
        "__init__": __init__,
        "__call__": __call__,
        "_module_init_only": _module_init_only,
    }
    new_type = type(cls_pointers[2], (Module, cls), methods)
    return new_type


def module(
    cls: [Type] = None,
    name: Optional[str] = None,
    system: Optional[Union[str, Cluster]] = None,
    env: Optional[Union[str, Env]] = None,
    dryrun: bool = False,
):
    """Returns a Module object, which can be used to instantiate and interact with the class remotely.

    The behavior of Modules (and subclasses thereof) is as follows:
        - Any callable public method of the module is intercepted and executed remotely over rpc, with exception of
          certain functions Python doesn't make interceptable (e.g. __call__, __init__), and methods of the Module
          class (e.g. ``to``, ``fetch``, etc.). Properties and private methods are not intercepted, and will be
          executed locally.
        - Any method which executes remotely may be called normally, e.g. ``model.forward(x)``, or asynchronously,
          e.g. ``key = model.forward.run(x)`` (which returns a key to retrieve the result with
          ``cluster.get(key)``), or with ``run_obj = model.train.remote(x)``, which runs synchronously but returns
          a remote object to avoid passing heavy results back over the network.
        - Setting attributes, both public and private, will be executed remotely, with the new values only being
          set in the remote module and not the local one. This excludes any methods or attribtes of the Module class
          proper (e.g. ``system`` or ``name``), which will be set locally.
        - Attributes, private properties can be fetched with the ``remote`` property, and the full resource can be
          fetched using ``.fetch()``, e.g. ``model.remote.weights``, ``model.remote.__dict__``, ``model.fetch()``.
        - When a module is sent to a cluster, it's public attribtes are serialized, sent over, and repopulated in the
          remote instance. This means that any changes to the module's attributes will not be reflected in the remote


    Args:
        cls: The class to instantiate.
        name (Optional[str]): Name to give the module object, to be reused later on.
        system (Optional[str or Cluster]): File system or cluster name. If providing a file system this must be one of:
            [``file``, ``github``, ``sftp``, ``ssh``, ``s3``, ``gs``, ``azure``].
            We are working to add additional file system support. If providing a cluster, this must be a cluster object
            or name, and whether the data is saved to the object store or filesystem depends on whether a path is
            specified.
        env (Optional[str or Env]): Environment in which the module should live on the cluster, if system is cluster.
        dryrun (bool): Whether to create the Blob if it doesn't exist, or load a Blob object as a dryrun.
            (Default: ``False``)

    Returns:
        Module: The resulting module.

    Example - creating a module by defining an rh.Module subclass:
        >>> import runhouse as rh
        >>> import transformers
        >>>
        >>> # Sample rh.Module class
        >>> class Model(rh.Module):
        >>>    def __init__(self, model_id, device="cpu", system=None, env=None):
        >>>        # Note that the code here will be run in your local environment prior to being sent to
        >>>        # to a cluster. For loading large models/datasets that are only meant to be used remotely,
        >>>        # we recommend using lazy initialization (see tokenizer and model attributes below).
        >>>        super().__init__(system=system, env=env)
        >>>        self.model_id = model_id
        >>>        self.device = device
        >>>
        >>>    @property
        >>>    def tokenizer(self):
        >>>        # Lazily initialize the tokenizer remotely only when it is needed
        >>>        if not hasattr(self, '_tokenizer'):
        >>>            self._tokenizer = transformers.AutoTokenizer.from_pretrained(self.model_id)
        >>>        return self._tokenizer
        >>>
        >>>    @property
        >>>    def model(self):
        >>>        if not hasattr(self, '_model'):
        >>>            self._model = transformers.AutoModel.from_pretrained(self.model_id).to(self.device)
        >>>        return self._model
        >>>
        >>>    def predict(self, x):
        >>>        x = self.tokenizer(x, return_tensors="pt")
        >>>        return self.model(x)

        >>> # Creating rh.Module instance
        >>> model = Model(model_id="bert-base-uncased", device="cuda", system="my_gpu", env="my_env")
        >>> model.predict("Hello world!")   # Runs on system in env
        >>> tok = model.remote.tokenizer    # Returns remote tokenizer
        >>> id = model.local.model_id       # Returns local model_id, if any
        >>> model_id = model.model_id       # Returns local model_id (not remote)
        >>> model.fetch()                   # Returns full remote module, including model and tokenizer
        >>>

    Example - creating a Module from an existing class, via the rh.module() factory method:
        >>> other_model = Model(model_id="bert-base-uncased", device="cuda").to("my_gpu", "my_env")
        >>>
        >>> # Another method: Create a module instance from an existing non-Module class using rh.module()
        >>> RemoteModel = rh.module(cls=BERTModel, system="my_gpu", env="my_env")
        >>> remote_model = RemoteModel(model_id="bert-base-uncased", device="cuda")
        >>> remote_model.predict("Hello world!")  # Runs on system in env
        >>>
        >>> # You can also call remote class methods
        >>> other_model = RemoteModel.get_model_size("bert-base-uncased")

        >>> # Loading a module
        >>> my_local_module = rh.module(name="~/my_module")
        >>> my_s3_module = rh.module(name="@/my_module")
    """
    if name and not any([cls, system, env]):
        # Try reloading existing module
        return Module.from_name(name, dryrun)

    system = _get_cluster_from(system or _current_cluster(key="config"), dryrun=dryrun)

    if not isinstance(env, Env):
        env = _get_env_from(env) or Env(name=Env.DEFAULT_NAME)
        env.working_dir = env.working_dir or "./"

    cls_pointers = Module._extract_pointers(cls, env.reqs)
    name = name or (
        cls_pointers[2] if cls_pointers else _generate_default_name(prefix="module")
    )

    module_subclass = _module_subclass_factory(cls, cls_pointers)
    return module_subclass._module_init_only(
        system=system,
        env=env,
        dryrun=dryrun,
        pointers=cls_pointers,
        name=name,
    )<|MERGE_RESOLUTION|>--- conflicted
+++ resolved
@@ -86,10 +86,6 @@
         config = super().config(condensed)
         if self.system:
             system = self._resource_string_for_subconfig(self.system, condensed)
-<<<<<<< HEAD
-
-=======
->>>>>>> 460befca
         else:
             system = None
 
