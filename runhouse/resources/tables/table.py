import copy
import logging
from pathlib import Path
from typing import Dict, List, Optional

import fsspec

import ray

from runhouse import Folder
from runhouse.globals import rns_client

from runhouse.resources.folders import folder
from runhouse.resources.hardware.utils import _current_cluster, _get_cluster_from
from runhouse.resources.resource import Resource

PREFETCH_KWARG = "prefetch_batches" if ray.__version__ >= "2.4.0" else "prefetch_blocks"

logger = logging.getLogger(__name__)


class Table(Resource):
    RESOURCE_TYPE = "table"
    DEFAULT_FOLDER_PATH = "/runhouse-table"
    DEFAULT_CACHE_FOLDER = ".cache/runhouse/tables"
    DEFAULT_STREAM_FORMAT = "pyarrow"
    DEFAULT_BATCH_SIZE = 256
    DEFAULT_PREFETCH_BATCHES = 1

    def __init__(
        self,
        path: str,
        name: Optional[str] = None,
        file_name: Optional[str] = None,
        system: Optional[str] = None,
        data_config: Optional[dict] = None,
        dryrun: bool = False,
        partition_cols: Optional[List] = None,
        stream_format: Optional[str] = None,
        metadata: Optional[Dict] = None,
        **kwargs,
    ):
        """
        The Runhouse Table object.

        .. note::
            To build a Table, please use the factory method :func:`table`.
        """
        super().__init__(name=name, dryrun=dryrun)
        self.file_name = file_name

        # Use factory method so correct subclass for system is returned
        # strip filename from path if provided
        self._folder = folder(
            path=str(Path(path).parents[0]) if Path(path).suffix else path,
            system=system,
            data_config=data_config,
            dryrun=dryrun,
        )

        self._cached_data = None
        self.partition_cols = partition_cols
        self.stream_format = stream_format or self.DEFAULT_STREAM_FORMAT
        self.metadata = metadata or {}

    @staticmethod
    def from_config(config: dict, dryrun=False):
        if isinstance(config["system"], dict):
            config["system"] = _get_cluster_from(config["system"], dryrun=dryrun)
        return _load_table_subclass(config, dryrun=dryrun)

    def config(self, condensed=True):
        config = super().config(condensed)
        if isinstance(self._folder, Resource):
<<<<<<< HEAD

            config["system"] = self._resource_string_for_subconfig(self.system)

=======
            config["system"] = self._resource_string_for_subconfig(
                self.system, condensed
            )
>>>>>>> 460befca
            config["data_config"] = self._folder._data_config
        else:
            config["system"] = self.system
        self.save_attrs_to_config(
            config, ["path", "partition_cols", "metadata", "file_name"]
        )
        config.update(config)

        return config

    @property
    def data(self) -> "ray.data.Dataset":
        """Get the table data. If data is not already cached, return a Ray dataset.

        With the dataset object we can stream or convert to other types, for example:

        .. code-block:: python

            data.iter_batches()
            data.to_pandas()
            data.to_dask()
        """
        if self._cached_data is not None:
            return self._cached_data
        return self._read_ray_dataset()

    @data.setter
    def data(self, new_data):
        """Update the data blob to new data"""
        self._cached_data = new_data
        # TODO should we save here?
        # self.save(overwrite=True)

    @property
    def system(self):
        return self._folder.system

    @system.setter
    def system(self, new_system):
        self._folder.system = new_system

    @property
    def path(self):
        if self.file_name:
            return f"{self._folder.path}/{self.file_name}"
        return self._folder.path

    @path.setter
    def path(self, new_path):
        self._folder.path = new_path

    def set_metadata(self, key, val):
        self.metadata[key] = val

    def get_metadata(self, key):
        return self.metadata.get(key)

    @property
    def fsspec_url(self):
        if self.file_name:
            return f"{self._folder.fsspec_url}/{self.file_name}"
        return self._folder.fsspec_url

    @property
    def data_config(self):
        return self._folder.data_config

    @data_config.setter
    def data_config(self, new_data_config):
        self._folder.data_config = new_data_config

    # @classmethod
    # def from_name(cls, name, dryrun=False):
    #     """Load existing Table via its name."""
    #     config = rns_client.load_config(name=name)
    #     if not config:
    #         raise ValueError(f"Table {name} not found.")
    #
    #     # We don't need to load the cluster dict here (if system is a cluster) because the table init
    #     # goes through the Folder factory method, which handles that.
    #
    #     # Add this table's name to the resource artifact registry if part of a run
    #     rns_client.add_upstream_resource(name)
    #
    #     # Uses the table subclass associated with the `resource_subtype`
    #     table_cls = _load_table_subclass(config=config, dryrun=dryrun)
    #     return table_cls.from_config(config=config, dryrun=dryrun)

    def to(self, system, path=None, data_config=None):
        """Copy and return the table on the given filesystem and path.

        Example:
            >>> local_table = rh.table(data, path="local/path")
            >>> s3_table = local_table.to("s3")
            >>> cluster_table = local_table.to(my_cluster)
        """
        new_table = copy.copy(self)
        new_table._folder = self._folder.to(
            system=system, path=path, data_config=data_config
        )
        return new_table

    def _save_sub_resources(self):
        if isinstance(self.system, Resource):
            self.system.save()

    def write(self):
        """Write underlying table data to fsspec URL.

        Example:
            >>> rh.table(data, path="path/to/write").write()
        """
        import pandas as pd
        import pyarrow as pa
        import ray.data

        if self._cached_data is not None:
            data_to_write = self.data

            if isinstance(data_to_write, pd.DataFrame):
                data_to_write = self._ray_dataset_from_pandas(data_to_write)

            if isinstance(data_to_write, pa.Table):
                data_to_write = self._ray_dataset_from_arrow(data_to_write)

            if not isinstance(data_to_write, ray.data.Dataset):
                raise TypeError(f"Invalid Table format {type(data_to_write)}")

            self._write_ray_dataset(data_to_write)
            logger.info(f"Saved {str(self)} to: {self.fsspec_url}")

        return self

    def fetch(self, columns: Optional[list] = None) -> "pa.Table":
        """Returns the complete table contents.

        Example:
            >>> table = rh.table(data)
            >>> fomratted_data = table.fetch()
        """
        # https://arrow.apache.org/docs/python/generated/pyarrow.parquet.read_table.html
        self._cached_data = self.read_table_from_file(columns)
        if self._cached_data is not None:
            return self._cached_data

        # When trying to read a file like object could lead to IsADirectoryError if the folder path is actually a
        # directory and the file has been automatically generated for us inside the folder
        # (ex: with pyarrow table or with partitioned data that saves multiple files within the directory)

        try:
            import pyarrow.parquet as pq

            table_data = pq.read_table(
                self.path, columns=columns, filesystem=self._folder.fsspec_fs
            )

            if not table_data:
                raise ValueError(f"No table data found in path: {self.path}")

            self._cached_data = table_data
            return self._cached_data

        except:
            raise Exception(f"Failed to read table in path: {self.path}")

    def __getstate__(self):
        """Override the pickle method to clear _cached_data before pickling."""
        state = self.__dict__.copy()
        state["_cached_data"] = None
        return state

    def __iter__(self):
        for block in self.stream(batch_size=self.DEFAULT_BATCH_SIZE):
            for sample in block:
                yield sample

    def __len__(self):
        import pandas as pd
        import ray.data

        if isinstance(self.data, pd.DataFrame):
            len_dataset = self.data.shape[0]

        elif isinstance(self.data, ray.data.Dataset):
            len_dataset = self.data.count()

        else:
            if not hasattr(self.data, "__len__") or not self.data:
                raise RuntimeError("Cannot get len for dataset.")
            else:
                len_dataset = len(self.data)

        return len_dataset

    def __str__(self):
        return self.__class__.__name__

    def stream(
        self,
        batch_size: int,
        drop_last: bool = False,
        shuffle_seed: Optional[int] = None,
        shuffle_buffer_size: Optional[int] = None,
        prefetch_batches: Optional[int] = None,
    ):
        """Return a local batched iterator over the ray dataset.

        Example:
            >>> table = rh.table(data)
            >>> batches = table.stream(batch_size=4)
            >>> for _, batch in batches:
            >>>     print(batch)
        """
        ray_data = self.data

        if self.stream_format == "torch":
            # https://docs.ray.io/en/master/data/api/doc/ray.data.Dataset.iter_torch_batches.html#ray.data.Dataset.iter_torch_batches
            return ray_data.iter_torch_batches(
                batch_size=batch_size,
                drop_last=drop_last,
                local_shuffle_buffer_size=shuffle_buffer_size,
                local_shuffle_seed=shuffle_seed,
                # We need to do this to handle the name change of the prefetch_batches argument in ray 2.4.0
                **{PREFETCH_KWARG: prefetch_batches or self.DEFAULT_PREFETCH_BATCHES},
            )

        elif self.stream_format == "tf":
            # https://docs.ray.io/en/master/data/api/doc/ray.data.Dataset.iter_tf_batches.html
            return ray_data.iter_tf_batches(
                batch_size=batch_size,
                drop_last=drop_last,
                local_shuffle_buffer_size=shuffle_buffer_size,
                local_shuffle_seed=shuffle_seed,
                # We need to do this to handle the name change of the prefetch_batches argument in ray 2.4.0
                **{PREFETCH_KWARG: prefetch_batches or self.DEFAULT_PREFETCH_BATCHES},
            )
        else:
            # https://docs.ray.io/en/latest/data/api/dataset.html#ray.data.Dataset.iter_batches
            return ray_data.iter_batches(
                batch_size=batch_size,
                batch_format=self.stream_format,
                drop_last=drop_last,
                local_shuffle_buffer_size=shuffle_buffer_size,
                local_shuffle_seed=shuffle_seed,
                # We need to do this to handle the name change of the prefetch_batches argument in ray 2.4.0
                **{PREFETCH_KWARG: prefetch_batches or self.DEFAULT_PREFETCH_BATCHES},
            )

    def _read_ray_dataset(self, columns: Optional[List[str]] = None):
        """Read parquet data as a ray dataset object."""
        # https://docs.ray.io/en/latest/data/api/input_output.html#parquet
        dataset = ray.data.read_parquet(
            self.fsspec_url, columns=columns, filesystem=self._folder.fsspec_fs
        )
        return dataset

    def _write_ray_dataset(self, data_to_write: "ray.data.Dataset"):
        """Write a ray dataset to a fsspec filesystem"""
        if self.partition_cols:
            # TODO [JL]: https://arrow.apache.org/docs/python/generated/pyarrow.parquet.write_to_dataset.html
            logger.warning("Partitioning by column not currently supported.")
            pass

        # delete existing contents or they'll just be appended to
        self.rm()

        # https://docs.ray.io/en/master/data/api/doc/ray.data.Dataset.write_parquet.html
        # data_to_write.repartition(os.cpu_count() * 2).write_parquet(
        data_to_write.write_parquet(self.fsspec_url, filesystem=self._folder.fsspec_fs)

    @staticmethod
    def _ray_dataset_from_arrow(data: "pa.Table"):
        """Convert an Arrow Table to a Ray Dataset"""
        import ray.data

        return ray.data.from_arrow(data)

    @staticmethod
    def _ray_dataset_from_pandas(data: "pd.DataFrame"):
        """Convert an Pandas DataFrame to a Ray Dataset"""
        import ray.data

        return ray.data.from_pandas(data)

    def read_table_from_file(self, columns: Optional[list] = None):
        """Read a table from it's path.

        Example:
            >>> table = rh.table(path="path/to/table")
            >>> table_data = table.read_table_from_file()
        """
        try:
            import pyarrow.parquet as pq

            with fsspec.open(self.fsspec_url, mode="rb", **self.data_config) as t:
                table_data = pq.read_table(t.full_name, columns=columns)
            return table_data
        except:
            return None

    def rm(self, recursive: bool = True):
        """Delete table, including its partitioned files where relevant.

        Example:
            >>> table = rh.table(path="path/to/table")
            >>> table.rm()
        """
        # https://filesystem-spec.readthedocs.io/en/latest/api.html#fsspec.spec.AbstractFileSystem.rm
        self._folder.rm(recursive=recursive)

    def exists_in_system(self):
        """Whether the table exists in file system.

        Example:
            >>> table.exists_in_system()
        """
        return (
            self._folder.exists_in_system()
            and len(self._folder.ls(self.fsspec_url)) >= 1
        )


def _load_table_subclass(config: dict, dryrun: bool, data=None):
    """Load the relevant Table subclass based on the config or data type provided"""
    resource_subtype = config.get("resource_subtype", Table.__name__)

    try:
        import datasets

        if resource_subtype == "HuggingFaceTable" or isinstance(data, datasets.Dataset):
            from .huggingface_table import HuggingFaceTable

            return HuggingFaceTable(**config, dryrun=dryrun)
    except ModuleNotFoundError:
        pass
    except Exception as e:
        raise e

    try:
        import pandas as pd

        if resource_subtype == "PandasTable" or isinstance(data, pd.DataFrame):
            from .pandas_table import PandasTable

            return PandasTable(**config, dryrun=dryrun)
    except ModuleNotFoundError:
        pass
    except Exception as e:
        raise e

    try:
        import dask.dataframe as dd

        if resource_subtype == "DaskTable" or isinstance(data, dd.DataFrame):
            from .dask_table import DaskTable

            return DaskTable(**config, dryrun=dryrun)
    except ModuleNotFoundError:
        pass
    except Exception as e:
        raise e

    try:
        import ray.data

        if resource_subtype == "RayTable" or isinstance(data, ray.data.Dataset):
            from .ray_table import RayTable

            return RayTable(**config, dryrun=dryrun)
    except ModuleNotFoundError:
        pass
    except Exception as e:
        raise e

    try:
        import cudf

        if resource_subtype == "CudfTable" or isinstance(data, cudf.DataFrame):
            raise NotImplementedError("Cudf not currently supported")
    except ModuleNotFoundError:
        pass
    except Exception as e:
        raise e

    try:
        import pyarrow as pa

        if resource_subtype == "Table" or isinstance(data, pa.Table):
            new_table = Table(**config, dryrun=dryrun)
            return new_table
    except ModuleNotFoundError:
        pass
    except Exception as e:
        raise e

    raise TypeError(
        f"Unsupported data type {type(data)} for Table construction. "
        f"For converting data to pyarrow see: "
        f"https://arrow.apache.org/docs/7.0/python/generated/pyarrow.Table.html"
    )


def table(
    data=None,
    name: Optional[str] = None,
    path: Optional[str] = None,
    system: Optional[str] = None,
    data_config: Optional[dict] = None,
    partition_cols: Optional[list] = None,
    mkdir: bool = False,
    dryrun: bool = False,
    stream_format: Optional[str] = None,
    metadata: Optional[dict] = None,
) -> Table:
    """Constructs a Table object, which can be used to interact with the table at the given path.

    Args:
        data: Data to be stored in the table.
        name (Optional[str]): Name for the table, to reuse it later on.
        path (Optional[str]): Full path to the data file.
        system (Optional[str]): File system. Currently this must be one of:
            [``file``, ``github``, ``sftp``, ``ssh``, ``s3``, ``gs``, ``azure``].
        data_config (Optional[dict]): The data config to pass to the underlying fsspec handler.
        partition_cols (Optional[list]): List of columns to partition the table by.
        mkdir (bool): Whether to create a remote folder for the table. (Default: ``False``)
        dryrun (bool): Whether to create the Table if it doesn't exist, or load a Table object as a dryrun.
            (Default: ``False``)
        stream_format (Optional[str]): Format to stream the Table as.
            Currently this must be one of: [``pyarrow``, ``torch``, ``tf``, ``pandas``]
        metadata (Optional[dict]): Metadata to store for the table.

    Returns:
        Table: The resulting Table object.

    Example:
        >>> import runhouse as rh
        >>> # Create and save (pandas) table
        >>> rh.table(
        >>>    data=data,
        >>>    name="~/my_test_pandas_table",
        >>>    path="table_tests/test_pandas_table.parquet",
        >>>    system="file",
        >>>    mkdir=True,
        >>> ).save()
        >>>
        >>> # Load table from above
        >>> reloaded_table = rh.table(name="~/my_test_pandas_table")
    """
    if name and not any(
        [
            data is not None,
            path,
            system,
            data_config,
            partition_cols,
            stream_format,
            metadata,
        ]
    ):
        # Try reloading existing table
        return Table.from_name(name, dryrun)

    system = _get_cluster_from(
        system or _current_cluster(key="config") or Folder.DEFAULT_FS, dryrun=dryrun
    )

    file_name = None
    if path:
        # Extract the file name from the path if provided
        full_path = Path(path)
        file_suffix = full_path.suffix
        if file_suffix:
            path = str(full_path.parent)
            file_name = full_path.name

    if path is None:
        # If no path is provided we need to create one based on the name of the table
        table_name_in_path = rns_client.resolve_rns_data_resource_name(name)
        if system == rns_client.DEFAULT_FS or (
            isinstance(system, Resource) and system.on_this_cluster()
        ):
            # create random path to store in .cache folder of local filesystem
            path = str(
                Path(
                    f"~/{Table.DEFAULT_CACHE_FOLDER}/{table_name_in_path}"
                ).expanduser()
            )
        else:
            # save to the default bucket
            path = f"{Table.DEFAULT_FOLDER_PATH}/{table_name_in_path}"

    config = {
        "system": system,
        "name": name,
        "path": path,
        "file_name": file_name,
        "data_config": data_config,
        "partition_cols": partition_cols,
        "stream_format": stream_format,
        "metadata": metadata,
    }

    new_table = _load_table_subclass(config=config, dryrun=dryrun, data=data)
    if data is not None:
        new_table.data = data

    return new_table<|MERGE_RESOLUTION|>--- conflicted
+++ resolved
@@ -72,15 +72,9 @@
     def config(self, condensed=True):
         config = super().config(condensed)
         if isinstance(self._folder, Resource):
-<<<<<<< HEAD
-
-            config["system"] = self._resource_string_for_subconfig(self.system)
-
-=======
             config["system"] = self._resource_string_for_subconfig(
                 self.system, condensed
             )
->>>>>>> 460befca
             config["data_config"] = self._folder._data_config
         else:
             config["system"] = self.system
