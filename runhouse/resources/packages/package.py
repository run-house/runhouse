--- conflicted
+++ resolved
@@ -24,11 +24,7 @@
 
 INSTALL_METHODS = {"local", "reqs", "pip", "conda", "rh"}
 
-<<<<<<< HEAD
 logger = get_logger()
-=======
-logger = get_logger(name=__name__)
->>>>>>> 8922b072
 
 
 class CodeSyncError(Exception):
