--- conflicted
+++ resolved
@@ -25,22 +25,14 @@
 
         super().__init__(dryrun=dryrun, **kwargs)
         self.client = boto3.client("s3")
-<<<<<<< HEAD
-        self._filesystem = "s3://"
-=======
         self._urlpath = "s3://"
->>>>>>> c6deda25
 
     @staticmethod
     def from_config(config: dict, dryrun=False, _resolve_children=True):
         """Load config values into the object."""
         return S3Folder(**config, dryrun=dryrun)
 
-<<<<<<< HEAD
-    def _to_local(self, dest_path: str, data_config: dict):
-=======
     def _to_local(self, dest_path: str):
->>>>>>> c6deda25
         """Copies folder to local."""
         from runhouse import Cluster
 
@@ -49,17 +41,9 @@
         elif isinstance(self.system, Cluster):
             return self._cluster_to_local(cluster=self.system, dest_path=dest_path)
         else:
-<<<<<<< HEAD
-            self._s3_copy_to_local(dest_path, data_config)
-
-        return self._destination_folder(
-            dest_path=dest_path, dest_system="file", data_config=data_config
-        )
-=======
             self._s3_copy_to_local(dest_path)
 
         return self._destination_folder(dest_path=dest_path, dest_system="file")
->>>>>>> c6deda25
 
     def _s3_copy_to_local(self, dest_path: str):
         """Copy S3 folder to local."""
@@ -131,16 +115,6 @@
                 Key=new_key,
             )
 
-<<<<<<< HEAD
-    def _fsspec_copy(self, system: str, path: str, data_config: dict):
-        """Copy the folder to the given new filesystem and path."""
-        if system == "s3":
-            self._s3_copy(path)
-        else:
-            raise NotImplementedError("Only S3 copying is implemented")
-
-=======
->>>>>>> c6deda25
     def put(
         self, contents, overwrite=False, mode: str = "wb", write_fn: Callable = None
     ):
@@ -200,22 +174,11 @@
             except Exception as e:
                 raise RuntimeError(f"Failed to upload {filename} to S3: {e}")
 
-<<<<<<< HEAD
-    def mv(
-        self, system, path: Optional[str] = None, data_config: Optional[dict] = None
-    ):
-=======
     def mv(self, system, path: Optional[str] = None):
->>>>>>> c6deda25
         """Move the folder to a new filesystem or cluster."""
         if path is None:
             path = "rh/" + self.rns_address
 
-<<<<<<< HEAD
-        data_config = data_config or {}
-
-=======
->>>>>>> c6deda25
         if system == "s3":
             self._move_within_s3(path)
         elif system == "file":
@@ -225,10 +188,6 @@
 
         self.path = path
         self.system = system
-<<<<<<< HEAD
-        self.data_config = data_config or {}
-=======
->>>>>>> c6deda25
 
     def ls(self, full_paths: bool = True, sort: bool = False) -> List:
         """List the contents of the folder.
@@ -252,11 +211,7 @@
 
         if full_paths:
             return [
-<<<<<<< HEAD
-                self._filesystem + f"{self._bucket_name}/{obj['Key']}" for obj in paths
-=======
                 self._urlpath + f"{self._bucket_name}/{obj['Key']}" for obj in paths
->>>>>>> c6deda25
             ]
         else:
             return [Path(obj["Key"]).name for obj in paths]
@@ -323,11 +278,7 @@
             os.makedirs(local_mount_path)
 
         # Sync the S3 bucket to the local directory using AWS CLI
-<<<<<<< HEAD
-        sync_command = f"aws s3 sync {self._filesystem}{self._bucket_name}/{self._key} {local_mount_path}"
-=======
         sync_command = f"aws s3 sync {self._urlpath}{self._bucket_name}/{self._key} {local_mount_path}"
->>>>>>> c6deda25
         subprocess.run(sync_command, shell=True, check=True)
 
         return local_mount_path
@@ -366,11 +317,7 @@
         try:
             from sky.data.storage import S3Store
 
-<<<<<<< HEAD
-            S3Store(name=self._bucket_name, source=self._filesystem).delete()
-=======
             S3Store(name=self._bucket_name, source=self._urlpath).delete()
->>>>>>> c6deda25
         except Exception as e:
             raise e
 
@@ -402,11 +349,7 @@
         upload_command = (
             'aws s3 sync --no-follow-symlinks --exclude ".git/*" '
             f"{src} "
-<<<<<<< HEAD
-            f"{self._filesystem}{dest}"
-=======
             f"{self._urlpath}{dest}"
->>>>>>> c6deda25
         )
 
         return upload_command
@@ -416,11 +359,7 @@
         # NOTE: Sky doesn't support this API yet for each provider
         # https://github.com/skypilot-org/skypilot/blob/983f5fa3197fe7c4b5a28be240f7b027f7192b15/sky/data/storage.py#L231
         remote_dir = self.path.lstrip("/")
-<<<<<<< HEAD
-        remote_dir = self._filesystem + remote_dir
-=======
         remote_dir = self._urlpath + remote_dir
->>>>>>> c6deda25
         try:
             subprocess.run(
                 ["aws", "s3", "sync", remote_dir, dest],
@@ -445,13 +384,7 @@
     def _to_local(self, dest_path: str):
         """Copy a folder from an S3 bucket to local dir."""
         self._download(dest=dest_path)
-<<<<<<< HEAD
-        return self._destination_folder(
-            dest_path=dest_path, dest_system="file", data_config=data_config
-        )
-=======
         return self._destination_folder(dest_path=dest_path, dest_system="file")
->>>>>>> c6deda25
 
     def _to_data_store(
         self,
@@ -481,13 +414,7 @@
         else:
             raise ValueError(f"Invalid system: {system}")
 
-<<<<<<< HEAD
-        return self._destination_folder(
-            dest_path=data_store_path, dest_system=system, data_config=data_config
-        )
-=======
         return self._destination_folder(dest_path=data_store_path, dest_system=system)
->>>>>>> c6deda25
 
     def s3_to_gcs(self, s3_bucket_name: str, gs_bucket_name: str):
         import boto3
@@ -560,11 +487,7 @@
             .execute()
         )
         logger.info(
-<<<<<<< HEAD
-            f"Transfer job scheduled: {self._filesystem}{s3_bucket_name} -> gs://{gs_bucket_name}"
-=======
             f"Transfer job scheduled: {self._urlpath}{s3_bucket_name} -> gs://{gs_bucket_name}"
->>>>>>> c6deda25
         )
 
         logger.info("Waiting for the transfer to finish")
