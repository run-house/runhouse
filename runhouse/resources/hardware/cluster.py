--- conflicted
+++ resolved
@@ -1796,21 +1796,13 @@
         self,
         path: Path,
         mode: str = "rb",
-<<<<<<< HEAD
-        serialization: str = None,
-=======
         encoding: str = None,
->>>>>>> 39dfcd3c
     ):
         return self.client.folder_operation(
             operation="get",
             path=path,
             mode=mode,
-<<<<<<< HEAD
-            serialization=serialization,
-=======
             encoding=encoding,
->>>>>>> 39dfcd3c
         )
 
     def _put(
