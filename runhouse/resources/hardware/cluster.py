import contextlib
import copy
import importlib
import json
import os
import re
import subprocess
import threading
import warnings
from pathlib import Path
from typing import Any, Dict, List, Optional, Tuple, Union

import requests

import yaml

from runhouse.rns.utils.api import ResourceAccess, ResourceVisibility
from runhouse.servers.http.certs import TLSCertConfig
from runhouse.utils import (
    find_locally_installed_version,
    locate_working_dir,
    run_command_with_password_login,
    ThreadWithException,
)

# Filter out DeprecationWarnings
warnings.filterwarnings("ignore", category=DeprecationWarning)

import requests.exceptions

from runhouse.constants import (
    CLI_RESTART_CMD,
    CLI_STOP_CMD,
    CLUSTER_CONFIG_PATH,
    DEFAULT_HTTP_PORT,
    DEFAULT_HTTPS_PORT,
    DEFAULT_RAY_PORT,
    DEFAULT_SERVER_PORT,
    DEFAULT_STATUS_CHECK_INTERVAL,
    EMPTY_DEFAULT_ENV_NAME,
    LOCALHOST,
    RESERVED_SYSTEM_NAMES,
)
from runhouse.globals import configs, obj_store, rns_client
from runhouse.logger import get_logger

from runhouse.resources.envs.utils import _get_env_from
from runhouse.resources.hardware.utils import (
    _current_cluster,
    _run_ssh_command,
    _unnamed_default_env_name,
    ServerConnectionType,
)
from runhouse.resources.resource import Resource

from runhouse.servers.http import HTTPClient

<<<<<<< HEAD
logger = get_logger()
=======
logger = get_logger(name=__name__)
>>>>>>> 8922b072


class Cluster(Resource):
    RESOURCE_TYPE = "cluster"
    REQUEST_TIMEOUT = 5  # seconds

    DEFAULT_SSH_PORT = 22
    EMPTY_DEFAULT_ENV_NAME = EMPTY_DEFAULT_ENV_NAME

    def __init__(
        self,
        # Name will almost always be provided unless a "local" cluster is created
        name: Optional[str] = None,
        ips: List[str] = None,
        creds: "Secret" = None,
        default_env: "Env" = None,
        server_host: str = None,
        server_port: int = None,
        ssh_port: int = None,
        client_port: int = None,
        server_connection_type: str = None,
        ssl_keyfile: str = None,
        ssl_certfile: str = None,
        domain: str = None,
        den_auth: bool = False,
        dryrun=False,
        **kwargs,  # We have this here to ignore extra arguments when calling from from_config
    ):
        """
        The Runhouse cluster, or system. This is where you can run Functions or access/transfer data
        between. You can BYO (bring-your-own) cluster by providing cluster IP and ssh_creds, or
        this can be an on-demand cluster that is spun up/down through
        `SkyPilot <https://github.com/skypilot-org/skypilot>`_, using your cloud credentials.

        .. note::
            To build a cluster, please use the factory method :func:`cluster`.
        """
        super().__init__(name=name, dryrun=dryrun)

        self._rpc_tunnel = None
        self._creds = creds

        self.ips = ips
        self._http_client = None
        self.den_auth = den_auth or False
        self.cert_config = TLSCertConfig(cert_path=ssl_certfile, key_path=ssl_keyfile)

        self.ssl_certfile = ssl_certfile
        self.ssl_keyfile = ssl_keyfile
        self.server_connection_type = server_connection_type
        self.server_port = server_port
        self.client_port = client_port
        self.ssh_port = ssh_port or self.DEFAULT_SSH_PORT
        self.server_host = server_host
        self.domain = domain

        self._default_env = _get_env_from(default_env)
        if self._default_env and not self._default_env.name:
            self._default_env.name = _unnamed_default_env_name(self.name)

    @property
    def address(self):
        return self.ips[0] if isinstance(self.ips, List) else None

    @address.setter
    def address(self, addr):
        self.ips = self.ips or [None]
        self.ips[0] = addr

    @property
    def client(self):
        if not self._http_client:
            if not self._ping(retry=True):
                # ping cluster, and refresh ips if ondemand cluster and first ping fails
                raise Exception(
                    f"Could not reach cluster {self.name} ({self.ips}). Is it up?"
                )

            connect_call = threading.Thread(target=self.connect_server_client)
            connect_call.start()
            connect_call.join(timeout=5)
            if connect_call.is_alive():
                raise ConnectionError(
                    f"Could not connect to client. Please check that the cluster {self.name} is up."
                )
            if not self._http_client:
                raise ConnectionError(
                    f"Error occured trying to form connection for cluster {self.name}."
                )

            try:
                self._http_client.check_server()
            except (
                requests.exceptions.ConnectionError,
                requests.exceptions.ReadTimeout,
                requests.exceptions.ChunkedEncodingError,
                ValueError,
            ) as e:
                raise ConnectionError(f"Check server failed: {e}.")
        return self._http_client

    @property
    def creds_values(self) -> Dict:
        if not self._creds:
            return {}

        return self._creds.values

    @property
    def docker_user(self) -> Optional[str]:
        return None

    @property
    def default_env(self):
        from runhouse.resources.envs import Env

        return (
            self._default_env if self._default_env else Env(name=EMPTY_DEFAULT_ENV_NAME)
        )

    @default_env.setter
    def default_env(self, env):
        self._default_env = _get_env_from(env)
        if not self._default_env.name:
            self._default_env.name = _unnamed_default_env_name(self.name)

        if self.is_up():
            self._default_env.to(self)
            self.save_config_to_cluster()

            logger.info(
                "The cluster default env has been updated. "
                "Run `cluster.restart_server()` to restart the Runhouse server on the new default env."
            )

    @classmethod
    def from_name(
        cls,
        name,
        load_from_den=True,
        dryrun=False,
        alt_options=None,
        _resolve_children=True,
    ):
        cluster = super().from_name(
            name=name,
            dryrun=dryrun,
            alt_options=alt_options,
            _resolve_children=_resolve_children,
        )
        if hasattr(cluster, "_update_from_sky_status"):
            try:
                cluster._update_from_sky_status(dryrun=True)
            except:
                pass
        return cluster

    def save_config_to_cluster(
        self,
        node: str = None,
    ):
        config = self.config(condensed=False)

        # popping creds, because we don't want the secret reds will be saved on the cluster.
        config.pop("creds")

        json_config = f"{json.dumps(config)}"

        self.run(
            [
                f"mkdir -p ~/.rh; touch {CLUSTER_CONFIG_PATH}; echo '{json_config}' > {CLUSTER_CONFIG_PATH}"
            ],
            node=node or "all",
        )

    def save(self, name: str = None, overwrite: bool = True, folder: str = None):
        """Overrides the default resource save() method in order to also update
        the cluster config on the cluster itself.
        """
        on_this_cluster = self.on_this_cluster()

        # Save the cluster sub-resources (ex: ssh creds) using the top level folder of the cluster if the the rns
        # address has been set, otherwise use the user's current folder (set in local .rh config)
        base_folder = rns_client.base_folder(self.rns_address)
        folder = (
            folder or f"/{base_folder}" if base_folder else rns_client.current_folder
        )

        super().save(name=name, overwrite=overwrite, folder=folder)

        # Running save will have updated the cluster's
        # RNS address. We need to update the name
        # used in the config on the cluster so that
        # self.on_this_cluster() will still work as expected.
        if on_this_cluster:
            obj_store.set_cluster_config_value("name", self.rns_address)
        elif self._http_client:
            self.call_client_method("set_cluster_name", self.rns_address)

        return self

    def delete_configs(self):
        if self._creds:
            logger.debug(
                f"Attempting to delete creds associated with cluster {self.name}"
            )
            rns_client.delete_configs(self._creds)

        super().delete_configs()

    def _should_save_creds(self, folder: str = None) -> bool:
        """Checks whether to save the creds associated with the cluster.
        Only do so as part of the save() if the user making the call is the creator"""

        from runhouse.resources.secrets import Secret

        local_default_folder = folder or configs.username
        # if not self.rns_address => we are saving the cluster first time in den
        # else, need to check if the username of the current saver is included in the rns_address.
        should_save_creds = (
            not self.rns_address or local_default_folder in self.rns_address
        ) and isinstance(self._creds, Secret)

        return should_save_creds

    def _save_sub_resources(self, folder: str = None):
        from runhouse.resources.envs import Env

        if self._should_save_creds(folder):
            self._creds.save(folder=folder)

        if self._default_env and isinstance(self._default_env, Env):
            if not self._default_env.name:
                self._default_env.name = _unnamed_default_env_name(self.name)
            self._default_env.save(folder=folder)

    @classmethod
    def from_config(cls, config: dict, dryrun=False, _resolve_children=True):
        resource_subtype = config.get("resource_subtype")
        if _resolve_children:
            config = cls._check_for_child_configs(config)

        if resource_subtype == "Cluster":
            return Cluster(**config, dryrun=dryrun)
        elif resource_subtype == "OnDemandCluster":
            from .on_demand_cluster import OnDemandCluster

            return OnDemandCluster(**config, dryrun=dryrun)
        elif resource_subtype == "SageMakerCluster":
            from .sagemaker.sagemaker_cluster import SageMakerCluster

            return SageMakerCluster(**config, dryrun=dryrun)
        else:
            raise ValueError(f"Unknown cluster type {resource_subtype}")

    def config(self, condensed=True):
        config = super().config(condensed)
        self.save_attrs_to_config(
            config,
            [
                "ips",
                "server_port",
                "server_host",
                "server_connection_type",
                "domain",
                "den_auth",
                "ssh_port",
                "client_port",
            ],
        )
        creds = self._resource_string_for_subconfig(self._creds, condensed)

        # user A shares cluster with user B, with "write" permissions. If user B will save the cluster to Den, we
        # would NOT like that the loaded secret will overwrite the original secret that was created and shared by
        # user A.
        if creds and "loaded_secret_" in creds:
            creds = creds.replace("loaded_secret_", "")

        config["creds"] = creds
        config["api_server_url"] = rns_client.api_server_url

        if self._default_env:
            default_env = self._resource_string_for_subconfig(
                self._default_env, condensed
            )
            config["default_env"] = default_env

        if self._use_custom_certs:
            config["ssl_certfile"] = self.cert_config.cert_path
            config["ssl_keyfile"] = self.cert_config.key_path

        return config

    def endpoint(self, external=False):
        """Endpoint for the cluster's Daemon server. If external is True, will only return the external url,
        and will return None otherwise (e.g. if a tunnel is required). If external is False, will either return
        the external url if it exists, or will set up the connection (based on connection_type) and return
        the internal url (including the local connected port rather than the sever port). If cluster is not up,
        returns None.
        """
        if not self.address or self.on_this_cluster():
            return None

        client_port = self.client_port or self.server_port

        if self.server_connection_type in [
            ServerConnectionType.NONE,
            ServerConnectionType.TLS,
        ]:
            url_base = (
                "https"
                if self.server_connection_type == ServerConnectionType.TLS
                else "http"
            )

            # Client port gets set to the server port if it was not set.
            # In the case of local, testing clusters, the client port will be set to something else
            # since we need to port forward in order to hit localhost.
            if client_port not in [DEFAULT_HTTP_PORT, DEFAULT_HTTPS_PORT]:
                return f"{url_base}://{self.server_address}:{client_port}"
            else:
                return f"{url_base}://{self.server_address}"

        if external:
            return None

        if self.server_connection_type in [
            ServerConnectionType.SSH,
            ServerConnectionType.AWS_SSM,
        ]:
            self.client.check_server()
            return f"http://{LOCALHOST}:{client_port}"

    def _client(self):
        if self.on_this_cluster():
            # Previously (before calling within the same cluster worked) returned None
            return obj_store
        if not self._http_client:
            self.client.check_server()
        return self.client

    @property
    def server_address(self):
        """Address to use in the requests made to the cluster. If creating an SSH tunnel with the cluster,
        ths will be set to localhost, otherwise will use the cluster's domain (if provided), or its
        public IP address."""
        if self.domain:
            return self.domain

        if self.server_host in [LOCALHOST, "localhost"]:
            return LOCALHOST

        return self.address

    @property
    def is_shared(self) -> bool:
        from runhouse import Secret

        ssh_creds = self.creds_values
        if not ssh_creds:
            return False

        ssh_private_key = ssh_creds.get("ssh_private_key")
        ssh_private_key_path = Path(ssh_private_key).expanduser()
        secrets_base_dir = Path(Secret.DEFAULT_DIR).expanduser()

        # Check if the key path is saved down in the local .rh directory, which we only do for shared credentials
        if str(ssh_private_key_path).startswith(str(secrets_base_dir)):
            return True

        return f"{self._creds.name}/" in ssh_creds.get("ssh_private_key", "")

    def is_up(self) -> bool:
        """Check if the cluster is up.

        Example:
            >>> rh.cluster("rh-cpu").is_up()
        """
        return self.on_this_cluster() or self._ping()

    def up_if_not(self):
        """Bring up the cluster if it is not up. No-op if cluster is already up.
        This only applies to on-demand clusters, and has no effect on self-managed clusters.

        Example:
            >>> rh.cluster("rh-cpu").up_if_not()
        """
        if not self.is_up():
            # Don't store stale IPs
            self.ips = None
            self.up()
        return self

    def up(self):
        raise NotImplementedError(
            f"Cluster <{self.name}> does not have an up method. It must be brought up manually."
        )

    def keep_warm(self):
        logger.info(
            f"cluster.keep_warm will have no effect on self-managed cluster {self.name}."
        )
        return self

    def _sync_default_env_to_cluster(self):
        """Install and set up the default env requirements on the cluster. This does not put the env resource
        on the cluster or initialize the servlet. It also does not set any env vars."""
        if not self._default_env:
            return

        log_level = os.getenv("RH_LOG_LEVEL")
        if log_level:
            # add log level to the default env to ensure it gets set on the cluster when the server is restarted
            self._default_env.add_env_var("RH_LOG_LEVEL", log_level)
            logger.info(f"Using log level {log_level} on cluster's default env")

        logger.info(f"Syncing default env {self._default_env.name} to cluster")
        self._default_env.install(cluster=self)

    def _sync_runhouse_to_cluster(
        self,
        _install_url: Optional[str] = None,
        env=None,
        local_rh_package_path: Optional[Path] = None,
    ):
        if self.on_this_cluster():
            return

        if not self.address:
            raise ValueError(f"No address set for cluster <{self.name}>. Is it up?")

        env = env or self.default_env

        remote_ray_version_call = self.run(
            ["ray --version"], node="all", env=env, stream_logs=False
        )
        ray_installed_remotely = remote_ray_version_call[0][0][0] == 0
        if not ray_installed_remotely:
            local_ray_version = find_locally_installed_version("ray")

            # if Ray is installed locally, install the same version on the cluster
            if local_ray_version:
                ray_install_cmd = f"python3 -m pip install ray=={local_ray_version}"
                self.run([ray_install_cmd], node="all", env=env, stream_logs=True)

        # If local_rh_package_path is provided, install the package from the local path
        if local_rh_package_path:
            local_rh_package_path = local_rh_package_path.parent
            dest_path = f"~/{local_rh_package_path.name}"

            self.rsync(
                source=str(local_rh_package_path),
                dest=dest_path,
                node="all",
                up=True,
                contents=True,
                filter_options="- docs/",
            )
            rh_install_cmd = "python3 -m pip install ./runhouse"

        else:
            # Package is installed in site-packages
            # status_codes = self.run(['pip install runhouse-nightly==0.0.2.20221202'], stream_logs=True)
            # rh_package = 'runhouse_nightly-0.0.1.dev20221202-py3-none-any.whl'
            # rh_download_cmd = f'curl https://runhouse-package.s3.amazonaws.com/{rh_package} --output {rh_package}'
            if not _install_url:
                import runhouse

                _install_url = f"runhouse=={runhouse.__version__}"
            rh_install_cmd = f"python3 -m pip install {_install_url}"

        for node in self.ips:
            status_codes = self.run(
                [rh_install_cmd],
                node=node,
                env=env,
                stream_logs=True,
            )

            if status_codes[0][0] != 0:
                raise ValueError(
                    f"Error installing runhouse on cluster <{self.name}> node <{node}>"
                )

    def install_packages(
        self, reqs: List[Union["Package", str]], env: Union["Env", str] = None
    ):
        """Install the given packages on the cluster.

        Args:
            reqs (List[Package or str): List of packages to install on cluster and env
            env (Env or str): Environment to install package on. If left empty, defaults to base environment.
                (Default: ``None``)

        Example:
            >>> cluster.install_packages(reqs=["accelerate", "diffusers"])
            >>> cluster.install_packages(reqs=["accelerate", "diffusers"], env="my_conda_env")
        """
        env = _get_env_from(env) if env else self.default_env
        env.reqs = env._reqs + reqs
        env.to(self)

    def get(self, key: str, default: Any = None, remote=False):
        """Get the result for a given key from the cluster's object store. To raise an error if the key is not found,
        use `cluster.get(key, default=KeyError)`."""
        if self.on_this_cluster():
            return obj_store.get(key, default=default, remote=remote)
        try:
            res = self.call_client_method(
                "get",
                key,
                default=default,
                remote=remote,
                system=self,
            )
        except KeyError as e:
            if default == KeyError:
                raise e
            return default
        return res

    # TODO deprecate
    def get_run(self, run_name: str, folder_path: str = None):
        return self.get(run_name, remote=True).provenance

    # TODO This should accept an env (for env var secrets and docker envs).
    def add_secrets(
        self, provider_secrets: List[str or "Secret"], env: Union[str, "Env"] = None
    ):
        """Copy secrets from current environment onto the cluster"""
        self.sync_secrets(provider_secrets, env=env or self.default_env)

    def put(self, key: str, obj: Any, env=None):
        """Put the given object on the cluster's object store at the given key."""
        if self.on_this_cluster():
            return obj_store.put(key, obj, env=env)
        return self.call_client_method(
            "put_object", key, obj, env=env or self.default_env.name
        )

    def put_resource(
        self, resource: Resource, state: Dict = None, dryrun: bool = False, env=None
    ):
        """Put the given resource on the cluster's object store. Returns the key (important if name is not set)."""
        if resource.RESOURCE_TYPE == "env" and not resource.name:
            resource.name = self.default_env.name

        # Logic to get env_name from different ways env can be provided
        env = env or (
            resource.env
            if hasattr(resource, "env")
            else resource.name or resource.env_name
            if resource.RESOURCE_TYPE == "env"
            else self.default_env
        )
        if resource.RESOURCE_TYPE == "env" and not resource.name:
            resource.name = self.default_env.name

        if env and not isinstance(env, str):
            env = _get_env_from(env)
            env_name = env.name or self.default_env.name
        else:
            env_name = env

        # Env name could somehow be a full length `username/base_env`, trim it down to just the env name
        if env_name:
            env_name = env_name.split("/")[-1]

        state = state or {}
        if self.on_this_cluster():
            data = (resource.config(condensed=False), state, dryrun)
            return obj_store.put_resource(serialized_data=data, env_name=env_name)
        return self.call_client_method(
            "put_resource",
            resource,
            state=state or {},
            env_name=env_name,
            dryrun=dryrun,
        )

    def rename(self, old_key: str, new_key: str):
        """Rename a key in the cluster's object store."""
        if self.on_this_cluster():
            return obj_store.rename(old_key, new_key)
        return self.call_client_method("rename_object", old_key, new_key)

    def keys(self, env=None):
        """List all keys in the cluster's object store."""
        if self.on_this_cluster():
            return obj_store.keys()
        res = self.call_client_method("keys", env=env)
        return res

    def delete(self, keys: Union[None, str, List[str]]):
        """Delete the given items from the cluster's object store. To delete all items, use `cluster.clear()`"""
        if isinstance(keys, str):
            keys = [keys]
        if self.on_this_cluster():
            return obj_store.delete(keys)
        return self.call_client_method("delete", keys)

    def clear(self):
        """Clear the cluster's object store."""
        if self.on_this_cluster():
            return obj_store.clear()
        return self.call_client_method("delete")

    def on_this_cluster(self):
        """Whether this function is being called on the same cluster."""
        config = _current_cluster("config")
        return config is not None and config.get("name") == (
            self.rns_address or self.name
        )

    # ----------------- RPC Methods ----------------- #

    def call_client_method(self, client_method_name, *args, **kwargs):
        method = getattr(self.client, client_method_name)
        try:
            return method(*args, **kwargs)
        except (ConnectionError, requests.exceptions.ConnectionError):
            try:
                self._http_client = None
                method = getattr(self.client, client_method_name)
            except:
                raise ConnectionError("Could not connect to Runhouse server.")

            return method(*args, **kwargs)
        except Exception as e:
            raise e

    def connect_tunnel(self, force_reconnect=False):
        if self._rpc_tunnel and force_reconnect:
            self._rpc_tunnel.terminate()
            self._rpc_tunnel = None

        if not self._rpc_tunnel:
            self._rpc_tunnel = self.ssh_tunnel(
                local_port=self.server_port,
                remote_port=self.server_port,
                num_ports_to_try=10,
            )

    def connect_server_client(self, force_reconnect=False):
        if not self.address:
            raise ValueError(f"No address set for cluster <{self.name}>. Is it up?")

        if self.server_connection_type in [
            ServerConnectionType.SSH,
            ServerConnectionType.AWS_SSM,
        ]:
            # For a password cluster, the 'ssh_tunnel' command assumes a Control Master is already set up with
            # an authenticated password.
            # TODO: I wonder if this authentication ever goes dry, and our SSH tunnel would need to be
            # re-established, would require a password, and then fail. We should really figure out how to
            # authenticate with a password in the SSH tunnel command. But, this is a fine hack for now.
            if self.creds_values.get("password") is not None:
                self._run_commands_with_ssh(["echo 'Initiating password connection.'"])

            # Case 1: Server connection requires SSH tunnel
            self.connect_tunnel(force_reconnect=force_reconnect)
            self.client_port = self._rpc_tunnel.local_bind_port

            # Connecting to localhost because it's tunneled into the server at the specified port.
            # As long as the tunnel was initialized,
            # self.client_port has been set to the correct port
            self._http_client = HTTPClient(
                host=LOCALHOST,
                port=self.client_port,
                resource_address=self.rns_address,
                system=self,
            )

        else:
            # Case 2: We're making a direct connection to the server, either via HTTP or HTTPS
            if self.server_connection_type not in [
                ServerConnectionType.NONE,
                ServerConnectionType.TLS,
            ]:
                raise ValueError(
                    f"Unknown server connection type {self.server_connection_type}."
                )

            cert_path = None
            if self._use_https and not (self.domain and self._use_caddy):
                # Only use the cert path if HTTPS is enabled and not providing a domain with Caddy
                cert_path = self.cert_config.cert_path

            self.client_port = self.client_port or self.server_port

            self._http_client = HTTPClient(
                host=self.server_address,
                port=self.client_port,
                cert_path=cert_path,
                use_https=self._use_https,
                resource_address=self.rns_address,
                system=self,
            )

    def status(self, resource_address: str = None):
        """Loads the status of the Runhouse daemon running on the cluster."""
        # Note: If running outside a local cluster need to include a resource address to construct the cluster subtoken
        # Allow for specifying a resource address explicitly in case the resource has no rns address yet
        if self.on_this_cluster():
            status = obj_store.status()
        else:
            status = self.call_client_method(
                "status",
                resource_address=resource_address or self.rns_address,
            )
        return status

    def ssh_tunnel(
        self, local_port, remote_port=None, num_ports_to_try: int = 0
    ) -> "SkySSHRunner":
        from runhouse.resources.hardware.sky_ssh_runner import ssh_tunnel

        return ssh_tunnel(
            address=self.address,
            ssh_creds=self.creds_values,
            docker_user=self.docker_user,
            local_port=local_port,
            ssh_port=self.ssh_port,
            remote_port=remote_port,
            num_ports_to_try=num_ports_to_try,
        )

    @property
    def _use_https(self) -> bool:
        """Use HTTPS if server connection type is set to ``tls``"""

        return (
            self.server_connection_type == ServerConnectionType.TLS
            if self.server_connection_type is not None
            else False
        )

    @property
    def _use_caddy(self) -> bool:
        """Use Caddy if the server port is set to the default HTTP (80) or HTTPS (443) port.
        Note: Caddy will serve as a reverse proxy, forwarding traffic from the server port to the Runhouse API
        server running on port 32300."""
        return self.server_port in [DEFAULT_HTTP_PORT, DEFAULT_HTTPS_PORT]

    @property
    def _use_custom_certs(self):
        """Use custom certs when HTTPS is not enabled, or when HTTPS is enabled, Caddy is enabled,
        and a domain is provided."""
        return self._use_https and not (self._use_caddy and self.domain is not None)

    def _start_ray_workers(self, ray_port, env):
        for host in self.ips:
            if host == self.address:
                # This is the master node, skip
                continue
            logger.info(
                f"Starting Ray on worker {host} with head node at {self.address}:{ray_port}."
            )
            self.run(
                commands=[
                    f"ray start --address={self.address}:{ray_port} --disable-usage-stats",
                ],
                node=host,
                env=env,
            )

    def _run_cli_commands_on_cluster_helper(self, commands: List[str]):
        if self.on_this_cluster():
            return self.run(commands=commands, env=self._default_env, node=self.address)
        else:
            if self._default_env:
                commands = [self._default_env._full_command(cmd) for cmd in commands]
            return self._run_commands_with_ssh(
                commands=commands,
                cmd_prefix="",
                env_vars=self._default_env.env_vars if self._default_env else {},
                node=self.address,
                require_outputs=False,
            )

    def restart_server(
        self,
        _rh_install_url: str = None,
        resync_rh: Optional[bool] = None,
        restart_ray: bool = True,
        restart_proxy: bool = False,
    ):
        """Restart the RPC server.

        Args:
            resync_rh (bool): Whether to resync runhouse. Specifying False will not sync Runhouse under any circumstance. If it is None, then it will sync if Runhouse is not installed on the cluster or if locally it is installed as editable. (Default: ``None``)
            restart_ray (bool): Whether to restart Ray. (Default: ``True``)
            env (str or Env, optional): Specified environment to restart the server on. (Default: ``None``)
            restart_proxy (bool): Whether to restart Caddy on the cluster, if configured. (Default: ``False``)

        Example:
            >>> rh.cluster("rh-cpu").restart_server()
        """
        logger.info(f"Restarting Runhouse API server on {self.name}.")

        default_env = _get_env_from(self._default_env) if self._default_env else None
        if default_env:
            self._sync_default_env_to_cluster()

        # If resync_rh is not explicitly False, check if Runhouse is installed editable
        local_rh_package_path = None
        if resync_rh is not False:
            local_rh_package_path = Path(
                importlib.util.find_spec("runhouse").origin
            ).parent

            installed_editable_locally = (
                not _rh_install_url
                and local_rh_package_path.parent.name == "runhouse"
                and (local_rh_package_path.parent / "setup.py").exists()
            )

            if installed_editable_locally:
                logger.debug("Runhouse is installed locally in editable mode.")
                resync_rh = True
            else:
                # We only want this to be set if it was installed editable locally
                local_rh_package_path = None

        # If resync_rh is still not confirmed to happen, check if Runhouse is installed on the cluster
        if resync_rh is None:
            return_codes = self.run(
                ["runhouse --version"], node="all", stream_logs=False
            )
            if return_codes[0][0][0] != 0:
                logger.debug("Runhouse is not installed on the cluster.")
                resync_rh = True

        if resync_rh:
            self._sync_runhouse_to_cluster(
                _install_url=_rh_install_url,
                local_rh_package_path=local_rh_package_path,
            )
            logger.debug("Finished syncing Runhouse to cluster.")

        https_flag = self._use_https
        caddy_flag = self._use_caddy
        domain = self.domain

        cluster_key_path = None
        cluster_cert_path = None

        if https_flag:
            # Make sure certs are copied to the cluster (where relevant)
            base_cluster_dir = self.cert_config.DEFAULT_CLUSTER_DIR
            cluster_key_path = f"{base_cluster_dir}/{self.cert_config.PRIVATE_KEY_NAME}"
            cluster_cert_path = f"{base_cluster_dir}/{self.cert_config.CERT_NAME}"

            if domain and caddy_flag:
                # Certs generated by Caddy are stored in the data directory path on the cluster
                # https://caddyserver.com/docs/conventions#data-directory

                # Reset to None - Caddy will automatically generate certs on the cluster
                cluster_key_path = None
                cluster_cert_path = None
            else:
                # Rebuild on restart to ensure the correct subject name is included in the cert SAN
                # Cert subject name needs to match the target (IP address or domain)
                self.cert_config.generate_certs(
                    address=self.address, domain=self.domain
                )
                self._copy_certs_to_cluster()

            if caddy_flag and not self.domain:
                # Update pointers to the cert and key files as stored on the cluster for Caddy to use
                base_caddy_dir = self.cert_config.CADDY_CLUSTER_DIR
                cluster_key_path = (
                    f"{base_caddy_dir}/{self.cert_config.PRIVATE_KEY_NAME}"
                )
                cluster_cert_path = f"{base_caddy_dir}/{self.cert_config.CERT_NAME}"

        # Update the cluster config on the cluster
        self.save_config_to_cluster()

        # Save a limited version of the local ~/.rh config to the cluster with the user's hashed token,
        # if such does not exist on the cluster
        if rns_client.token:
            user_config = yaml.safe_dump(
                {
                    "token": rns_client.cluster_token(
                        rns_client.token, rns_client.username
                    ),
                    "username": rns_client.username,
                    "default_folder": rns_client.default_folder,
                }
            )

            if (
                self._run_cli_commands_on_cluster_helper(["[ -f ~/.rh/config.yaml ]"])[
                    0
                ]
                == 0
            ):
                logger.debug("Did not change config.yaml")
            else:
                command = f"echo '{user_config}' > ~/.rh/config.yaml"
                self._run_cli_commands_on_cluster_helper([command])
                logger.debug("Saved user config to cluster")

        restart_cmd = (
            CLI_RESTART_CMD
            + (" --restart-ray" if restart_ray else "")
            + (" --use-https" if https_flag else "")
            + (" --use-caddy" if caddy_flag else "")
            + (" --restart-proxy" if restart_proxy and caddy_flag else "")
            + (f" --ssl-certfile {cluster_cert_path}" if self._use_custom_certs else "")
            + (f" --ssl-keyfile {cluster_key_path}" if self._use_custom_certs else "")
            + (f" --domain {domain}" if domain else "")
            + f" --port {self.server_port}"
            + f" --api-server-url {rns_client.api_server_url}"
            + f" --default-env-name {self.default_env.name}"
            + (
                f" --conda-env {self.default_env.env_name}"
                if self.default_env.config().get("resource_subtype", None) == "CondaEnv"
                else ""
            )
            + " --from-python"
        )

        status_codes = self._run_cli_commands_on_cluster_helper(commands=[restart_cmd])

        if not status_codes[0] == 0:
            raise ValueError(f"Failed to restart server {self.name}")

        if https_flag:
            rns_address = self.rns_address or self.name
            if not rns_address:
                raise ValueError("Cluster must have a name in order to enable HTTPS.")

            if not self._http_client:
                logger.debug("Reconnecting server client. Server restarted with HTTPS.")
                self.connect_server_client()

            # Refresh the client params to use HTTPS
            self.client.use_https = https_flag

        if restart_ray and len(self.ips) > 1:
            self._start_ray_workers(DEFAULT_RAY_PORT, env=self.default_env)

        self.put_resource(self.default_env)
        if default_env:
            from runhouse.resources.envs.utils import _process_env_vars

            env_vars = _process_env_vars(default_env.env_vars)
            if env_vars:
                self.call(default_env.name, "_set_env_vars", env_vars)

        return status_codes

    def stop_server(self, stop_ray: bool = True, env: Union[str, "Env"] = None):
        """Stop the RPC server.

        Args:
            stop_ray (bool): Whether to stop Ray. (Default: `True`)
            env (str or Env, optional): Specified environment to stop the server on. (Default: ``None``)
        """
        cmd = CLI_STOP_CMD if stop_ray else f"{CLI_STOP_CMD} --no-stop-ray"

        status_codes = self.run([cmd], env=env or self._default_env, stream_logs=False)
        assert status_codes[0][0] == 1

    @contextlib.contextmanager
    def pause_autostop(self):
        """Context manager to temporarily pause autostop. Mainly for OnDemand clusters, for BYO cluster
        there is no autostop."""
        pass

    def call(
        self,
        module_name,
        method_name,
        *args,
        stream_logs=True,
        run_name=None,
        remote=False,
        run_async=False,
        save=False,
        **kwargs,
    ):
        """Call a method on a module that is in the cluster's object store.

        Args:
            module_name (str): Name of the module saved on system.
            method_name (str): Name of the method.
            stream_logs (bool): Whether to stream logs from the method call.
            run_name (str): Name for the run.
            remote (bool): Return a remote object from the function, rather than the result proper.
            run_async (bool): Run the method asynchronously and return an awaitable.
            *args: Positional arguments to pass to the method.
            **kwargs: Keyword arguments to pass to the method.

        Example:
            >>> cluster.call("my_module", "my_method", arg1, arg2, kwarg1=kwarg1)
        """
        # Note: might be single value, might be a generator!
        if self.on_this_cluster():
            method_to_call = obj_store.acall if run_async else obj_store.call
            return method_to_call(
                module_name,
                method_name,
                data={"args": args, "kwargs": kwargs},
                stream_logs=stream_logs,
                run_name=run_name,
                remote=remote,
                serialization=None,
            )
        method_to_call = "acall_module_method" if run_async else "call_module_method"
        return self.call_client_method(
            method_to_call,
            module_name,
            method_name,
            resource_address=self.rns_address,
            stream_logs=stream_logs,
            data={"args": args, "kwargs": kwargs},
            run_name=run_name,
            remote=remote,
            save=save,
            system=self,
        )

    def is_connected(self):
        """Whether the RPC tunnel is up.

        Example:
            >>> connected = cluster.is_connected()
        """
        return self.client is not None

    def disconnect(self):
        """Disconnect the RPC tunnel.

        Example:
            >>> cluster.disconnect()
        """
        if self._rpc_tunnel:
            self._rpc_tunnel.terminate()

    def __getstate__(self):
        """Delete non-serializable elements (e.g. thread locks) before pickling."""
        state = self.__dict__.copy()
        state["_http_client"] = None
        state["_rpc_tunnel"] = None
        return state

    # ----------------- SSH Methods ----------------- #
    def rsync(
        self,
        source: str,
        dest: str,
        up: bool,
        node: str = None,
        contents: bool = False,
        filter_options: str = None,
        stream_logs: bool = False,
    ):
        """
        Sync the contents of the source directory into the destination.

        Args:
            source (str): The source path.
            dest (str): The target path.
            up (bool): The direction of the sync. If ``True``, will rsync from local to cluster. If ``False``
              will rsync from cluster to local.
            node (Optional[str]): Specific cluster node to rsync to. If not specified will use the address of the
                cluster's head node.
            contents (Optional[bool]): Whether the contents of the source directory or the directory itself should
                be copied to destination.
                If ``True`` the contents of the source directory are copied to the destination, and the source
                directory itself is not created at the destination.
                If ``False`` the source directory along with its contents are copied ot the destination, creating
                an additional directory layer at the destination. (Default: ``False``).
            filter_options (Optional[str]): The filter options for rsync.
            stream_logs (Optional[bool]): Whether to stream logs to the stdout/stderr. (Default: ``False``).

        .. note::
            Ending ``source`` with a slash will copy the contents of the directory into dest,
            while omitting it will copy the directory itself (adding a directory layer).
        """
        # Theoretically we could reuse this logic from SkyPilot which Rsyncs to all nodes in parallel:
        # https://github.com/skypilot-org/skypilot/blob/v0.4.1/sky/backends/cloud_vm_ray_backend.py#L3094
        # This is an interesting policy... by default we're syncing to all nodes if the cluster is multinode.
        # If we need to change it to be greedier we can.
        if up and not Path(source).expanduser().exists():
            raise ValueError(f"Could not locate path to sync: {source}.")

        if up and (node == "all" or (len(self.ips) > 1 and not node)):
            for node in self.ips:
                self.rsync(
                    source,
                    dest,
                    up=up,
                    node=node,
                    contents=contents,
                    filter_options=filter_options,
                    stream_logs=stream_logs,
                )
            return

        from runhouse.resources.hardware.sky_ssh_runner import SkySSHRunner, SshMode

        # If no address provided explicitly use the head node address
        node = node or self.address
        # FYI, could be useful: https://github.com/gchamon/sysrsync
        if contents:
            source = source + "/" if not source.endswith("/") else source
            dest = dest + "/" if not dest.endswith("/") else dest

        # If we're already on this cluster (and node, if multinode), this is just a local rsync
        if self.on_this_cluster() and node == self.address:
            if Path(source).expanduser().resolve() == Path(dest).expanduser().resolve():
                return

            if not up:
                # If we're not uploading, we're downloading
                source, dest = dest, source

            dest = Path(dest).expanduser()
            if not dest.exists():
                dest.mkdir(parents=True, exist_ok=True)
            if not dest.is_dir():
                raise ValueError(f"Destination {dest} is not a directory.")
            dest = str(dest) + "/" if contents else str(dest)

            cmd = [
                "rsync",
                "-avz",
                source,
                dest,
            ]  # -a is archive mode, -v is verbose, -z is compress
            if filter_options:
                cmd += [filter_options]

            subprocess.run(cmd, check=True, capture_output=not stream_logs, text=True)
            return

        ssh_credentials = copy.copy(self.creds_values) or {}
        ssh_credentials.pop("ssh_host", node)
        pwd = ssh_credentials.pop("password", None)
        ssh_credentials.pop("private_key", None)
        ssh_credentials.pop("public_key", None)
        ssh_control_name = ssh_credentials.pop(
            "ssh_control_name", f"{node}:{self.ssh_port}"
        )

        runner = SkySSHRunner(
            node,
            **ssh_credentials,
            ssh_control_name=ssh_control_name,
            port=self.ssh_port,
            docker_user=self.docker_user,
        )
        if not pwd:
            if up:
                runner.run(
                    ["mkdir", "-p", dest],
                    stream_logs=False,
                    ssh_mode=SshMode.INTERACTIVE,
                )
            else:
                Path(dest).expanduser().parent.mkdir(parents=True, exist_ok=True)

            runner.rsync(
                source,
                dest,
                up=up,
                filter_options=filter_options,
                stream_logs=stream_logs,
            )

        else:
            if up:
                ssh_command = runner.run(
                    ["mkdir", "-p", dest],
                    stream_logs=False,
                    return_cmd=True,
                    ssh_mode=SshMode.INTERACTIVE,
                )
                run_command_with_password_login(ssh_command, pwd, stream_logs=True)
            else:
                Path(dest).expanduser().parent.mkdir(parents=True, exist_ok=True)

            rsync_cmd = runner.rsync(
                source,
                dest,
                up=up,
                filter_options=filter_options,
                stream_logs=stream_logs,
                return_cmd=True,
            )
            run_command_with_password_login(rsync_cmd, pwd, stream_logs)

    def ssh(self):
        """SSH into the cluster

        Example:
            >>> rh.cluster("rh-cpu").ssh()
        """
        creds = self.creds_values
        _run_ssh_command(
            address=self.address,
            ssh_user=creds["ssh_user"],
            ssh_port=self.ssh_port,
            ssh_private_key=creds["ssh_private_key"],
            docker_user=self.docker_user,
        )

    def _ping(self, timeout=5, retry=False):
        if not self.address:
            return False

        def run_ssh_call():
            res = self._run_commands_with_ssh(['echo "hello"'], stream_logs=False)
            if res[0][0] != 0:
                raise Exception

        ssh_call = ThreadWithException(target=run_ssh_call)
        try:
            ssh_call.start()
            ssh_call.join(timeout=timeout)
            if not ssh_call.is_alive():
                return True
        except:
            pass

        if retry:
            return self._ping(retry=False)
        return False

    def _copy_certs_to_cluster(self):
        """Copy local certs to the cluster. Destination on the cluster depends on whether Caddy is enabled. This is
        to ensure that the Caddy service has the necessary access to load the certs when the service is started."""
        # Copy to the home directory by default
        source = str(Path(self.cert_config.key_path).parent)
        dest = self.cert_config.DEFAULT_CLUSTER_DIR
        self.rsync(source, dest, up=True)

        if self._use_caddy:
            # Move to the Caddy directory to ensure the daemon has access to the certs
            src = self.cert_config.DEFAULT_CLUSTER_DIR
            dest = self.cert_config.CADDY_CLUSTER_DIR
            self._run_commands_with_ssh(
                [
                    f"sudo mkdir -p {dest}",
                    f"sudo mv {src}/* {dest}/",
                    f"sudo rm -r {src}",
                ]
            )

        logger.debug(f"Copied local certs onto the cluster in path: {dest}")

    def run(
        self,
        commands: List[str],
        env: Union["Env", str] = None,
        stream_logs: bool = True,
        require_outputs: bool = True,
        node: Optional[str] = None,
        _ssh_mode: str = "interactive",  # Note, this only applies for non-password SSH
    ) -> List:
        """Run a list of shell commands on the cluster. If `run_name` is provided, the commands will be
        sent over to the cluster before being executed and a Run object will be created.

        Example:
            >>> cpu.run(["pip install numpy"])
            >>> cpu.run(["pip install numpy"], env="my_conda_env"])
            >>> cpu.run(["python script.py"])
            >>> cpu.run(["python script.py"], node="3.89.174.234")
        """
        from runhouse.resources.envs import Env

        if self.on_this_cluster() and node:
            raise ValueError(
                "Cannot specify a node when running from within the cluster."
            )

        if isinstance(commands, str):
            commands = [commands]

        if isinstance(env, Env) and not env.name:
            env = self._default_env
        env = env or self.default_env
        env = _get_env_from(env)

        # If node is not specified, then we just use normal logic, knowing that we are likely on the head node
        if not node:
            env_name = (
                env
                if isinstance(env, str)
                else env.name
                if isinstance(env, Env)
                else None
            )
            return_codes = []
            for command in commands:
                ret_code = self.call(
                    env_name,
                    "_run_command",
                    command,
                    require_outputs=require_outputs,
                    stream_logs=stream_logs,
                )
                return_codes.append(ret_code)
            return return_codes

        # Node is specified, so we do everything via ssh
        else:
            if node == "all":
                res_list = []
                for node in self.ips:
                    res = self.run(
                        commands=commands,
                        env=env,
                        stream_logs=stream_logs,
                        require_outputs=require_outputs,
                        node=node,
                        _ssh_mode=_ssh_mode,
                    )
                    res_list.append(res)
                return res_list

            else:

                full_commands = [env._full_command(cmd) for cmd in commands]

                return_codes = self._run_commands_with_ssh(
                    full_commands,
                    cmd_prefix="",
                    stream_logs=stream_logs,
                    node=node,
                    require_outputs=require_outputs,
                )

                return return_codes

    def _run_commands_with_ssh(
        self,
        commands: list,
        env_vars: Dict = {},
        cmd_prefix: str = "",
        stream_logs: bool = True,
        node: str = None,
        require_outputs: bool = True,
        _ssh_mode: str = "interactive",  # Note, this only applies for non-password SSH
    ):
        from runhouse.resources.hardware.sky_ssh_runner import SkySSHRunner, SshMode

        if isinstance(commands, str):
            commands = [commands]

        # If no address provided explicitly use the head node address
        node = node or self.address

        return_codes = []

        ssh_credentials = copy.copy(self.creds_values)
        host = ssh_credentials.pop("ssh_host", node or self.address)
        pwd = ssh_credentials.pop("password", None)
        ssh_credentials.pop("private_key", None)
        ssh_credentials.pop("public_key", None)
        ssh_control_name = ssh_credentials.pop(
            "ssh_control_name", f"{node}:{self.ssh_port}"
        )

        runner = SkySSHRunner(
            host,
            **ssh_credentials,
            ssh_control_name=ssh_control_name,
            port=self.ssh_port,
            docker_user=self.docker_user,
        )

        env_var_prefix = (
            " ".join(f"{key}={val}" for key, val in env_vars.items())
            if env_vars
            else ""
        )

        for command in commands:
            command = f"{cmd_prefix} {command}" if cmd_prefix else command
            logger.info(f"Running command on {self.name}: {command}")

            # set env vars after log statement
            command = f"{env_var_prefix} {command}" if env_var_prefix else command

            if not pwd:
                ssh_mode = (
                    SshMode.INTERACTIVE
                    if _ssh_mode == "interactive"
                    else SshMode.NON_INTERACTIVE
                    if _ssh_mode == "non_interactive"
                    else SshMode.LOGIN
                    if _ssh_mode == "login"
                    else None
                )
                if not ssh_mode:
                    raise ValueError(f"Invalid SSH mode: {_ssh_mode}.")
                ret_code = runner.run(
                    command,
                    require_outputs=require_outputs,
                    stream_logs=stream_logs,
                    ssh_mode=ssh_mode,
                    quiet_ssh=True,
                )
                return_codes.append(ret_code)
            else:
                # We need to quiet the SSH output here or it will print
                # "Shared connection to ____ closed." at the end, which messes with the output.
                ssh_command = runner.run(
                    command,
                    require_outputs=require_outputs,
                    stream_logs=stream_logs,
                    return_cmd=True,
                    ssh_mode=SshMode.INTERACTIVE,
                    quiet_ssh=True,
                )
                command_run = run_command_with_password_login(
                    ssh_command, pwd, stream_logs
                )
                # Filter color characters from ssh.before, as otherwise sometimes random color characters
                # will be printed to the console.
                command_run.before = re.sub(r"\x1b\[[0-9;]*m", "", command_run.before)
                if require_outputs:
                    return_codes.append(
                        [
                            command_run.exitstatus,
                            command_run.before.strip(),
                            command_run.signalstatus,
                        ]
                    )
                else:
                    return_codes.append(command_run.exitstatus)

        return return_codes

    def run_python(
        self,
        commands: List[str],
        env: Union["Env", str] = None,
        stream_logs: bool = True,
        node: str = None,
    ):
        """Run a list of python commands on the cluster, or a specific cluster node if its IP is provided.

        Example:
            >>> cpu.run_python(['import numpy', 'print(numpy.__version__)'])
            >>> cpu.run_python(["print('hello')"])
            >>> cpu.run_python(["print('hello')"], node="3.89.174.234")

        Note:
            Running Python commands with nested quotes can be finicky. If using nested quotes,
            try to wrap the outer quote with double quotes (") and the inner quotes with a single quote (').
        """
        cmd_prefix = "python3 -c"
        command_str = "; ".join(commands)
        command_str_repr = (
            repr(repr(command_str))[2:-2]
            if self.creds_values.get("password")
            else command_str
        )
        formatted_command = f'{cmd_prefix} "{command_str_repr}"'

        # If invoking a run as part of the python commands also return the Run object
        return_codes = self.run(
            [formatted_command],
            env=env or self._default_env,
            stream_logs=stream_logs,
            node=node,
        )

        return return_codes

    def sync_secrets(
        self,
        providers: Optional[List[str or "Secret"]] = None,
        env: Union[str, "Env"] = None,
    ):
        """Send secrets for the given providers.

        Args:
            providers(List[str] or None): List of providers to send secrets for.
                If `None`, all providers configured in the environment will by sent.

        Example:
            >>> cpu.sync_secrets(secrets=["aws", "lambda"])
        """
        from runhouse.resources.secrets import Secret

        env = env or self._default_env
        if isinstance(env, str):
            from runhouse.resources.envs import Env

            env = Env.from_name(env)

        secrets = []
        if providers:
            for secret in providers:
                secrets.append(
                    Secret.from_name(secret) if isinstance(secret, str) else secret
                )
        else:
            secrets = Secret.local_secrets()
            enabled_provider_secrets = Secret.extract_provider_secrets()
            secrets.update(enabled_provider_secrets)
            secrets = secrets.values()

        for secret in secrets:
            secret.to(self, env=env)

    def ipython(self):
        # TODO tunnel into python interpreter in cluster
        pass

    def notebook(
        self,
        persist: bool = False,
        sync_package_on_close: Optional[str] = None,
        port_forward: int = 8888,
    ):
        """Tunnel into and launch notebook from the cluster.

        Example:
            >>> rh.cluster("test-cluster").notebook()
        """
        # Roughly trying to follow:
        # https://towardsdatascience.com/using-jupyter-notebook-running-on-a-remote-docker-container-via-ssh-ea2c3ebb9055
        # https://docs.ray.io/en/latest/ray-core/using-ray-with-jupyter.html

        tunnel = self.ssh_tunnel(
            local_port=port_forward,
            num_ports_to_try=10,
        )
        port_fwd = tunnel.local_bind_port

        try:
            install_cmd = "pip install jupyterlab"
            jupyter_cmd = f"jupyter lab --port {port_fwd} --no-browser"
            with self.pause_autostop():
                self.run(commands=[install_cmd, jupyter_cmd], stream_logs=True)

        finally:
            if sync_package_on_close:
                from runhouse.resources.packages.package import Package

                if sync_package_on_close == "./":
                    sync_package_on_close = locate_working_dir()
                pkg = Package.from_string("local:" + sync_package_on_close)
                self.rsync(source=f"~/{pkg.name}", dest=pkg.local_path, up=False)
            if not persist:
                tunnel.terminate()
                kill_jupyter_cmd = f"jupyter notebook stop {port_fwd}"
                self.run(commands=[kill_jupyter_cmd])

    def remove_conda_env(
        self,
        env: Union[str, "CondaEnv"],
    ):
        """Remove conda env from the cluster.

        Example:
            >>> rh.ondemand_cluster("rh-cpu").remove_conda_env("my_conda_env")
        """
        env_name = env if isinstance(env, str) else env.env_name
        self.run([f"conda env remove -n {env_name}"])

    def download_cert(self):
        """Download certificate from the cluster (Note: user must have access to the cluster)"""
        self.call_client_method("get_certificate")
        logger.info(
            f"Latest TLS certificate for {self.name} saved to local path: {self.cert_config.cert_path}"
        )

    def enable_den_auth(self, flush=True):
        """Enable Den auth on the cluster."""
        if self.on_this_cluster():
            raise ValueError("Cannot toggle Den Auth live on the cluster.")
        else:
            self.den_auth = True
            self.call_client_method(
                "set_settings", {"den_auth": True, "flush_auth_cache": flush}
            )
        return self

    def disable_den_auth(self):
        if self.on_this_cluster():
            raise ValueError("Cannot toggle Den Auth live on the cluster.")
        else:
            self.den_auth = False
            self.call_client_method("set_settings", {"den_auth": False})
        return self

    def set_connection_defaults(self, **kwargs):
        if self.server_host and (
            "localhost" in self.server_host or ":" in self.server_host
        ):
            # If server_connection_type is not specified, we
            # assume we can hit the server directly via HTTP
            self.server_connection_type = (
                self.server_connection_type or ServerConnectionType.NONE
            )
            if ":" in self.server_host:
                # e.g. "localhost:23324" or <real_ip>:<custom port> (e.g. a port is already open to the server)
                self.server_host, self.client_port = self.server_host.split(":")
                kwargs["client_port"] = self.client_port

        self.server_connection_type = self.server_connection_type or (
            ServerConnectionType.TLS
            if self.ssl_certfile or self.ssl_keyfile
            else ServerConnectionType.SSH
        )

        if self.server_port is None:
            if self.server_connection_type == ServerConnectionType.TLS:
                self.server_port = DEFAULT_HTTPS_PORT
            elif self.server_connection_type == ServerConnectionType.NONE:
                self.server_port = DEFAULT_HTTP_PORT
            else:
                self.server_port = DEFAULT_SERVER_PORT

        if self.name in RESERVED_SYSTEM_NAMES:
            raise ValueError(
                f"Cluster name {self.name} is a reserved name. Please use a different name which is not one of "
                f"{RESERVED_SYSTEM_NAMES}."
            )

    def share(
        self,
        users: Union[str, List[str]] = None,
        access_level: Union[ResourceAccess, str] = ResourceAccess.READ,
        visibility: Optional[Union[ResourceVisibility, str]] = None,
        notify_users: bool = True,
        headers: Optional[Dict] = None,
    ) -> Tuple[Dict[str, ResourceAccess], Dict[str, ResourceAccess]]:

        # save cluster and creds if not saved
        self.save()

        # share creds
        logger.info(
            "Sharing cluster credentials, which enables the recipient to SSH into the cluster."
        )
        if self._creds:
            self._creds.share(
                users=users,
                access_level=access_level,
                visibility=visibility,
                notify_users=notify_users,
                headers=headers,
            )

        if self._default_env:
            self._default_env.share(
                users=users,
                access_level=access_level,
                visibility=visibility,
                notify_users=notify_users,
                headers=headers,
            )

        # share cluster
        return super().share(
            users=users,
            access_level=access_level,
            visibility=visibility,
            notify_users=notify_users,
            headers=headers,
        )

    @classmethod
    def _check_for_child_configs(cls, config: dict):
        """Overload by child resources to load any resources they hold internally."""
        from runhouse.resources.envs.env import Env
        from runhouse.resources.secrets.secret import Secret
        from runhouse.resources.secrets.utils import load_config, setup_cluster_creds

        creds = config.pop("creds", None) or config.pop("ssh_creds", None)

        if isinstance(creds, str):
            creds = Secret.from_config(config=load_config(name=creds))
        elif isinstance(creds, dict):
            if "name" in creds.keys():
                creds = Secret.from_config(creds)
            else:
                creds = setup_cluster_creds(creds, config["name"])
        config["creds"] = creds

        default_env = config.pop("default_env", None)
        if isinstance(default_env, str):
            default_env = Env.from_name(default_env, _resolve_children=False)
        elif isinstance(default_env, dict):
            default_env = Env.from_config(default_env)
        if default_env:
            config["default_env"] = default_env

        return config

    ##############################################
    # Send Cluster status to Den methods
    ##############################################
    def _disable_status_check(self):
        """Stop sending periodic status checks to Den."""
        if not self.den_auth:
            logger.error(
                "Cluster must have Den auth enabled to allow periodic status checks. "
                "Make sure you have a Den account and the cluster has `den_auth=True`."
            )
            return
        if self.on_this_cluster():
            obj_store.set_cluster_config_value("status_check_interval", -1)
        else:
            self.call_client_method("set_settings", {"status_check_interval": -1})

    def _enable_or_update_status_check(
        self, new_interval: int = DEFAULT_STATUS_CHECK_INTERVAL
    ):
        """
        Enables a periodic status check or updates the interval between cluster status checks.

        Args:
            new_interval (int): Updated number of minutes between status checks.
        """
        if not self.den_auth:
            logger.error(
                "Cluster must have Den auth enabled to update the interval for periodic status checks. "
                "Make sure you have a Den account and the cluster has `den_auth=True`."
            )
            return
        if self.on_this_cluster():
            obj_store.set_cluster_config_value("status_check_interval", new_interval)
        else:
            self.call_client_method(
                "set_settings", {"status_check_interval": new_interval}
            )

    ##############################################
    # Folder Operations
    ##############################################
    def _folder_ls(
        self, path: Union[str, Path], full_paths: bool = True, sort: bool = False
    ):
        return self.client.folder_ls(path=path, full_paths=full_paths, sort=sort)

    def _folder_get(
        self,
        path: Union[str, Path],
        mode: str = "rb",
        encoding: str = None,
    ):
        return self.client.folder_get(
            path=path,
            mode=mode,
            encoding=encoding,
        )

    def _folder_put(
        self,
        path: Union[str, Path],
        contents: Union[Dict[str, Any], Resource, List[Resource]],
        mode: str = "wb",
        overwrite: bool = False,
        serialization: str = None,
    ):
        return self.client.folder_put(
            path=path,
            contents=contents,
            mode=mode,
            overwrite=overwrite,
            serialization=serialization,
        )

    def _folder_rm(
        self,
        path: Union[str, Path],
        contents: List[str] = None,
        recursive: bool = False,
    ):
        return self.client.folder_rm(path=path, contents=contents, recursive=recursive)

    def _folder_mkdir(self, path: Union[str, Path]):
        return self.client.folder_mkdir(path=path)

    def _folder_mv(
        self,
        path: Union[str, Path],
        dest_path: Union[str, Path],
        overwrite: bool = True,
    ):
        return self.client.folder_mv(
            path=path, dest_path=dest_path, overwrite=overwrite
        )

    def _folder_exists(self, path: Union[str, Path]):
        return self.client.folder_exists(path=path)<|MERGE_RESOLUTION|>--- conflicted
+++ resolved
@@ -55,11 +55,7 @@
 
 from runhouse.servers.http import HTTPClient
 
-<<<<<<< HEAD
 logger = get_logger()
-=======
-logger = get_logger(name=__name__)
->>>>>>> 8922b072
 
 
 class Cluster(Resource):
