import contextlib
import copy
import logging
import os
import pkgutil
import re
import subprocess
import sys
import threading
import time
import warnings
from pathlib import Path
from typing import Any, Dict, List, Optional, Tuple, Union

from runhouse.servers.http.certs import TLSCertConfig

# Filter out DeprecationWarnings
warnings.filterwarnings("ignore", category=DeprecationWarning)

import requests.exceptions
import sshtunnel

from sshtunnel import HandlerSSHTunnelForwarderError, SSHTunnelForwarder

from runhouse.globals import obj_store, open_cluster_tunnels, rns_client
from runhouse.resources.envs.utils import _get_env_from
from runhouse.resources.hardware.utils import (
    _current_cluster,
    ServerConnectionType,
    SkySSHRunner,
    SshMode,
)
from runhouse.resources.resource import Resource

from runhouse.servers.http import HTTPClient

logger = logging.getLogger(__name__)


class Cluster(Resource):
    RESOURCE_TYPE = "cluster"
    REQUEST_TIMEOUT = 5  # seconds

    DEFAULT_SERVER_PORT = 32300
    DEFAULT_HTTP_PORT = 80
    DEFAULT_HTTPS_PORT = 443
    DEFAULT_SSH_PORT = 22
    LOCALHOST = "127.0.0.1"
    LOCAL_HOSTS = ["localhost", LOCALHOST]

    SERVER_LOGFILE = os.path.expanduser("~/.rh/server.log")
    CLI_RESTART_CMD = "runhouse restart"
    SERVER_START_CMD = f"{sys.executable} -m runhouse.servers.http.http_server"
    SERVER_STOP_CMD = f'pkill -f "{SERVER_START_CMD}"'
    # 2>&1 redirects stderr to stdout
    START_SCREEN_CMD = f"screen -dm bash -c \"{SERVER_START_CMD} 2>&1 | tee -a '{SERVER_LOGFILE}' 2>&1\""
    RAY_START_CMD = "ray start --head --port 6379"
    # RAY_BOOTSTRAP_FILE = "~/ray_bootstrap_config.yaml"
    # --autoscaling-config=~/ray_bootstrap_config.yaml
    # We need to use this instead of ray stop to make sure we don't stop the SkyPilot ray server,
    # which runs on other ports but is required to preserve autostop and correct cluster status.
    RAY_KILL_CMD = 'pkill -f ".*ray.*6379.*"'

    def __init__(
        self,
        name,
        ips: List[str] = None,
        ssh_creds: Dict = None,
        server_host: str = None,
        server_port: int = None,
        ssh_port: int = None,
        client_port: int = None,
        server_connection_type: str = None,
        ssl_keyfile: str = None,
        ssl_certfile: str = None,
        den_auth: bool = False,
        use_local_telemetry: bool = False,
        dryrun=False,
        **kwargs,  # We have this here to ignore extra arguments when calling from from_config
    ):
        """
        The Runhouse cluster, or system. This is where you can run Functions or access/transfer data
        between. You can BYO (bring-your-own) cluster by providing cluster IP and ssh_creds, or
        this can be an on-demand cluster that is spun up/down through
        `SkyPilot <https://github.com/skypilot-org/skypilot>`_, using your cloud credentials.

        .. note::
            To build a cluster, please use the factory method :func:`cluster`.
        """

        super().__init__(name=name, dryrun=dryrun)

        self._ssh_creds = ssh_creds
        self.ips = ips
        self._rpc_tunnel = None

        self.client = None
        self.den_auth = den_auth
        self.cert_config = TLSCertConfig(
            cert_path=ssl_certfile, key_path=ssl_keyfile, dir_name=self.name
        )

        self.server_connection_type = server_connection_type
        self.server_port = server_port or self.DEFAULT_SERVER_PORT
        self.client_port = client_port
        self.ssh_port = ssh_port or self.DEFAULT_SSH_PORT
        self.server_host = server_host
        self.use_local_telemetry = use_local_telemetry

    @property
    def address(self):
        return self.ips[0] if isinstance(self.ips, List) else None

    @address.setter
    def address(self, addr):
        self.ips = self.ips or [None]
        self.ips[0] = addr

    def save_config_to_cluster(self):
        import json

        config = self.config_for_rns
        if "live_state" in config.keys():
            # a bunch of setup commands that mess up json dump
            del config["live_state"]
        json_config = f"{json.dumps(config)}"

        self.run(
            [
                f"mkdir -p ~/.rh; touch ~/.rh/cluster_config.yaml; echo '{json_config}' > ~/.rh/cluster_config.yaml"
            ]
        )

    @staticmethod
    def from_config(config: dict, dryrun=False):
        resource_subtype = config.get("resource_subtype")
        if resource_subtype == "Cluster":
            return Cluster(**config, dryrun=dryrun)
        elif resource_subtype == "OnDemandCluster":
            from .on_demand_cluster import OnDemandCluster

            return OnDemandCluster(**config, dryrun=dryrun)
        elif resource_subtype == "SageMakerCluster":
            from .sagemaker_cluster import SageMakerCluster

            return SageMakerCluster(**config, dryrun=dryrun)
        else:
            raise ValueError(f"Unknown cluster type {resource_subtype}")

    @property
    def config_for_rns(self):
        config = super().config_for_rns
        self.save_attrs_to_config(
            config,
            [
                "ips",
                "server_port",
                "server_host",
                "server_connection_type",
                "den_auth",
                "use_local_telemetry",
                "ssh_port",
                "client_port",
            ],
        )
        if self.is_up():
            config["ssh_creds"] = self.ssh_creds()

        if self._use_custom_cert:
            config["ssl_certfile"] = self.cert_config.cert_path

        if self._use_custom_key:
            config["ssl_keyfile"] = self.cert_config.key_path

        return config

    @property
    def server_address(self):
        """Address to use in the requests made to the cluster. If creating an SSH tunnel with the cluster,
        ths will be set to localhost, otherwise will use the cluster's public IP address."""
        if self.server_host in [self.LOCALHOST, "localhost"]:
            return self.LOCALHOST
        return self.address

    def is_up(self) -> bool:
        """Check if the cluster is up.

        Example:
            >>> rh.cluster("rh-cpu").is_up()
        """
        return self.address is not None

    def up_if_not(self):
        """Bring up the cluster if it is not up. No-op if cluster is already up.
        This only applies to on-demand clusters, and has no effect on self-managed clusters.

        Example:
            >>> rh.cluster("rh-cpu").up_if_not()
        """
        if not self.is_up():
            if not hasattr(self, "up"):
                raise NotImplementedError(
                    f"Cluster <{self.name}> does not have an up method."
                )
            self.up()
        return self

    def up(self):
        return self

    def keep_warm(self):
        logger.info(
            f"cluster.keep_warm will have no effect on self-managed cluster {self.name}."
        )
        return self

    def _sync_runhouse_to_cluster(self, _install_url=None, env=None):
        if not self.address:
            raise ValueError(f"No address set for cluster <{self.name}>. Is it up?")

        local_rh_package_path = Path(pkgutil.get_loader("runhouse").path).parent

        # Check if runhouse is installed from source and has setup.py
        if (
            not _install_url
            and local_rh_package_path.parent.name == "runhouse"
            and (local_rh_package_path.parent / "setup.py").exists()
        ):
            # Package is installed in editable mode
            local_rh_package_path = local_rh_package_path.parent
            dest_path = f"~/{local_rh_package_path.name}"

            self._rsync(
                source=str(local_rh_package_path),
                dest=dest_path,
                up=True,
                contents=True,
                filter_options="- docs/",
            )
            rh_install_cmd = "python3 -m pip install ./runhouse"
        # elif local_rh_package_path.parent.name == 'site-packages':
        else:
            # Package is installed in site-packages
            # status_codes = self.run(['pip install runhouse-nightly==0.0.2.20221202'], stream_logs=True)
            # rh_package = 'runhouse_nightly-0.0.1.dev20221202-py3-none-any.whl'
            # rh_download_cmd = f'curl https://runhouse-package.s3.amazonaws.com/{rh_package} --output {rh_package}'
            if not _install_url:
                import runhouse

                _install_url = f"runhouse=={runhouse.__version__}"
            rh_install_cmd = f"python3 -m pip install {_install_url}"

        install_cmd = f"{env._run_cmd} {rh_install_cmd}" if env else rh_install_cmd

        status_codes = self.run([install_cmd], stream_logs=True)

        if status_codes[0][0] != 0:
            raise ValueError(f"Error installing runhouse on cluster <{self.name}>")

    def install_packages(
        self, reqs: List[Union["Package", str]], env: Union["Env", str] = None
    ):
        """Install the given packages on the cluster.

        Args:
            reqs (List[Package or str): List of packages to install on cluster and env
            env (Env or str): Environment to install package on. If left empty, defaults to base environment.
                (Default: ``None``)

        Example:
            >>> cluster.install_packages(reqs=["accelerate", "diffusers"])
            >>> cluster.install_packages(reqs=["accelerate", "diffusers"], env="my_conda_env")
        """
        from runhouse.resources.envs.env import Env

        self.check_server()
        env = _get_env_from(env) or Env(name=env or Env.DEFAULT_NAME)
        env.reqs = env._reqs + reqs
        env.to(self)

    def get(
        self, key: str, default: Any = None, remote=False, stream_logs: bool = False
    ):
        """Get the result for a given key from the cluster's object store. To raise an error if the key is not found,
        use `cluster.get(key, default=KeyError)`."""
        self.check_server()
        if self.on_this_cluster():
            return obj_store.get(key, default=default)
        try:
            res = self.client.call_module_method(
                key,
                None,
                remote=remote,
                stream_logs=stream_logs,
                system=self,
            )
        except KeyError as e:
            if default == KeyError:
                raise e
            return default
        return res

    # TODO deprecate
    def get_run(self, run_name: str, folder_path: str = None):
        self.check_server()
        return self.get(run_name, remote=True).provenance

    # TODO this doesn't need to be a dedicated rpc, it can just flow through Secrets.to and put_resource,
    #  like installing packages. Also, it should accept an env (for env var secrets and docker envs).
    def add_secrets(self, provider_secrets: dict):
        """Copy secrets from current environment onto the cluster"""
        self.check_server()
        return self.client.add_secrets(provider_secrets)

    def put(self, key: str, obj: Any, env=None):
        """Put the given object on the cluster's object store at the given key."""
        self.check_server()
        if self.on_this_cluster():
            return obj_store.put(key, obj, env=env)
        return self.client.put_object(key, obj, env=env)

    def put_resource(self, resource: Resource, state=None, dryrun=False):
        """Put the given resource on the cluster's object store. Returns the key (important if name is not set)."""
        self.check_server()
        env = (
            resource.env
            if hasattr(resource, "env")
            else resource.name or resource.env_name
            if resource.RESOURCE_TYPE == "env"
            else None
        )
        if self.on_this_cluster():
            return obj_store.put(key=resource.name, value=resource, env=env)
        return self.client.put_resource(
            resource, state=state or {}, env=env, dryrun=dryrun
        )

    def rename(self, old_key: str, new_key: str):
        """Rename a key in the cluster's object store."""
        self.check_server()
        if self.on_this_cluster():
            return obj_store.rename(old_key, new_key)
        return self.client.rename_object(old_key, new_key)

    def keys(self, env=None):
        """List all keys in the cluster's object store."""
        self.check_server()
        if self.on_this_cluster():
            return obj_store.keys()
        res = self.client.keys(env=env)
        return res

    def cancel(self, key: str, force=False):
        """Cancel a given run on cluster by its key."""
        self.check_server()
        if self.on_this_cluster():
            return obj_store.cancel(key, force=force)
        return self.client.cancel(key, force=force)

    def cancel_all(self, force=False):
        """Cancel all runs on cluster."""
        self.check_server()
        if self.on_this_cluster():
            return obj_store.cancel_all(force=force)
        return self.client.cancel("all", force=force)

    def delete(self, keys: Union[None, str, List[str]]):
        """Delete the given items from the cluster's object store. To delete all items, use `cluster.clear()`"""
        self.check_server()
        if isinstance(keys, str):
            keys = [keys]
        if self.on_this_cluster():
            return obj_store.delete(keys)
        return self.client.delete(keys)

    def clear(self):
        """Clear the cluster's object store."""
        self.check_server()
        if self.on_this_cluster():
            return obj_store.clear()
        return self.client.delete()

    def on_this_cluster(self):
        """Whether this function is being called on the same cluster."""
        return _current_cluster("name") == self.rns_address

    # ----------------- RPC Methods ----------------- #

    def connect_server_client(self, force_reconnect=False):
        if not self.address:
            raise ValueError(f"No address set for cluster <{self.name}>. Is it up?")

        if self._rpc_tunnel and force_reconnect:
            self._rpc_tunnel.close()

        ssh_tunnel = None
<<<<<<< HEAD
        connected_port = self.server_port
=======
        connected_port = None
>>>>>>> a8c91486
        if (self.address, self.ssh_port) in open_cluster_tunnels:
            ssh_tunnel, connected_port = open_cluster_tunnels[
                (self.address, self.ssh_port)
            ]
            if isinstance(ssh_tunnel, SSHTunnelForwarder):
                ssh_tunnel.check_tunnels()
                if ssh_tunnel.tunnel_is_up[ssh_tunnel.local_bind_address]:
                    self._rpc_tunnel = ssh_tunnel

        if (
            self.server_connection_type
            not in [ServerConnectionType.NONE, ServerConnectionType.TLS]
            and ssh_tunnel is None
        ):
            # Case 3: server connection requires SSH tunnel, but we don't have one up yet
            self._rpc_tunnel, connected_port = self.ssh_tunnel(
                local_port=self.server_port,
                remote_port=self.server_port,
                num_ports_to_try=10,
            )

        open_cluster_tunnels[(self.address, self.ssh_port)] = (
            self._rpc_tunnel,
            connected_port,
        )

        if self._rpc_tunnel:
            logger.info(
                f"Connecting to server via SSH, port forwarding via port {connected_port}."
            )

        self.client_port = connected_port or self.client_port or self.server_port
        use_https = self._use_https
        cert_path = self.cert_config.cert_path if use_https else None

        # Connecting to localhost because it's tunneled into the server at the specified port.
        creds = self.ssh_creds()
        if self.server_connection_type in [
            ServerConnectionType.SSH,
            ServerConnectionType.AWS_SSM,
        ]:
            ssh_user = creds.get("ssh_user")
            password = creds.get("password")
            auth = (ssh_user, password) if ssh_user and password else None
            self.client = HTTPClient(
                host=self.LOCALHOST,
                port=self.client_port,
                auth=auth,
                cert_path=cert_path,
                use_https=use_https,
            )
        else:
            self.client = HTTPClient(
                host=self.server_address,
                port=self.client_port,
                cert_path=cert_path,
                use_https=use_https,
            )

    def check_server(self, restart_server=True):
        if self.on_this_cluster():
            return

        # For OnDemandCluster, this initial check doesn't trigger a sky.status, which is slow.
        # If cluster simply doesn't have an address we likely need to up it.
        if not self.address and not self.is_up():
            if not hasattr(self, "up"):
                raise ValueError(
                    "Cluster must have a host address (i.e. be up) or have a reup_cluster method "
                    "(e.g. OnDemandCluster)."
                )
            # If this is a OnDemandCluster, before we up the cluster, run a sky.status to see if the cluster
            # is already up but doesn't have an address assigned yet.
            self.up_if_not()

        if not self.client:
            try:
                self.connect_server_client()
                cluster_config = self.config_for_rns
                if "live_state" in cluster_config.keys():
                    # a bunch of setup commands that mess up json dump
                    del cluster_config["live_state"]
                logger.info(f"Checking server {self.name}")
                self.client.check_server()
                logger.info(f"Server {self.name} is up.")
            except (
                requests.exceptions.ConnectionError,
                sshtunnel.BaseSSHTunnelForwarderError,
                requests.exceptions.ReadTimeout,
                requests.exceptions.ChunkedEncodingError,
            ):
                # It's possible that the cluster went down while we were trying to install packages.
                if not self.is_up():
                    logger.info(f"Server {self.name} is down.")
                    self.up_if_not()
                elif restart_server:
                    logger.info(
                        f"Server {self.name} is up, but the Runhouse API server may not be up."
                    )
                    self.restart_server()
                    for i in range(5):
                        logger.info(f"Checking server {self.name} again [{i + 1}/5].")
                        try:
                            self.client.check_server()
                            logger.info(f"Server {self.name} is up.")
                            return
                        except (
                            requests.exceptions.ConnectionError,
                            requests.exceptions.ReadTimeout,
                        ) as error:
                            if i == 5:
                                logger.error(error)
                            time.sleep(5)
                raise ValueError(f"Could not connect to server {self.name}")

        return

    def ssh_tunnel(
        self, local_port, remote_port=None, num_ports_to_try: int = 0
    ) -> Tuple[SSHTunnelForwarder, int]:
        # Debugging cmds (mac):
        # netstat -vanp tcp | grep 32300
        # lsof -i :32300
        # kill -9 <pid>
        open_tunnels = open_cluster_tunnels.get((self.address, self.ssh_port), [])
        for (tunnel, port) in open_tunnels:
            if port == local_port:
                logger.info(
                    f"SSH tunnel on ports {local_port, remote_port} already created with the cluster"
                )
                return tunnel, local_port

        creds: dict = self.ssh_creds()
        connected = False
        ssh_tunnel = None
        while not connected:
            try:
                if local_port > local_port + num_ports_to_try:
                    raise Exception(
                        f"Failed to create SSH tunnel after {num_ports_to_try} attempts"
                    )

                if creds.get("ssh_proxy_command"):
                    # Start a tunnel using self.run in a thread, instead of ssh_tunnel
                    ssh_credentials = copy.copy(self.ssh_creds())
                    host = ssh_credentials.pop("ssh_host", self.address)
                    runner = SkySSHRunner(host, **ssh_credentials, port=self.ssh_port)
                    runner.tunnel(local_port, remote_port)
                    ssh_tunnel = runner  # Just to keep the object in memory
                else:
                    ssh_tunnel = SSHTunnelForwarder(
                        self.address,
                        ssh_username=creds.get("ssh_user"),
                        ssh_pkey=creds.get("ssh_private_key"),
                        ssh_password=creds.get("password"),
                        ssh_port=self.ssh_port,
                        local_bind_address=("", local_port),
                        remote_bind_address=(
                            self.LOCALHOST,
                            remote_port or local_port,
                        ),
                        set_keepalive=1,
                        # mute_exceptions=True,
                    )
                    ssh_tunnel.start()
                connected = True
            except HandlerSSHTunnelForwarderError:
                # try connecting with a different port - most likely the issue is the port is already taken
                local_port += 1
                num_ports_to_try -= 1
                pass

        return ssh_tunnel, local_port

    @property
    def _use_https(self) -> bool:
        """Use HTTPS if server connection type is set to ``tls``"""
        connection_type = self.server_connection_type
        tls_conn = ServerConnectionType.TLS.value

        if isinstance(connection_type, str):
            return connection_type == tls_conn

        return connection_type.value == tls_conn

    @property
    def _use_nginx(self) -> bool:
        """Use Nginx if the server port is set to the default HTTP (80) or HTTPS (443) port.
        Note: Nginx will serve as a reverse proxy, forwarding traffic from the server port to the Runhouse API
        server running on port 32300."""
        return self.server_port in [self.DEFAULT_HTTP_PORT, self.DEFAULT_HTTPS_PORT]

    @property
    def _use_custom_cert(self):
        return Path(self.cert_config.cert_path).exists()

    @property
    def _use_custom_key(self):
        return Path(self.cert_config.key_path).exists()

    @staticmethod
    def _add_flags_to_commands(flags, start_screen_cmd, server_start_cmd):
        flags_str = "".join(flags)

        start_screen_cmd = start_screen_cmd.replace(
            server_start_cmd, server_start_cmd + flags_str
        )
        server_start_cmd += flags_str

        return start_screen_cmd, server_start_cmd

    @classmethod
    def _start_server_cmds(
        cls,
        restart,
        restart_ray,
        screen,
        create_logfile,
        host,
        port,
        use_https,
        den_auth,
        ssl_keyfile,
        ssl_certfile,
        force_reinstall,
        use_nginx,
        certs_address,
        use_local_telemetry,
    ):
        cmds = []
        if restart:
            cmds.append(cls.SERVER_STOP_CMD)
        if restart_ray:
            cmds.append(cls.RAY_KILL_CMD)
            # TODO Add in BOOTSTRAP file if it exists?
            cmds.append(cls.RAY_START_CMD)

        server_start_cmd = cls.SERVER_START_CMD
        start_screen_cmd = cls.START_SCREEN_CMD

        flags = []

        den_auth_flag = " --use-den-auth" if den_auth else ""
        if den_auth_flag:
            logger.info("Starting server with Den auth.")
            flags.append(den_auth_flag)

        force_reinstall_flag = " --force-reinstall" if force_reinstall else ""
        if force_reinstall_flag:
            logger.info("Reinstalling Nginx and server configs.")
            flags.append(force_reinstall_flag)

        use_nginx_flag = " --use-nginx" if use_nginx else ""
        if use_nginx_flag:
            logger.info("Configuring Nginx on the cluster.")
            flags.append(use_nginx_flag)

        ssl_keyfile_flag = f" --ssl-keyfile {ssl_keyfile}" if ssl_keyfile else ""
        if ssl_keyfile_flag:
            logger.info(f"Using SSL keyfile in path: {ssl_keyfile}")
            flags.append(ssl_keyfile_flag)

        ssl_certfile_flag = f" --ssl-certfile {ssl_certfile}" if ssl_certfile else ""
        if ssl_certfile_flag:
            logger.info(f"Using SSL certfile in path: {ssl_certfile}")
            flags.append(ssl_certfile_flag)

        # Use HTTPS if explicitly specified or if SSL cert or keyfile path are provided
        https_flag = (
            " --use-https" if use_https or (ssl_keyfile or ssl_certfile) else ""
        )
        if https_flag:
            logger.info("Starting server with HTTPS.")
            flags.append(https_flag)

        host_flag = f" --host {host}" if host else ""
        if host_flag:
            logger.info(f"Using host: {host}.")
            flags.append(host_flag)

        port_flag = f" --port {port}" if port else ""
        if port_flag:
            logger.info(f"Using port: {port}.")
            flags.append(port_flag)

        address_flag = f" --certs-address {certs_address}" if certs_address else ""
        if address_flag:
            logger.info(f"Server public IP address: {certs_address}.")
            flags.append(address_flag)

        use_local_telemetry_flag = (
            " --use-local-telemetry" if use_local_telemetry else ""
        )
        if use_local_telemetry_flag:
            logger.info("Configuring local telemetry on the cluster.")
            flags.append(use_local_telemetry_flag)

        logger.info(
            f"Starting API server using the following command: {server_start_cmd}."
        )

        if flags:
            start_screen_cmd, server_start_cmd = cls._add_flags_to_commands(
                flags, start_screen_cmd, server_start_cmd
            )

        if screen:
            if create_logfile and not Path(cls.SERVER_LOGFILE).exists():
                Path(cls.SERVER_LOGFILE).parent.mkdir(parents=True, exist_ok=True)
                Path(cls.SERVER_LOGFILE).touch()
            cmds.append(start_screen_cmd)
        else:
            cmds.append(server_start_cmd)

        return cmds

    def restart_server(
        self,
        _rh_install_url: str = None,
        resync_rh: bool = True,
        restart_ray: bool = True,
        env_activate_cmd: str = None,
        restart_proxy: bool = False,
    ):
        """Restart the RPC server.

        Args:
            resync_rh (bool): Whether to resync runhouse. (Default: ``True``)
            restart_ray (bool): Whether to restart Ray. (Default: ``True``)
            env_activate_cmd (str, optional): Command to activate the environment on the server. (Default: ``None``)
            restart_proxy (bool): Whether to restart nginx on the cluster, if configured. (Default: ``False``)
        Example:
            >>> rh.cluster("rh-cpu").restart_server()
        """
        logger.info(f"Restarting Runhouse API server on {self.name}.")

        if resync_rh:
            self._sync_runhouse_to_cluster(_install_url=_rh_install_url)

        # Update the cluster config on the cluster
        self.save_config_to_cluster()

        use_custom_cert = self._use_custom_cert
        if use_custom_cert:
            # Copy the provided cert onto the cluster
            from runhouse import folder

            cert_dir = self.cert_config.DEFAULT_CERT_DIR
            folder(path=self.cert_config.cert_dir).to(self, path=cert_dir)

            # Path to cert file stored on the cluster
            cluster_cert_path = f"{cert_dir}/{self.cert_config.CERT_NAME}"
            logger.info(
                f"Copied TLS cert onto the cluster in path: {cluster_cert_path}"
            )

        use_custom_key = self._use_custom_key
        if use_custom_key:
            # Copy the provided key onto the cluster
            from runhouse import folder

            keyfile_dir = self.cert_config.DEFAULT_PRIVATE_KEY_DIR
            folder(path=self.cert_config.key_dir).to(self, path=keyfile_dir)

            # Path to key file stored on the cluster
            cluster_key_path = f"{keyfile_dir}/{self.cert_config.PRIVATE_KEY_NAME}"

            logger.info(
                f"Copied TLS keyfile onto the cluster in path: {cluster_key_path}"
            )

        https_flag = self._use_https
        nginx_flag = self._use_nginx
        use_local_telemetry = self.use_local_telemetry

        cmd = (
            self.CLI_RESTART_CMD
            + (" --no-restart-ray" if not restart_ray else "")
            + (" --use-https" if https_flag else "")
            + (" --use-nginx" if nginx_flag else "")
            + (" --restart-proxy" if restart_proxy and nginx_flag else "")
            + (f" --ssl-certfile {cluster_cert_path}" if use_custom_cert else "")
            + (f" --ssl-keyfile {cluster_key_path}" if use_custom_key else "")
            + (" --use-local-telemetry" if use_local_telemetry else "")
            + f" --port {self.server_port}"
        )

        cmd = f"{env_activate_cmd} && {cmd}" if env_activate_cmd else cmd

        status_codes = self.run(commands=[cmd])
        if not status_codes[0][0] == 0:
            raise ValueError(f"Failed to restart server {self.name}.")

        if https_flag:
            rns_address = self.rns_address
            if not rns_address:
                raise ValueError("Cluster must have a name in order to enable HTTPS.")

            if not self.client:
                logger.info("Reconnecting server client. Server restarted with HTTPS.")
                self.connect_server_client()

            # Refresh the client params to use HTTPS
            self.client.use_https = https_flag
            self.client.cert_path = self.cert_config.cert_path

        return status_codes

    @contextlib.contextmanager
    def pause_autostop(self):
        """Context manager to temporarily pause autostop. Mainly for OnDemand clusters, for BYO cluster
        there is no autostop."""
        pass

    def call(
        self,
        module_name,
        method_name,
        *args,
        stream_logs=True,
        run_name=None,
        remote=False,
        run_async=False,
        save=False,
        **kwargs,
    ):
        """Call a method on a module that is in the cluster's object store.

        Args:
            module_name (str): Name of the module saved on system.
            method_name (str): Name of the method.
            stream_logs (bool): Whether to stream logs from the method call.
            run_name (str): Name for the run.
            remote (bool): Return a remote object from the function, rather than the result proper.
            run_async (bool): Run the method asynchronously and return a run_key to retreive results and logs later.
            *args: Positional arguments to pass to the method.
            **kwargs: Keyword arguments to pass to the method.

        Example:
            >>> cluster.call("my_module", "my_method", arg1, arg2, kwarg1=kwarg1)
        """
        self.check_server()
        # Note: might be single value, might be a generator!
        if self.on_this_cluster():
            # TODO
            pass
        return self.client.call_module_method(
            module_name,
            method_name,
            stream_logs=stream_logs,
            run_name=run_name,
            remote=remote,
            run_async=run_async,
            save=save,
            args=args,
            kwargs=kwargs,
            system=self,
        )

    def is_connected(self):
        """Whether the RPC tunnel is up.

        Example:
            >>> connected = cluster.is_connected()
        """
        return self.client is not None

    def disconnect(self):
        """Disconnect the RPC tunnel.

        Example:
            >>> cluster.disconnect()
        """
        if self._rpc_tunnel:
            self._rpc_tunnel.stop()

    def __getstate__(self):
        """Delete non-serializable elements (e.g. thread locks) before pickling."""
        state = self.__dict__.copy()
        state["client"] = None
        state["_rpc_tunnel"] = None
        return state

    # ----------------- SSH Methods ----------------- #

    def ssh_creds(self):
        """Retrieve SSH credentials."""
        return self._ssh_creds

    def _rsync(
        self,
        source: str,
        dest: str,
        up: bool,
        contents: bool = False,
        filter_options: str = None,
        stream_logs: bool = False,
    ):
        """
        Sync the contents of the source directory into the destination.

        .. note:
            Ending `source` with a slash will copy the contents of the directory into dest,
            while omitting it will copy the directory itself (adding a directory layer).
        """
        # FYI, could be useful: https://github.com/gchamon/sysrsync
        if contents:
            source = source + "/" if not source.endswith("/") else source
            dest = dest + "/" if not dest.endswith("/") else dest

        ssh_credentials = copy.copy(self.ssh_creds()) or {}
        ssh_credentials.pop("ssh_host", self.address)
        pwd = ssh_credentials.pop("password", None)

        runner = SkySSHRunner(self.address, **ssh_credentials, port=self.ssh_port)
        if not pwd:
            if up:
                runner.run(["mkdir", "-p", dest], stream_logs=False)
            else:
                Path(dest).expanduser().parent.mkdir(parents=True, exist_ok=True)

            runner.rsync(
                source,
                dest,
                up=up,
                filter_options=filter_options,
                stream_logs=stream_logs,
            )

        else:
            import pexpect

            if up:
                ssh_command = runner.run(
                    ["mkdir", "-p", dest],
                    stream_logs=False,
                    return_cmd=True,
                    ssh_mode=SshMode.INTERACTIVE,
                )
                ssh = pexpect.spawn(ssh_command, encoding="utf-8", timeout=None)
                ssh.logfile_read = sys.stdout
                # If CommandRunner uses the control path, the password may not be requested
                next_line = ssh.expect(["assword:", pexpect.EOF])
                if next_line == 0:
                    ssh.sendline(pwd)
                    ssh.expect(pexpect.EOF)
                ssh.close()
            else:
                Path(dest).expanduser().parent.mkdir(parents=True, exist_ok=True)

            rsync_cmd = runner.rsync(
                source,
                dest,
                up=up,
                filter_options=filter_options,
                stream_logs=stream_logs,
                return_cmd=True,
            )
            ssh = pexpect.spawn(rsync_cmd, encoding="utf-8", timeout=None)
            if stream_logs:
                # FYI This will print a ton of of stuff to stdout
                ssh.logfile_read = sys.stdout

            # If CommandRunner uses the control path, the password may not be requested
            next_line = ssh.expect(["assword:", pexpect.EOF])
            if next_line == 0:
                ssh.sendline(pwd)
                ssh.expect(pexpect.EOF)
            ssh.close()

    def ssh(self):
        """SSH into the cluster

        Example:
            >>> rh.cluster("rh-cpu").ssh()
        """
        creds = self.ssh_creds()

        if creds.get("ssh_private_key"):
            cmd = (
                f"ssh {creds['ssh_user']}:{self.address} -i {creds['ssh_private_key']}"
            )
        else:
            # if needs a password, will prompt for manual password
            cmd = f"ssh {creds['ssh_user']}@{self.address}"

        subprocess.run(cmd.split(" "))

    def _ping(self, timeout=5):
        ssh_call = threading.Thread(target=lambda: self.run(['echo "hello"']))
        ssh_call.start()
        ssh_call.join(timeout=timeout)
        if ssh_call.is_alive():
            raise TimeoutError("SSH call timed out")
        return True

    def run(
        self,
        commands: List[str],
        env: Union["Env", str] = None,
        stream_logs: bool = True,
        port_forward: Union[None, int, Tuple[int, int]] = None,
        require_outputs: bool = True,
        run_name: Optional[str] = None,
    ) -> list:
        """Run a list of shell commands on the cluster. If `run_name` is provided, the commands will be
        sent over to the cluster before being executed and a Run object will be created.

        Example:
            >>> cpu.run(["pip install numpy"])
            >>> cpu.run(["pip install numpy", env="my_conda_env"])
            >>> cpu.run(["python script.py"], run_name="my_exp")
        """
        # TODO [DG] suspend autostop while running
        from runhouse.resources.provenance import run

        cmd_prefix = ""
        if env:
            if isinstance(env, str):
                from runhouse.resources.envs import Env

                env = Env.from_name(env)
            cmd_prefix = env._run_cmd

        if not run_name:
            # If not creating a Run then just run the commands via SSH and return
            return self._run_commands_with_ssh(
                commands, cmd_prefix, stream_logs, port_forward, require_outputs
            )

        # Create and save the Run locally
        with run(name=run_name, cmds=commands, overwrite=True) as r:
            return_codes = self._run_commands_with_ssh(
                commands, cmd_prefix, stream_logs, port_forward, require_outputs
            )

        # Register the completed Run
        r._register_cmd_run_completion(return_codes)
        logger.info(f"Saved Run to path: {r.folder.path}")
        return return_codes

    def _run_commands_with_ssh(
        self,
        commands: list,
        cmd_prefix: str,
        stream_logs: bool,
        port_forward: int = None,
        require_outputs: bool = True,
    ):
        return_codes = []

        ssh_credentials = copy.copy(self.ssh_creds())
        host = ssh_credentials.pop("ssh_host", self.address)
        pwd = ssh_credentials.pop("password", None)

        runner = SkySSHRunner(host, **ssh_credentials, port=self.ssh_port)

        if not pwd:
            for command in commands:
                command = f"{cmd_prefix} {command}" if cmd_prefix else command
                logger.info(f"Running command on {self.name}: {command}")
                ret_code = runner.run(
                    command,
                    require_outputs=require_outputs,
                    stream_logs=stream_logs,
                    port_forward=port_forward,
                )
                return_codes.append(ret_code)
        else:
            import pexpect

            for command in commands:
                command = f"{cmd_prefix} {command}" if cmd_prefix else command
                logger.info(f"Running command on {self.name}: {command}")
                # We need to quiet the SSH output here or it will print
                # "Shared connection to ____ closed." at the end, which messes with the output.
                ssh_command = runner.run(
                    command,
                    require_outputs=require_outputs,
                    stream_logs=stream_logs,
                    port_forward=port_forward,
                    return_cmd=True,
                    ssh_mode=SshMode.INTERACTIVE,
                    quiet_ssh=True,
                )
                ssh = pexpect.spawn(ssh_command, encoding="utf-8", timeout=None)
                if stream_logs:
                    ssh.logfile_read = sys.stdout
                next_line = ssh.expect(["assword:", pexpect.EOF])
                if next_line == 0:
                    ssh.sendline(pwd)
                    ssh.expect(pexpect.EOF)
                ssh.close()
                # Filter color characters from ssh.before, as otherwise sometimes random color characters
                # will be printed to the console.
                ssh.before = re.sub(r"\x1b\[[0-9;]*m", "", ssh.before)
                return_codes.append(
                    [ssh.exitstatus, ssh.before.strip(), ssh.signalstatus]
                )

        return return_codes

    def run_python(
        self,
        commands: List[str],
        env: Union["Env", str] = None,
        stream_logs: bool = True,
        port_forward: Optional[int] = None,
        run_name: Optional[str] = None,
    ):
        """Run a list of python commands on the cluster.

        Example:
            >>> cpu.run_python(['import numpy', 'print(numpy.__version__)'])
            >>> cpu.run_python(["print('hello')"])

        Note:
            Running Python commands with nested quotes can be finicky. If using nested quotes,
            try to wrap the outer quote with double quotes (") and the inner quotes with a single quote (').
        """
        cmd_prefix = "python3 -c"
        if env:
            if isinstance(env, str):
                from runhouse.resources.envs import Env

                env = Env.from_name(env)
            cmd_prefix = f"{env._run_cmd} {cmd_prefix}"
        command_str = "; ".join(commands)
        command_str_repr = (
            repr(repr(command_str))[2:-2]
            if self.ssh_creds().get("password")
            else command_str
        )
        formatted_command = f'{cmd_prefix} "{command_str_repr}"'

        # If invoking a run as part of the python commands also return the Run object
        return_codes = self.run(
            [formatted_command],
            env=env,
            stream_logs=stream_logs,
            port_forward=port_forward,
            run_name=run_name,
        )

        return return_codes

    def sync_secrets(self, providers: Optional[List[str]] = None):
        """Send secrets for the given providers.

        Args:
            providers(List[str] or None): List of providers to send secrets for.
                If `None`, all providers configured in the environment will by sent.

        Example:
            >>> cpu.sync_secrets(providers=["aws", "lambda"])
        """
        self.check_server()

        from runhouse import Secrets

        Secrets.to(system=self, providers=providers)

    def ipython(self):
        # TODO tunnel into python interpreter in cluster
        pass

    def notebook(
        self,
        persist: bool = False,
        sync_package_on_close: Optional[str] = None,
        port_forward: int = 8888,
    ):
        """Tunnel into and launch notebook from the cluster.

        Example:
            >>> rh.cluster("test-cluster").notebook()
        """
        tunnel, port_fwd = self.ssh_tunnel(local_port=port_forward, num_ports_to_try=10)
        try:
            install_cmd = "pip install jupyterlab"
            jupyter_cmd = f"jupyter lab --port {port_fwd} --no-browser"
            with self.pause_autostop():
                self.run(commands=[install_cmd, jupyter_cmd], stream_logs=True)

        finally:
            if sync_package_on_close:
                from runhouse.resources.packages.package import Package

                if sync_package_on_close == "./":
                    sync_package_on_close = rns_client.locate_working_dir()
                pkg = Package.from_string("local:" + sync_package_on_close)
                self._rsync(source=f"~/{pkg.name}", dest=pkg.local_path, up=False)
            if not persist:
                tunnel.stop()
                kill_jupyter_cmd = f"jupyter notebook stop {port_fwd}"
                self.run(commands=[kill_jupyter_cmd])

    def remove_conda_env(
        self,
        env: Union[str, "CondaEnv"],
    ):
        """Remove conda env from the cluster.

        Example:
            >>> rh.ondemand_cluster("rh-cpu").remove_conda_env("my_conda_env")
        """
        env_name = env if isinstance(env, str) else env.env_name
        self.run([f"conda env remove -n {env_name}"])

    def download_cert(self):
        """Download certificate from the cluster (Note: user must have access to the cluster)"""
        self.client.get_certificate()
        logger.info(
            f"Latest TLS certificate for {self.name} saved to local path: {self.cert_config.cert_path}"
        )<|MERGE_RESOLUTION|>--- conflicted
+++ resolved
@@ -394,11 +394,7 @@
             self._rpc_tunnel.close()
 
         ssh_tunnel = None
-<<<<<<< HEAD
-        connected_port = self.server_port
-=======
         connected_port = None
->>>>>>> a8c91486
         if (self.address, self.ssh_port) in open_cluster_tunnels:
             ssh_tunnel, connected_port = open_cluster_tunnels[
                 (self.address, self.ssh_port)
