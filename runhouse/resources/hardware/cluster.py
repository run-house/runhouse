--- conflicted
+++ resolved
@@ -105,12 +105,12 @@
         self._ssh_creds = ssh_creds
         self.ips = ips
         self._rpc_tunnel = None
+        self._rh_version = None
 
         self.ssl_certfile = relative_ssh_path(ssl_certfile) if ssl_certfile else None
         self.ssl_keyfile = relative_ssh_path(ssl_keyfile) if ssl_keyfile else None
 
         self.client = None
-<<<<<<< HEAD
         self.den_auth = den_auth
         self.cert_config = TLSCertConfig(
             cert_path=self.ssl_certfile,
@@ -121,9 +121,6 @@
         self.server_connection_type = server_connection_type
         self.server_port = server_port or self.DEFAULT_SERVER_PORT
         self.server_host = server_host
-=======
-        self._rh_version = None
->>>>>>> adb597ee
 
     def save_config_to_cluster(self):
         import json
@@ -779,7 +776,6 @@
         # As of 2023-15-May still seems we need this.
         time.sleep(5)
 
-<<<<<<< HEAD
         if https_flag:
             rns_address = self.rns_address
             if not rns_address:
@@ -792,12 +788,11 @@
             # Update in case the server was previously launched with HTTP
             self.client.use_https = https_flag
             self.client.cert_path = cert_path
-=======
+
         rh_version = self.run_python(
             ["import runhouse", "print(runhouse.__version__)"]
         )[0][1].strip()
         self._rh_version = rh_version
->>>>>>> adb597ee
 
         return status_codes
 
@@ -879,6 +874,7 @@
         return state
 
     # ----------------- SSH Methods ----------------- #
+
     def ssh_creds(self):
         """Retrieve SSH credentials."""
         return self._ssh_creds
