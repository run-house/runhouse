--- conflicted
+++ resolved
@@ -1787,13 +1787,9 @@
     ##############################################
     # Folder Operations
     ##############################################
-<<<<<<< HEAD
-    def _ls(self, path: Union[str, Path], full_paths: bool = True, sort: bool = False):
-=======
     def _folder_ls(
         self, path: Union[str, Path], full_paths: bool = True, sort: bool = False
     ):
->>>>>>> f1125f64
         return self.client.folder_ls(path=path, full_paths=full_paths, sort=sort)
 
     def _folder_get(
@@ -1824,11 +1820,7 @@
             serialization=serialization,
         )
 
-<<<<<<< HEAD
-    def _rm(
-=======
     def _folder_rm(
->>>>>>> f1125f64
         self,
         path: Union[str, Path],
         contents: List[str] = None,
@@ -1836,16 +1828,6 @@
     ):
         return self.client.folder_rm(path=path, contents=contents, recursive=recursive)
 
-<<<<<<< HEAD
-    def _mkdir(self, path: Union[str, Path]):
-        return self.client.folder_mkdir(path=path)
-
-    def _mv(self, path: Union[str, Path], dest_path: Union[str, Path]):
-        return self.client.folder_mv(path=path, dest_path=dest_path)
-
-    def _exists(self, path: Union[str, Path]):
-        return self.client.folder_exists(path=path)
-=======
     def _folder_mkdir(self, path: Union[str, Path]):
         return self.client.folder_mkdir(path=path)
 
@@ -1853,9 +1835,11 @@
         self,
         path: Union[str, Path],
         dest_path: Union[str, Path],
-        overwrite: bool = False,
+        overwrite: bool = True,
     ):
         return self.client.folder_mv(
             path=path, dest_path=dest_path, overwrite=overwrite
         )
->>>>>>> f1125f64
+
+    def _folder_exists(self, path: Union[str, Path]):
+        return self.client.folder_exists(path=path)