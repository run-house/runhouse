import contextlib
import copy
import importlib
import json
import logging
import re
import shlex
import subprocess
import sys
import threading
import time
import warnings
from pathlib import Path
from typing import Any, Dict, List, Optional, Tuple, Union

from runhouse.rns.utils.api import ResourceAccess, ResourceVisibility
from runhouse.servers.http.certs import TLSCertConfig

# Filter out DeprecationWarnings
warnings.filterwarnings("ignore", category=DeprecationWarning)

import requests.exceptions
import sshtunnel
from sshtunnel import SSHTunnelForwarder

from runhouse.constants import (
    CLI_RESTART_CMD,
    CLI_STOP_CMD,
    CLUSTER_CONFIG_PATH,
    DEFAULT_HTTP_PORT,
    DEFAULT_HTTPS_PORT,
    DEFAULT_RAY_PORT,
    DEFAULT_SERVER_PORT,
    LOCALHOST,
    RESERVED_SYSTEM_NAMES,
)
from runhouse.globals import obj_store, rns_client
from runhouse.resources.envs.utils import _get_env_from
from runhouse.resources.hardware.utils import _current_cluster, ServerConnectionType
from runhouse.resources.resource import Resource

from runhouse.servers.http import HTTPClient

logger = logging.getLogger(__name__)


class Cluster(Resource):
    RESOURCE_TYPE = "cluster"
    REQUEST_TIMEOUT = 5  # seconds

    DEFAULT_SSH_PORT = 22

    def __init__(
        self,
        # Name will almost always be provided unless a "local" cluster is created
        name: Optional[str] = None,
        ips: List[str] = None,
        creds: "Secret" = None,
        server_host: str = None,
        server_port: int = None,
        ssh_port: int = None,
        client_port: int = None,
        server_connection_type: str = None,
        ssl_keyfile: str = None,
        ssl_certfile: str = None,
        domain: str = None,
        den_auth: bool = False,
        use_local_telemetry: bool = False,
        dryrun=False,
        **kwargs,  # We have this here to ignore extra arguments when calling from from_config
    ):
        """
        The Runhouse cluster, or system. This is where you can run Functions or access/transfer data
        between. You can BYO (bring-your-own) cluster by providing cluster IP and ssh_creds, or
        this can be an on-demand cluster that is spun up/down through
        `SkyPilot <https://github.com/skypilot-org/skypilot>`_, using your cloud credentials.

        .. note::
            To build a cluster, please use the factory method :func:`cluster`.
        """
        super().__init__(name=name, dryrun=dryrun)

        self._rpc_tunnel = None
        self._creds = creds

        self.ips = ips
        self.client = None
        self.den_auth = den_auth
        self.cert_config = TLSCertConfig(cert_path=ssl_certfile, key_path=ssl_keyfile)

        self.ssl_certfile = ssl_certfile
        self.ssl_keyfile = ssl_keyfile
        self.server_connection_type = server_connection_type

        self.server_port = server_port
        self.client_port = client_port
        self.ssh_port = ssh_port or self.DEFAULT_SSH_PORT
        self.server_host = server_host
        self.domain = domain
        self.use_local_telemetry = use_local_telemetry

    @property
    def address(self):
        return self.ips[0] if isinstance(self.ips, List) else None

    @address.setter
    def address(self, addr):
        self.ips = self.ips or [None]
        self.ips[0] = addr

    @property
    def creds_values(self) -> Dict:
        if not self._creds:
            return {}

        return self._creds.values

    def _get_env_activate_cmd(self, env=None):
        if env:
            from runhouse.resources.envs import _get_env_from

            return _get_env_from(env)._activate_cmd
        return None

    def save_config_to_cluster(self, node: str = None):
        config = self.config(condensed=False)
<<<<<<< HEAD
=======
        if "live_state" in config.keys():
            # a bunch of setup commands that mess up dumping
            del config["live_state"]
>>>>>>> 460befca
        json_config = f"{json.dumps(config)}"

        self.run(
            [
                f"mkdir -p ~/.rh; touch {CLUSTER_CONFIG_PATH}; echo '{json_config}' > {CLUSTER_CONFIG_PATH}"
            ],
            node=node or "all",
        )

    def save(
        self,
        name: str = None,
        overwrite: bool = True,
    ):
        # return super().save(name=name, overwrite=overwrite)
        """Overrides the default resource save() method in order to also update
        the cluster config on the cluster itself.
        """
        on_this_cluster = self.on_this_cluster()
        super().save(name=name, overwrite=overwrite)

        # Running save will have updated the cluster's
        # RNS address. We need to update the name
        # used in the config on the cluster so that
        # self.on_this_cluster() will still work as expected.
        if on_this_cluster:
            obj_store.set_cluster_config_value("name", self.rns_address)
        elif self.client:
            self.client.set_cluster_name(self.rns_address)

        return self

    @staticmethod
    def from_config(config: dict, dryrun=False):
        resource_subtype = config.get("resource_subtype")
        if resource_subtype == "Cluster":
            return Cluster(**config, dryrun=dryrun)
        elif resource_subtype == "OnDemandCluster":
            from .on_demand_cluster import OnDemandCluster

            return OnDemandCluster(**config, dryrun=dryrun)
        elif resource_subtype == "SageMakerCluster":
            from .sagemaker.sagemaker_cluster import SageMakerCluster

            return SageMakerCluster(**config, dryrun=dryrun)
        else:
            raise ValueError(f"Unknown cluster type {resource_subtype}")

    def config(self, condensed=True):
        config = super().config(condensed)
        self.save_attrs_to_config(
            config,
            [
                "ips",
                "server_port",
                "server_host",
                "server_connection_type",
                "domain",
                "den_auth",
                "use_local_telemetry",
                "ssh_port",
                "client_port",
            ],
        )
        creds = self._resource_string_for_subconfig(self._creds)

        # user A shares cluster with user B, with "write" permissions. If user B will save the cluster to Den, we
        # would NOT like that the loaded secret will overwrite the original secret that was created and shared by
        # user A.
        if creds and "loaded_secret_" in creds:
            creds = creds.replace("loaded_secret_", "")

        config["creds"] = creds

        if self._use_custom_certs:
            config["ssl_certfile"] = self.cert_config.cert_path
            config["ssl_keyfile"] = self.cert_config.key_path

        return config

    def endpoint(self, external=False):
        """Endpoint for the cluster's Daemon server. If external is True, will only return the external url,
        and will return None otherwise (e.g. if a tunnel is required). If external is False, will either return
        the external url if it exists, or will set up the connection (based on connection_type) and return
        the internal url (including the local connected port rather than the sever port). If cluster is not up,
        returns None.
        """
        if not self.is_up():
            return None

        if self.server_connection_type in [
            ServerConnectionType.NONE,
            ServerConnectionType.TLS,
        ]:
            url_base = (
                "https"
                if self.server_connection_type == ServerConnectionType.TLS
                else "http"
            )
            if self.server_port not in [DEFAULT_HTTP_PORT, DEFAULT_HTTPS_PORT]:
                return f"{url_base}://{self.address}:{self.server_port}"
            else:
                return f"{url_base}://{self.address}"

        if external:
            return None

        if self.server_connection_type in [
            ServerConnectionType.SSH,
            ServerConnectionType.AWS_SSM,
        ]:
            self.check_server()
            return f"http://{LOCALHOST}:{self.client_port}"

    def _client(self, restart_server=True):
        if self.on_this_cluster():
            # Previously (before calling within the same cluster worked) returned None
            return obj_store
        if not self.client:
            self.check_server(restart_server=restart_server)
        return self.client

    @property
    def server_address(self):
        """Address to use in the requests made to the cluster. If creating an SSH tunnel with the cluster,
        ths will be set to localhost, otherwise will use the cluster's domain (if provided), or its
        public IP address."""
        if self.domain:
            return self.domain

        if self.server_host in [LOCALHOST, "localhost"]:
            return LOCALHOST

        return self.address

    @property
    def is_shared(self) -> bool:
        from runhouse import Secret

        ssh_creds = self.creds_values

        ssh_private_key = ssh_creds.get("ssh_private_key")
        ssh_private_key_path = Path(ssh_private_key).expanduser()
        secrets_base_dir = Path(Secret.DEFAULT_DIR).expanduser()

        # Check if the key path is saved down in the local .rh directory, which we only do for shared credentials
        if str(ssh_private_key_path).startswith(str(secrets_base_dir)):
            return True

        return f"{ssh_creds.name}/" in ssh_creds.get("ssh_private_key", "")

    def is_up(self) -> bool:
        """Check if the cluster is up.

        Example:
            >>> rh.cluster("rh-cpu").is_up()
        """
        return self.on_this_cluster() or self.address is not None

    def up_if_not(self):
        """Bring up the cluster if it is not up. No-op if cluster is already up.
        This only applies to on-demand clusters, and has no effect on self-managed clusters.

        Example:
            >>> rh.cluster("rh-cpu").up_if_not()
        """
        if not self.is_up():
            # Don't store stale IPs
            self.ips = None
            if not hasattr(self, "up"):
                raise NotImplementedError(
                    f"Cluster <{self.name}> does not have an up method."
                )
            self.up()
        return self

    def up(self):
        return self

    def keep_warm(self):
        logger.info(
            f"cluster.keep_warm will have no effect on self-managed cluster {self.name}."
        )
        return self

    def _sync_runhouse_to_cluster(self, _install_url=None, env=None):
        if self.on_this_cluster():
            return

        if not self.address:
            raise ValueError(f"No address set for cluster <{self.name}>. Is it up?")

        local_rh_package_path = Path(importlib.util.find_spec("runhouse").origin).parent

        # Check if runhouse is installed from source and has setup.py
        if (
            not _install_url
            and local_rh_package_path.parent.name == "runhouse"
            and (local_rh_package_path.parent / "setup.py").exists()
        ):
            # Package is installed in editable mode
            local_rh_package_path = local_rh_package_path.parent
            dest_path = f"~/{local_rh_package_path.name}"

            self._rsync(
                source=str(local_rh_package_path),
                dest=dest_path,
                node="all",
                up=True,
                contents=True,
                filter_options="- docs/",
            )
            rh_install_cmd = "python3 -m pip install ./runhouse"
        # elif local_rh_package_path.parent.name == 'site-packages':
        else:
            # Package is installed in site-packages
            # status_codes = self.run(['pip install runhouse-nightly==0.0.2.20221202'], stream_logs=True)
            # rh_package = 'runhouse_nightly-0.0.1.dev20221202-py3-none-any.whl'
            # rh_download_cmd = f'curl https://runhouse-package.s3.amazonaws.com/{rh_package} --output {rh_package}'
            if not _install_url:
                import runhouse

                _install_url = f"runhouse=={runhouse.__version__}"
            rh_install_cmd = f"python3 -m pip install {_install_url}"

        install_cmd = f"{env._run_cmd} {rh_install_cmd}" if env else rh_install_cmd

        for node in self.ips:
            status_codes = self.run([install_cmd], node=node, stream_logs=True)

            if status_codes[0][0] != 0:
                raise ValueError(
                    f"Error installing runhouse on cluster <{self.name}> node <{node}>"
                )

    def install_packages(
        self, reqs: List[Union["Package", str]], env: Union["Env", str] = None
    ):
        """Install the given packages on the cluster.

        Args:
            reqs (List[Package or str): List of packages to install on cluster and env
            env (Env or str): Environment to install package on. If left empty, defaults to base environment.
                (Default: ``None``)

        Example:
            >>> cluster.install_packages(reqs=["accelerate", "diffusers"])
            >>> cluster.install_packages(reqs=["accelerate", "diffusers"], env="my_conda_env")
        """
        from runhouse.resources.envs.env import Env

        self.check_server()
        env = _get_env_from(env) or Env(name=env or Env.DEFAULT_NAME)
        env.reqs = env._reqs + reqs
        env.to(self)

    def get(self, key: str, default: Any = None, remote=False):
        """Get the result for a given key from the cluster's object store. To raise an error if the key is not found,
        use `cluster.get(key, default=KeyError)`."""
        self.check_server()
        if self.on_this_cluster():
            return obj_store.get(key, default=default, remote=remote)
        try:
            res = self.client.get(
                key,
                default=default,
                remote=remote,
                system=self,
            )
        except KeyError as e:
            if default == KeyError:
                raise e
            return default
        return res

    # TODO deprecate
    def get_run(self, run_name: str, folder_path: str = None):
        self.check_server()
        return self.get(run_name, remote=True).provenance

    # TODO This should accept an env (for env var secrets and docker envs).
    def add_secrets(
        self, provider_secrets: List[str or "Secret"], env: Union[str, "Env"] = None
    ):
        """Copy secrets from current environment onto the cluster"""
        self.check_server()
        self.sync_secrets(provider_secrets, env=env)

    def put(self, key: str, obj: Any, env=None):
        """Put the given object on the cluster's object store at the given key."""
        self.check_server()
        if self.on_this_cluster():
            return obj_store.put(key, obj, env=env)
        return self.client.put_object(key, obj, env=env)

    def put_resource(
        self, resource: Resource, state: Dict = None, dryrun: bool = False, env=None
    ):
        """Put the given resource on the cluster's object store. Returns the key (important if name is not set)."""
        self.check_server()

        # Logic to get env_name from different ways env can be provided
        env = env or (
            resource.env
            if hasattr(resource, "env")
            else resource.name or resource.env_name
            if resource.RESOURCE_TYPE == "env"
            else None
        )

        if env and not isinstance(env, str):
            env = _get_env_from(env)
            env_name = env.name or env.env_name
        else:
            env_name = env

        state = state or {}
        if self.on_this_cluster():
            data = (resource.config(condensed=False), state, dryrun)
            return obj_store.put_resource(serialized_data=data, env_name=env_name)
        return self.client.put_resource(
            resource, state=state or {}, env_name=env_name, dryrun=dryrun
        )

    def rename(self, old_key: str, new_key: str):
        """Rename a key in the cluster's object store."""
        self.check_server()
        if self.on_this_cluster():
            return obj_store.rename(old_key, new_key)
        return self.client.rename_object(old_key, new_key)

    def keys(self, env=None):
        """List all keys in the cluster's object store."""
        self.check_server()
        if self.on_this_cluster():
            return obj_store.keys()
        res = self.client.keys(env=env)
        return res

    def delete(self, keys: Union[None, str, List[str]]):
        """Delete the given items from the cluster's object store. To delete all items, use `cluster.clear()`"""
        self.check_server()
        if isinstance(keys, str):
            keys = [keys]
        if self.on_this_cluster():
            return obj_store.delete(keys)
        return self.client.delete(keys)

    def clear(self):
        """Clear the cluster's object store."""
        self.check_server()
        if self.on_this_cluster():
            return obj_store.clear()
        return self.client.delete()

    def on_this_cluster(self):
        """Whether this function is being called on the same cluster."""
        config = _current_cluster("config")
        return config is not None and config.get("name") == (
            self.rns_address or self.name
        )

    # ----------------- RPC Methods ----------------- #

    def connect_server_client(self, force_reconnect=False):
        if not self.address:
            raise ValueError(f"No address set for cluster <{self.name}>. Is it up?")

        if self._rpc_tunnel and force_reconnect:
            self._rpc_tunnel.close()
            self._rpc_tunnel = None

        if self.server_connection_type in [
            ServerConnectionType.SSH,
            ServerConnectionType.AWS_SSM,
        ]:
            # Case 1: Server connection requires SSH tunnel, but we don't have one up yet
            self._rpc_tunnel = self.ssh_tunnel(
                local_port=self.server_port,
                remote_port=self.server_port,
                num_ports_to_try=10,
            )
            self.client_port = self._rpc_tunnel.local_bind_port

            ssh_user = self.creds_values.get("ssh_user")
            password = self.creds_values.get("password")
            auth = (ssh_user, password) if ssh_user and password else None

            # Connecting to localhost because it's tunneled into the server at the specified port.
            # As long as the tunnel was initialized,
            # self.client_port has been set to the correct port
            self.client = HTTPClient(
                host=LOCALHOST,
                port=self.client_port,
                auth=auth,
                resource_address=self.rns_address,
            )

        else:
            # Case 2: We're making a direct connection to the server, either via HTTP or HTTPS
            if self.server_connection_type not in [
                ServerConnectionType.NONE,
                ServerConnectionType.TLS,
            ]:
                raise ValueError(
                    f"Unknown server connection type {self.server_connection_type}."
                )

            cert_path = None
            if self._use_https and not (self.domain and self._use_caddy):
                # Only use the cert path if HTTPS is enabled and not providing a domain with Caddy
                cert_path = self.cert_config.cert_path

            self.client_port = self.client_port or self.server_port

            self.client = HTTPClient(
                host=self.server_address,
                port=self.client_port,
                cert_path=cert_path,
                use_https=self._use_https,
                resource_address=self.rns_address,
            )

        if self.rns_address:
            self.client.set_cluster_name(self.rns_address)

    def check_server(self, restart_server=True):
        if self.on_this_cluster():
            return

        # For OnDemandCluster, this initial check doesn't trigger a sky.status, which is slow.
        # If cluster simply doesn't have an address we likely need to up it.
        if not self.address and not self.is_up():
            if not hasattr(self, "up"):
                raise ValueError(
                    "Cluster must have a host address (i.e. be up) or have a reup_cluster method "
                    "(e.g. OnDemandCluster)."
                )
            # If this is a OnDemandCluster, before we up the cluster, run a sky.status to see if the cluster
            # is already up but doesn't have an address assigned yet.
            self.up_if_not()

        if not self.client:
            try:
                self.connect_server_client()
                logger.debug(f"Checking server {self.name}")
                self.client.check_server()
                logger.info(f"Server {self.name} is up.")
            except (
                requests.exceptions.ConnectionError,
                sshtunnel.BaseSSHTunnelForwarderError,
                requests.exceptions.ReadTimeout,
                requests.exceptions.ChunkedEncodingError,
            ):
                # It's possible that the cluster went down while we were trying to install packages.
                if not self.is_up():
                    logger.info(f"Server {self.name} is down.")
                    self.up_if_not()
                elif restart_server:
                    logger.info(
                        f"Server {self.name} is up, but the Runhouse API server may not be up."
                    )
                    self.restart_server()
                    for i in range(5):
                        logger.info(f"Checking server {self.name} again [{i + 1}/5].")
                        try:
                            self.client.check_server()
                            logger.info(f"Server {self.name} is up.")
                            return
                        except (
                            requests.exceptions.ConnectionError,
                            requests.exceptions.ReadTimeout,
                        ) as error:
                            if i == 5:
                                logger.error(error)
                            time.sleep(5)
                raise ValueError(f"Could not connect to server {self.name}")

        return

    def status(self, resource_address: str = None):
        """Loads the status of the Runhouse daemon running on the cluster."""
        # Note: If running outside a local cluster need to include a resource address to construct the cluster subtoken
        # Allow for specifying a resource address explicitly in case the resource has no rns address yet
        try:
            self.check_server()
            if self.on_this_cluster():
                return obj_store.status()
            return self.client.status(
                resource_address=resource_address or self.rns_address
            )
        except ValueError as e:
            raise e

    def ssh_tunnel(
        self, local_port, remote_port=None, num_ports_to_try: int = 0
    ) -> Union[SSHTunnelForwarder, "SkySSHRunner"]:
        from runhouse.resources.hardware.sky_ssh_runner import ssh_tunnel

        return ssh_tunnel(
            address=self.address,
            ssh_creds=self.creds_values,
            local_port=local_port,
            ssh_port=self.ssh_port,
            remote_port=remote_port,
            num_ports_to_try=num_ports_to_try,
        )

    @property
    def _use_https(self) -> bool:
        """Use HTTPS if server connection type is set to ``tls``"""

        return (
            self.server_connection_type == ServerConnectionType.TLS
            if self.server_connection_type is not None
            else False
        )

    @property
    def _use_caddy(self) -> bool:
        """Use Caddy if the server port is set to the default HTTP (80) or HTTPS (443) port.
        Note: Caddy will serve as a reverse proxy, forwarding traffic from the server port to the Runhouse API
        server running on port 32300."""
        return self.server_port in [DEFAULT_HTTP_PORT, DEFAULT_HTTPS_PORT]

    @property
    def _use_custom_certs(self):
        """Use custom certs when HTTPS is not enabled, or when HTTPS is enabled, Caddy is enabled,
        and a domain is provided."""
        return self._use_https and not (self._use_caddy and self.domain is not None)

    def _start_ray_workers(self, ray_port):
        for host in self.ips:
            if host == self.address:
                # This is the master node, skip
                continue
            logger.info(
                f"Starting Ray on worker {host} with head node at {self.address}:{ray_port}."
            )
            self.run(
                commands=[
                    f"ray start --address={self.address}:{ray_port}",
                ],
                node=host,
            )

    def restart_server(
        self,
        _rh_install_url: str = None,
        resync_rh: bool = True,
        restart_ray: bool = False,
        env: Union[str, "Env"] = None,
        restart_proxy: bool = False,
    ):
        """Restart the RPC server.

        Args:
            resync_rh (bool): Whether to resync runhouse. (Default: ``True``)
            restart_ray (bool): Whether to restart Ray. (Default: ``True``)
            env (str or Env, optional): Specified environment to restart the server on. (Default: ``None``)
            restart_proxy (bool): Whether to restart Caddy on the cluster, if configured. (Default: ``False``)

        Example:
            >>> rh.cluster("rh-cpu").restart_server()
        """
        logger.info(f"Restarting Runhouse API server on {self.name}.")

        if resync_rh:
            self._sync_runhouse_to_cluster(_install_url=_rh_install_url)
            logger.debug("Finished syncing Runhouse to cluster.")

        https_flag = self._use_https
        caddy_flag = self._use_caddy
        domain = self.domain
        use_local_telemetry = self.use_local_telemetry

        cluster_key_path = None
        cluster_cert_path = None

        if https_flag:
            # Make sure certs are copied to the cluster (where relevant)
            base_cluster_dir = self.cert_config.DEFAULT_CLUSTER_DIR
            cluster_key_path = f"{base_cluster_dir}/{self.cert_config.PRIVATE_KEY_NAME}"
            cluster_cert_path = f"{base_cluster_dir}/{self.cert_config.CERT_NAME}"

            if domain and caddy_flag:
                # Certs generated by Caddy are stored in the data directory path on the cluster
                # https://caddyserver.com/docs/conventions#data-directory

                # Reset to None - Caddy will automatically generate certs on the cluster
                cluster_key_path = None
                cluster_cert_path = None
            else:
                # Rebuild on restart to ensure the correct subject name is included in the cert SAN
                # Cert subject name needs to match the target (IP address or domain)
                self.cert_config.generate_certs(
                    address=self.address, domain=self.domain
                )
                self._copy_certs_to_cluster()

            if caddy_flag and not self.domain:
                # Update pointers to the cert and key files as stored on the cluster for Caddy to use
                base_caddy_dir = self.cert_config.CADDY_CLUSTER_DIR
                cluster_key_path = (
                    f"{base_caddy_dir}/{self.cert_config.PRIVATE_KEY_NAME}"
                )
                cluster_cert_path = f"{base_caddy_dir}/{self.cert_config.CERT_NAME}"

        # Update the cluster config on the cluster
        self.save_config_to_cluster()

        cmd = (
            CLI_RESTART_CMD
            + (" --restart-ray" if restart_ray else "")
            + (" --use-https" if https_flag else "")
            + (" --use-caddy" if caddy_flag else "")
            + (" --restart-proxy" if restart_proxy and caddy_flag else "")
            + (f" --ssl-certfile {cluster_cert_path}" if self._use_custom_certs else "")
            + (f" --ssl-keyfile {cluster_key_path}" if self._use_custom_certs else "")
            + (f" --domain {domain}" if domain else "")
            + (" --use-local-telemetry" if use_local_telemetry else "")
            + f" --port {self.server_port}"
        )

        env_activate_cmd = self._get_env_activate_cmd(env)
        cmd = f"{env_activate_cmd} && {cmd}" if env_activate_cmd else cmd

        status_codes = self.run(commands=[cmd])
        if not status_codes[0][0] == 0:
            raise ValueError(f"Failed to restart server {self.name}.")

        if https_flag:
            rns_address = self.rns_address or self.name
            if not rns_address:
                raise ValueError("Cluster must have a name in order to enable HTTPS.")

            if not self.client:
                logger.debug("Reconnecting server client. Server restarted with HTTPS.")
                self.connect_server_client()

            # Refresh the client params to use HTTPS
            self.client.use_https = https_flag

        if restart_ray and len(self.ips) > 1:
            self._start_ray_workers(DEFAULT_RAY_PORT)

        return status_codes

    def stop_server(self, stop_ray: bool = True, env: Union[str, "Env"] = None):
        """Stop the RPC server.

        Args:
            stop_ray (bool): Whether to stop Ray. (Default: `True`)
            env (str or Env, optional): Specified environment to stop the server on. (Default: ``None``)
        """
        env_activate_cmd = self._get_env_activate_cmd(env)
        cmd = CLI_STOP_CMD if stop_ray else f"{CLI_STOP_CMD} --no-stop-ray"
        cmd = f"{env_activate_cmd} && {cmd}" if env_activate_cmd else cmd

        status_codes = self.run([cmd], stream_logs=False)
        assert status_codes[0][0] == 1

    @contextlib.contextmanager
    def pause_autostop(self):
        """Context manager to temporarily pause autostop. Mainly for OnDemand clusters, for BYO cluster
        there is no autostop."""
        pass

    def call(
        self,
        module_name,
        method_name,
        *args,
        stream_logs=True,
        run_name=None,
        remote=False,
        run_async=False,
        save=False,
        **kwargs,
    ):
        """Call a method on a module that is in the cluster's object store.

        Args:
            module_name (str): Name of the module saved on system.
            method_name (str): Name of the method.
            stream_logs (bool): Whether to stream logs from the method call.
            run_name (str): Name for the run.
            remote (bool): Return a remote object from the function, rather than the result proper.
            run_async (bool): Run the method asynchronously and return an awaitable.
            *args: Positional arguments to pass to the method.
            **kwargs: Keyword arguments to pass to the method.

        Example:
            >>> cluster.call("my_module", "my_method", arg1, arg2, kwarg1=kwarg1)
        """
        self.check_server()
        # Note: might be single value, might be a generator!
        if self.on_this_cluster():
            return obj_store.call(
                module_name,
                method_name,
                data=(args, kwargs),
                stream_logs=stream_logs,
                run_name=run_name,
                # remote=remote,
                run_async=run_async,
                serialization=None,
            )
        return self.client.call_module_method(
            module_name,
            method_name,
            resource_address=self.rns_address,
            stream_logs=stream_logs,
            data=[args, kwargs],
            run_name=run_name,
            remote=remote,
            run_async=run_async,
            save=save,
            system=self,
        )

    def is_connected(self):
        """Whether the RPC tunnel is up.

        Example:
            >>> connected = cluster.is_connected()
        """
        return self.client is not None

    def disconnect(self):
        """Disconnect the RPC tunnel.

        Example:
            >>> cluster.disconnect()
        """
        if self._rpc_tunnel:
            self._rpc_tunnel.stop()

    def __getstate__(self):
        """Delete non-serializable elements (e.g. thread locks) before pickling."""
        state = self.__dict__.copy()
        state["client"] = None
        state["_rpc_tunnel"] = None
        return state

    # ----------------- SSH Methods ----------------- #
    def _rsync(
        self,
        source: str,
        dest: str,
        up: bool,
        node: str = None,
        contents: bool = False,
        filter_options: str = None,
        stream_logs: bool = False,
    ):
        """
        Sync the contents of the source directory into the destination.

        .. note:
            Ending `source` with a slash will copy the contents of the directory into dest,
            while omitting it will copy the directory itself (adding a directory layer).
        """
        # Theoretically we could reuse this logic from SkyPilot which Rsyncs to all nodes in parallel:
        # https://github.com/skypilot-org/skypilot/blob/v0.4.1/sky/backends/cloud_vm_ray_backend.py#L3094
        # This is an interesting policy... by default we're syncing to all nodes if the cluster is multinode.
        # If we need to change it to be greedier we can.
        if up and (node == "all" or (len(self.ips) > 1 and not node)):
            for node in self.ips:
                self._rsync(
                    source,
                    dest,
                    up=up,
                    node=node,
                    contents=contents,
                    filter_options=filter_options,
                    stream_logs=stream_logs,
                )
            return

        from runhouse.resources.hardware.sky_ssh_runner import SkySSHRunner, SshMode

        # If no address provided explicitly use the head node address
        node = node or self.address
        # FYI, could be useful: https://github.com/gchamon/sysrsync
        if contents:
            source = source + "/" if not source.endswith("/") else source
            dest = dest + "/" if not dest.endswith("/") else dest

        # If we're already on this cluster (and node, if multinode), this is just a local rsync
        if self.on_this_cluster() and node == self.address:
            if Path(source).expanduser().resolve() == Path(dest).expanduser().resolve():
                return

            if not up:
                # If we're not uploading, we're downloading
                source, dest = dest, source

            dest = Path(dest).expanduser()
            if not dest.exists():
                dest.mkdir(parents=True, exist_ok=True)
            if not dest.is_dir():
                raise ValueError(f"Destination {dest} is not a directory.")
            dest = str(dest) + "/" if contents else str(dest)

            cmd = [
                "rsync",
                "-avz",
                source,
                dest,
            ]  # -a is archive mode, -v is verbose, -z is compress
            if filter_options:
                cmd += [filter_options]

            subprocess.run(cmd, check=True, capture_output=not stream_logs, text=True)
            return

        ssh_credentials = copy.copy(self.creds_values) or {}
        ssh_credentials.pop("ssh_host", node)
        pwd = ssh_credentials.pop("password", None)
        ssh_credentials.pop("private_key", None)
        ssh_credentials.pop("public_key", None)
        ssh_control_name = ssh_credentials.pop(
            "ssh_control_name", f"{node}:{self.ssh_port}"
        )

        runner = SkySSHRunner(
            node,
            **ssh_credentials,
            ssh_control_name=ssh_control_name,
            port=self.ssh_port,
        )
        if not pwd:
            if up:
                runner.run(["mkdir", "-p", dest], stream_logs=False)
            else:
                Path(dest).expanduser().parent.mkdir(parents=True, exist_ok=True)

            runner.rsync(
                source,
                dest,
                up=up,
                filter_options=filter_options,
                stream_logs=stream_logs,
            )

        else:
            import pexpect

            if up:
                ssh_command = runner.run(
                    ["mkdir", "-p", dest],
                    stream_logs=False,
                    return_cmd=True,
                    ssh_mode=SshMode.INTERACTIVE,
                )
                ssh = pexpect.spawn(ssh_command, encoding="utf-8", timeout=None)
                ssh.logfile_read = sys.stdout
                # If CommandRunner uses the control path, the password may not be requested
                next_line = ssh.expect(["assword:", pexpect.EOF])
                if next_line == 0:
                    ssh.sendline(pwd)
                    ssh.expect(pexpect.EOF)
                ssh.close()
            else:
                Path(dest).expanduser().parent.mkdir(parents=True, exist_ok=True)

            rsync_cmd = runner.rsync(
                source,
                dest,
                up=up,
                filter_options=filter_options,
                stream_logs=stream_logs,
                return_cmd=True,
            )
            ssh = pexpect.spawn(rsync_cmd, encoding="utf-8", timeout=None)
            if stream_logs:
                # FYI This will print a ton of of stuff to stdout
                ssh.logfile_read = sys.stdout

            # If CommandRunner uses the control path, the password may not be requested
            next_line = ssh.expect(["assword:", pexpect.EOF])
            if next_line == 0:
                ssh.sendline(pwd)
                ssh.expect(pexpect.EOF)
            ssh.close()

    def ssh(self):
        """SSH into the cluster

        Example:
            >>> rh.cluster("rh-cpu").ssh()
        """
        creds = self.creds_values

        if creds.get("ssh_private_key"):
            cmd = (
                f"ssh {creds['ssh_user']}:{self.address} -i {creds['ssh_private_key']}"
            )
        else:
            # if needs a password, will prompt for manual password
            cmd = f"ssh {creds['ssh_user']}@{self.address}"

        subprocess.run(shlex.split(cmd))

    def _ping(self, timeout=5):
        ssh_call = threading.Thread(target=lambda: self.run(['echo "hello"']))
        ssh_call.start()
        ssh_call.join(timeout=timeout)
        if ssh_call.is_alive():
            raise TimeoutError("SSH call timed out")
        return True

    def _copy_certs_to_cluster(self):
        """Copy local certs to the cluster. Destination on the cluster depends on whether Caddy is enabled. This is
        to ensure that the Caddy service has the necessary access to load the certs when the service is started."""
        from runhouse import folder

        # Copy to the home directory by default
        local_certs_path = self.cert_config.key_path
        dest = self.cert_config.DEFAULT_CLUSTER_DIR
        folder(path=Path(local_certs_path).parent).to(self, path=dest)

        if self._use_caddy:
            # Move to the Caddy directory to ensure the daemon has access to the certs
            src = self.cert_config.DEFAULT_CLUSTER_DIR
            dest = self.cert_config.CADDY_CLUSTER_DIR
            self.run(
                [
                    f"sudo mkdir -p {dest}",
                    f"sudo mv {src}/* {dest}/",
                    f"sudo rm -r {src}",
                ]
            )

        logger.debug(f"Copied local certs onto the cluster in path: {dest}")

    def run(
        self,
        commands: List[str],
        env: Union["Env", str] = None,
        stream_logs: bool = True,
        port_forward: Union[None, int, Tuple[int, int]] = None,
        require_outputs: bool = True,
        node: Optional[str] = None,
        run_name: Optional[str] = None,
    ) -> list:
        """Run a list of shell commands on the cluster. If `run_name` is provided, the commands will be
        sent over to the cluster before being executed and a Run object will be created.

        Example:
            >>> cpu.run(["pip install numpy"])
            >>> cpu.run(["pip install numpy"], env="my_conda_env"])
            >>> cpu.run(["python script.py"], run_name="my_exp")
            >>> cpu.run(["python script.py"], node="3.89.174.234")
        """
        if node == "all":
            res_list = []
            for node in self.ips:
                res = self.run(
                    commands=commands,
                    env=env,
                    stream_logs=stream_logs,
                    port_forward=port_forward,
                    require_outputs=require_outputs,
                    node=node,
                    run_name=run_name,
                )
                res_list.append(res)
            return res_list

        # TODO [DG] suspend autostop while running
        from runhouse.resources.provenance import run

        cmd_prefix = ""
        if env:
            if isinstance(env, str):
                from runhouse.resources.envs import Env

                env = Env.from_name(env)
            cmd_prefix = env._run_cmd

        if self.on_this_cluster():
            return_codes = []
            location_str = "locally" if not self.name else f"on {self.name}"
            for command in commands:
                command = f"{cmd_prefix} {command}" if cmd_prefix else command
                logger.info(f"Running command {location_str}: {command}")
                ret_code = subprocess.run(
                    command,
                    shell=True,
                    capture_output=not stream_logs,
                    text=True,
                    check=not require_outputs,
                ).returncode
                return_codes.append(ret_code)
            return return_codes

        if not run_name:
            # If not creating a Run then just run the commands via SSH and return
            return self._run_commands_with_ssh(
                commands,
                cmd_prefix,
                stream_logs,
                node,
                port_forward,
                require_outputs,
            )

        # Create and save the Run locally
        with run(name=run_name, cmds=commands, overwrite=True) as r:
            return_codes = self._run_commands_with_ssh(
                commands,
                cmd_prefix,
                stream_logs,
                node,
                port_forward,
                require_outputs,
            )

        # Register the completed Run
        r._register_cmd_run_completion(return_codes)
        logger.debug(f"Saved Run to path: {r.folder.path}")
        return return_codes

    def _run_commands_with_ssh(
        self,
        commands: list,
        cmd_prefix: str,
        stream_logs: bool,
        node: str = None,
        port_forward: int = None,
        require_outputs: bool = True,
    ):
        from runhouse.resources.hardware.sky_ssh_runner import SkySSHRunner, SshMode

        return_codes = []

        ssh_credentials = copy.copy(self.creds_values)
        host = ssh_credentials.pop("ssh_host", node or self.address)
        pwd = ssh_credentials.pop("password", None)
        ssh_credentials.pop("private_key", None)
        ssh_credentials.pop("public_key", None)
        ssh_control_name = ssh_credentials.pop(
            "ssh_control_name", f"{node}:{self.ssh_port}"
        )

        runner = SkySSHRunner(
            host,
            **ssh_credentials,
            ssh_control_name=ssh_control_name,
            port=self.ssh_port,
        )

        if not pwd:
            for command in commands:
                command = f"{cmd_prefix} {command}" if cmd_prefix else command
                logger.debug(f"Running command on {self.name}: {command}")
                ret_code = runner.run(
                    command,
                    require_outputs=require_outputs,
                    stream_logs=stream_logs,
                    port_forward=port_forward,
                )
                return_codes.append(ret_code)
        else:
            import pexpect

            for command in commands:
                command = f"{cmd_prefix} {command}" if cmd_prefix else command
                logger.debug(f"Running command on {self.name}: {command}")
                # We need to quiet the SSH output here or it will print
                # "Shared connection to ____ closed." at the end, which messes with the output.
                ssh_command = runner.run(
                    command,
                    require_outputs=require_outputs,
                    stream_logs=stream_logs,
                    port_forward=port_forward,
                    return_cmd=True,
                    ssh_mode=SshMode.INTERACTIVE,
                    quiet_ssh=True,
                )
                ssh = pexpect.spawn(ssh_command, encoding="utf-8", timeout=None)
                if stream_logs:
                    ssh.logfile_read = sys.stdout
                next_line = ssh.expect(["assword:", pexpect.EOF])
                if next_line == 0:
                    ssh.sendline(pwd)
                    ssh.expect(pexpect.EOF)
                ssh.close()
                # Filter color characters from ssh.before, as otherwise sometimes random color characters
                # will be printed to the console.
                ssh.before = re.sub(r"\x1b\[[0-9;]*m", "", ssh.before)
                return_codes.append(
                    [ssh.exitstatus, ssh.before.strip(), ssh.signalstatus]
                )

        return return_codes

    def run_python(
        self,
        commands: List[str],
        env: Union["Env", str] = None,
        stream_logs: bool = True,
        node: str = None,
        port_forward: Optional[int] = None,
        run_name: Optional[str] = None,
    ):
        """Run a list of python commands on the cluster, or a specific cluster node if its IP is provided.

        Example:
            >>> cpu.run_python(['import numpy', 'print(numpy.__version__)'])
            >>> cpu.run_python(["print('hello')"])
            >>> cpu.run_python(["print('hello')"], node="3.89.174.234")

        Note:
            Running Python commands with nested quotes can be finicky. If using nested quotes,
            try to wrap the outer quote with double quotes (") and the inner quotes with a single quote (').
        """
        # If no node provided, assume the commands are to be run on the head node
        node = node or self.address
        cmd_prefix = "python3 -c"
        if env:
            if isinstance(env, str):
                from runhouse.resources.envs import Env

                env = Env.from_name(env)
            cmd_prefix = f"{env._run_cmd} {cmd_prefix}"
        command_str = "; ".join(commands)
        command_str_repr = (
            repr(repr(command_str))[2:-2]
            if self.creds_values.get("password")
            else command_str
        )
        formatted_command = f'{cmd_prefix} "{command_str_repr}"'

        # If invoking a run as part of the python commands also return the Run object
        return_codes = self.run(
            [formatted_command],
            env=env,
            stream_logs=stream_logs,
            node=node,
            port_forward=port_forward,
            run_name=run_name,
        )

        return return_codes

    def sync_secrets(
        self,
        providers: Optional[List[str or "Secret"]] = None,
        env: Union[str, "Env"] = None,
    ):
        """Send secrets for the given providers.

        Args:
            providers(List[str] or None): List of providers to send secrets for.
                If `None`, all providers configured in the environment will by sent.

        Example:
            >>> cpu.sync_secrets(secrets=["aws", "lambda"])
        """
        self.check_server()
        from runhouse.resources.secrets import Secret

        if isinstance(env, str):
            from runhouse.resources.envs import Env

            env = Env.from_name(env)

        secrets = []
        if providers:
            for secret in providers:
                secrets.append(
                    Secret.from_name(secret) if isinstance(secret, str) else secret
                )
        else:
            secrets = Secret.local_secrets()
            enabled_provider_secrets = Secret.extract_provider_secrets()
            secrets.update(enabled_provider_secrets)
            secrets = secrets.values()

        for secret in secrets:
            secret.to(self, env=env)

    def ipython(self):
        # TODO tunnel into python interpreter in cluster
        pass

    def notebook(
        self,
        persist: bool = False,
        sync_package_on_close: Optional[str] = None,
        port_forward: int = 8888,
    ):
        """Tunnel into and launch notebook from the cluster.

        Example:
            >>> rh.cluster("test-cluster").notebook()
        """
        # Roughly trying to follow:
        # https://towardsdatascience.com/using-jupyter-notebook-running-on-a-remote-docker-container-via-ssh-ea2c3ebb9055
        # https://docs.ray.io/en/latest/ray-core/using-ray-with-jupyter.html

        tunnel = self.ssh_tunnel(
            local_port=port_forward,
            num_ports_to_try=10,
        )
        port_fwd = tunnel.local_bind_port

        try:
            install_cmd = "pip install jupyterlab"
            jupyter_cmd = f"jupyter lab --port {port_fwd} --no-browser"
            with self.pause_autostop():
                self.run(commands=[install_cmd, jupyter_cmd], stream_logs=True)

        finally:
            if sync_package_on_close:
                from runhouse.resources.packages.package import Package

                if sync_package_on_close == "./":
                    sync_package_on_close = rns_client.locate_working_dir()
                pkg = Package.from_string("local:" + sync_package_on_close)
                self._rsync(source=f"~/{pkg.name}", dest=pkg.local_path, up=False)
            if not persist:
                tunnel.stop()
                kill_jupyter_cmd = f"jupyter notebook stop {port_fwd}"
                self.run(commands=[kill_jupyter_cmd])

    def remove_conda_env(
        self,
        env: Union[str, "CondaEnv"],
    ):
        """Remove conda env from the cluster.

        Example:
            >>> rh.ondemand_cluster("rh-cpu").remove_conda_env("my_conda_env")
        """
        env_name = env if isinstance(env, str) else env.env_name
        self.run([f"conda env remove -n {env_name}"])

    def download_cert(self):
        """Download certificate from the cluster (Note: user must have access to the cluster)"""
        self.check_server()
        self.client.get_certificate()
        logger.info(
            f"Latest TLS certificate for {self.name} saved to local path: {self.cert_config.cert_path}"
        )

    def enable_den_auth(self, flush=True):
        """Enable Den auth on the cluster."""
        self.check_server()
        if self.on_this_cluster():
            raise ValueError("Cannot toggle Den Auth live on the cluster.")
        else:
            self.den_auth = True
            self.client.set_settings({"den_auth": True, "flush_auth_cache": flush})
        return self

    def disable_den_auth(self):
        self.check_server()
        if self.on_this_cluster():
            raise ValueError("Cannot toggle Den Auth live on the cluster.")
        else:
            self.den_auth = False
            self.client.set_settings({"den_auth": False})
        return self

    def set_connection_defaults(self, **kwargs):
        if self.server_host and (
            "localhost" in self.server_host or ":" in self.server_host
        ):
            # If server_connection_type is not specified, we
            # assume we can hit the server directly via HTTP
            self.server_connection_type = (
                self.server_connection_type or ServerConnectionType.NONE
            )
            if ":" in self.server_host:
                # e.g. "localhost:23324" or <real_ip>:<custom port> (e.g. a port is already open to the server)
                self.server_host, self.client_port = self.server_host.split(":")
                kwargs["client_port"] = self.client_port

        self.server_connection_type = self.server_connection_type or (
            ServerConnectionType.TLS
            if self.ssl_certfile or self.ssl_keyfile
            else ServerConnectionType.SSH
        )

        if self.server_port is None:
            if self.server_connection_type == ServerConnectionType.TLS:
                self.server_port = DEFAULT_HTTPS_PORT
            elif self.server_connection_type == ServerConnectionType.NONE:
                self.server_port = DEFAULT_HTTP_PORT
            else:
                self.server_port = DEFAULT_SERVER_PORT

        if self.name in RESERVED_SYSTEM_NAMES:
            raise ValueError(
                f"Cluster name {self.name} is a reserved name. Please use a different name which is not one of "
                f"{RESERVED_SYSTEM_NAMES}."
            )

    def share(
        self,
        users: Union[str, List[str]] = None,
        access_level: Union[ResourceAccess, str] = ResourceAccess.READ,
        visibility: Optional[Union[ResourceVisibility, str]] = None,
        notify_users: bool = True,
        headers: Optional[Dict] = None,
        # Deprecated
        access_type: Union[ResourceAccess, str] = None,
    ) -> Tuple[Dict[str, ResourceAccess], Dict[str, ResourceAccess]]:

        # save cluster and creds if not saved
        self.save()

        # share creds
        logger.info(
            "Sharing cluster credentials, which enables the recipient to SSH into the cluster."
        )
        self._creds.share(
            users=users,
            access_level=access_level,
            visibility=visibility,
            notify_users=notify_users,
            headers=headers,
            access_type=access_type,
        )

        # share cluster
        return super().share(
            users=users,
            access_level=access_level,
            visibility=visibility,
            notify_users=notify_users,
            headers=headers,
            access_type=access_type,
        )

    @classmethod
    def _check_for_child_configs(cls, config: dict):
        """Overload by child resources to load any resources they hold internally."""
        from runhouse.resources.secrets.secret import Secret
        from runhouse.resources.secrets.utils import load_config, setup_cluster_creds

        creds = config.pop("creds", None) or config.pop("ssh_creds", None)

        if isinstance(creds, str):
            creds = Secret.from_config(config=load_config(name=creds))
        if isinstance(creds, dict):
            if "name" in creds.keys():
                creds = Secret.from_config(creds)
            else:
                creds = setup_cluster_creds(creds, config["name"])
        config["creds"] = creds
        return config<|MERGE_RESOLUTION|>--- conflicted
+++ resolved
@@ -91,7 +91,6 @@
         self.ssl_certfile = ssl_certfile
         self.ssl_keyfile = ssl_keyfile
         self.server_connection_type = server_connection_type
-
         self.server_port = server_port
         self.client_port = client_port
         self.ssh_port = ssh_port or self.DEFAULT_SSH_PORT
@@ -124,12 +123,6 @@
 
     def save_config_to_cluster(self, node: str = None):
         config = self.config(condensed=False)
-<<<<<<< HEAD
-=======
-        if "live_state" in config.keys():
-            # a bunch of setup commands that mess up dumping
-            del config["live_state"]
->>>>>>> 460befca
         json_config = f"{json.dumps(config)}"
 
         self.run(
@@ -162,9 +155,11 @@
 
         return self
 
-    @staticmethod
-    def from_config(config: dict, dryrun=False):
+    @classmethod
+    def from_config(cls, config: dict, dryrun=False):
         resource_subtype = config.get("resource_subtype")
+        config = cls._check_for_child_configs(config)
+
         if resource_subtype == "Cluster":
             return Cluster(**config, dryrun=dryrun)
         elif resource_subtype == "OnDemandCluster":
@@ -194,7 +189,7 @@
                 "client_port",
             ],
         )
-        creds = self._resource_string_for_subconfig(self._creds)
+        creds = self._resource_string_for_subconfig(self._creds, condensed)
 
         # user A shares cluster with user B, with "write" permissions. If user B will save the cluster to Den, we
         # would NOT like that the loaded secret will overwrite the original secret that was created and shared by
