import contextlib
import copy
import importlib
import json
import multiprocessing
import os
import re
import shutil
import subprocess
import tempfile
import threading
import warnings

from concurrent.futures import ThreadPoolExecutor
from pathlib import Path
from typing import Any, Dict, List, Optional, Tuple, Union

import requests
import yaml

from runhouse.resources.hardware.utils import (
    _setup_creds_from_dict,
    ClusterStatus,
    get_clusters_from_den,
    get_running_and_not_running_clusters,
    get_unsaved_live_clusters,
    parse_filters,
)

from runhouse.resources.images import Image, ImageSetupStepType

from runhouse.rns.utils.api import ResourceAccess, ResourceVisibility
from runhouse.servers.http.certs import TLSCertConfig
from runhouse.utils import (
    _process_env_vars,
    conda_env_cmd,
    create_conda_env_on_cluster,
    find_locally_installed_version,
    generate_default_name,
    install_conda,
    locate_working_dir,
    run_command_with_password_login,
    run_setup_command,
    thread_coroutine,
    ThreadWithException,
)

# Filter out DeprecationWarnings
warnings.filterwarnings("ignore", category=DeprecationWarning)

import requests.exceptions

from runhouse.constants import (
    CLI_RESTART_CMD,
    CLI_START_CMD,
    CLI_STOP_CMD,
    CLUSTER_CONFIG_PATH,
    DEFAULT_DASK_PORT,
    DEFAULT_HTTP_PORT,
    DEFAULT_HTTPS_PORT,
    DEFAULT_LOG_LEVEL,
    DEFAULT_PROCESS_NAME,
    DEFAULT_RAY_PORT,
    DEFAULT_SERVER_PORT,
    DEFAULT_STATUS_CHECK_INTERVAL,
    LOCALHOST,
    NUM_PORTS_TO_TRY,
    RESERVED_SYSTEM_NAMES,
)
from runhouse.globals import configs, obj_store, rns_client
from runhouse.logger import get_logger

from runhouse.resources.hardware.utils import (
    _current_cluster,
    _run_ssh_command,
    ServerConnectionType,
)
from runhouse.resources.resource import Resource

from runhouse.servers.http import HTTPClient
from runhouse.servers.http.http_utils import CreateProcessParams

logger = get_logger(__name__)


def _do_setup_step_for_node(cluster, setup_step, node):
    if setup_step.step_type == ImageSetupStepType.SETUP_CONDA_ENV:
        cluster.create_conda_env(
            conda_env_name=setup_step.kwargs.get("conda_env_name"),
            conda_config=setup_step.kwargs.get("conda_config"),
        )
    elif setup_step.step_type == ImageSetupStepType.PACKAGES:
        cluster.install_packages(
            setup_step.kwargs.get("reqs"),
            conda_env_name=setup_step.kwargs.get("conda_env_name"),
            node=node,
        )
    elif setup_step.step_type == ImageSetupStepType.CMD_RUN:
        command = setup_step.kwargs.get("command")
        conda_env_name = setup_step.kwargs.get("conda_env_name")
        if conda_env_name:
            command = conda_env_cmd(command, conda_env_name)
        run_setup_command(
            cmd=command,
            cluster=cluster,
            env_vars=env_vars,
            stream_logs=True,
            node=node,
        )
    elif setup_step.step_type == ImageSetupStepType.RSYNC:
        cluster.rsync(
            source=setup_step.kwargs.get("source"),
            dest=setup_step.kwargs.get("dest"),
            node=node,
            up=True,
            contents=setup_step.kwargs.get("contents"),
            filter_options=setup_step.kwargs.get("filter_options"),
        )


class Cluster(Resource):
    RESOURCE_TYPE = "cluster"
    REQUEST_TIMEOUT = 5  # seconds

    DEFAULT_SSH_PORT = 22
    DEFAULT_PROCESS_NAME = DEFAULT_PROCESS_NAME

    def __init__(
        self,
        # Name will almost always be provided unless a "local" cluster is created
        name: Optional[str] = None,
        ips: List[str] = None,
        creds: "Secret" = None,
        server_host: str = None,
        server_port: int = None,
        ssh_port: int = None,
        client_port: int = None,
        server_connection_type: str = None,
        ssl_keyfile: str = None,
        ssl_certfile: str = None,
        domain: str = None,
        ssh_properties: Dict = None,
        den_auth: bool = False,
        dryrun: bool = False,
        image: Optional["Image"] = None,
        **kwargs,  # We have this here to ignore extra arguments when calling from from_config
    ):
        """
        The Runhouse cluster, or system. This is where you can run Functions or access/transfer data
        between. You can BYO (bring-your-own) cluster by providing cluster IP and ssh_creds, or
        this can be an on-demand cluster that is spun up/down through
        `SkyPilot <https://github.com/skypilot-org/skypilot>`_, using your cloud credentials.

        .. note::
            To build a cluster, please use the factory method :func:`cluster`.
        """
        super().__init__(name=name, dryrun=dryrun)

        self._rpc_tunnel = None

        self._ips = ips
        self._http_client = None
        self.den_auth = den_auth or False
        self.cert_config = TLSCertConfig(cert_path=ssl_certfile, key_path=ssl_keyfile)

        self.ssl_certfile = ssl_certfile
        self.ssl_keyfile = ssl_keyfile
        self.server_connection_type = server_connection_type
        self.server_port = server_port
        self.client_port = client_port
        self.ssh_port = ssh_port or self.DEFAULT_SSH_PORT
        self.ssh_properties = ssh_properties or {}
        self.server_host = server_host
        self.domain = domain
        self.compute_properties = {}

        self.reqs = []

<<<<<<< HEAD
        self._setup_creds(creds)
        self._is_shared = self._is_cluster_shared()
=======
        self._is_shared = self._is_cluster_shared(owner_info=kwargs.get("owner") or {})
        self._setup_creds(creds)
>>>>>>> bac7432f

        if isinstance(image, dict):
            # If reloading from config (ex: in Den)
            image = Image.from_config(image)

        self.image = image

    @property
    def ips(self):
        """Cluster IPs"""
        return self._ips

    @property
    def internal_ips(self):
        """Internal cluster IPs"""
        return self.ips

    @property
    def head_ip(self):
        """Head IP"""
        return self.ips[0] if self.ips else None

    @property
    def client(self):
        def check_connect_server():
            connect_call = threading.Thread(
                target=self.connect_server_client, kwargs={"force_reconnect": True}
            )
            connect_call.start()
            connect_call.join(timeout=5)
            if connect_call.is_alive():
                return False
            return True

        if not self._http_client and not check_connect_server():
            if self.__class__.__name__ == "OnDemandCluster":
                self._update_from_sky_status(dryrun=False)
            if not self._ping(retry=False):
                raise ConnectionError(
                    f"Could not reach {self.name} {self.head_ip}. Is cluster up?"
                )
            if not check_connect_server():
                raise ConnectionError(
                    f"Timed out trying to form connection for cluster {self.name}."
                )

        if not self._http_client:
            raise ConnectionError(
                f"Error occurred trying to form connection for cluster {self.name}."
            )

        try:
            self._http_client.check_server()
        except (
            requests.exceptions.ConnectionError,
            requests.exceptions.ReadTimeout,
            requests.exceptions.ChunkedEncodingError,
            ValueError,
        ) as e:
            raise ConnectionError(f"Check server failed: {e}.")
        return self._http_client

    @property
    def creds_values(self) -> Dict:
        if not self._creds:
            return {}

        return self._creds.values

    @property
    def docker_user(self) -> Optional[str]:
        return None

    def _save_config_to_cluster(
        self,
        node: str = None,
    ):
        config = self.config(condensed=False)

        useful_config_keys = [
            "name",
            "resource_subtype",
            "den_auth",
            "server_port",
            "server_connection_type",
            "server_host",
            "autostop_mins",
            "domain",
        ]
        if config.get("resource_subtype", None) == "OnDemandCluster":
            useful_config_keys.append("compute_properties")
        else:
            useful_config_keys.append("ips")

        # saving only the relevant config keys and their values to be saved on the cluster.
        condensed_cluster_config = {key: config.get(key) for key in useful_config_keys}

        json_config = f"{json.dumps(condensed_cluster_config)}"

        self.run_bash_over_ssh(
            [
                f"mkdir -p ~/.rh; touch {CLUSTER_CONFIG_PATH}; echo '{json_config}' > {CLUSTER_CONFIG_PATH}"
            ],
            node=node or "all",
        )

    def save(self, name: str = None, overwrite: bool = True, folder: str = None):
        """Overrides the default resource save() method in order to also update
        the cluster config on the cluster itself.

        Args:
            name (str, optional): Name to save the cluster as, if different from its existing name. (Default: ``None``)
            overwrite (bool, optional): Whether to overwrite the existing saved resource, if it exists.
                (Default: ``True``)
            folder (str, optional): Folder to save the config in, if saving locally. If None and saving locally,
                will be saved in the ``~/.rh`` directory. (Default: ``None``)
        """
        on_this_cluster = self.on_this_cluster()

        # Save the cluster sub-resources (ex: ssh creds) using the top level folder of the cluster if the the rns
        # address has been set, otherwise use the user's current folder (set in local .rh config)
        base_folder = rns_client.base_folder(self.rns_address)
        folder = (
            folder or f"/{base_folder}" if base_folder else rns_client.current_folder
        )

        super().save(name=name, overwrite=overwrite, folder=folder)

        # Running save will have updated the cluster's
        # Den address. We need to update the name
        # used in the config on the cluster so that
        # self.on_this_cluster() will still work as expected.
        if on_this_cluster:
            obj_store.set_cluster_config_value("name", self.rns_address)
        elif self._http_client:
            self.call_client_method("set_cluster_name", self.rns_address)

        return self

    def delete_configs(self, delete_creds: bool = False):
        """Delete configs for the cluster"""
        if delete_creds and self._creds:
            logger.debug(
                f"Attempting to delete creds associated with cluster {self.name}"
            )
            rns_client.delete_configs(self._creds)

        super().delete_configs()

    def _setup_creds(self, ssh_creds: Union[Dict, "Secret", str]):
        """Setup cluster credentials from user provided ssh_creds"""
        from runhouse.resources.secrets import Secret

        if isinstance(ssh_creds, Secret):
            self._creds = ssh_creds
            return

        elif isinstance(ssh_creds, str):
            self._creds = (
                Secret.from_name(ssh_creds)
                if rns_client.base_folder(ssh_creds) == rns_client.username
                else None
            )
            return

        if not ssh_creds:
            self._creds = self._setup_default_creds()

        elif isinstance(ssh_creds, Dict):
            creds, ssh_properties = _setup_creds_from_dict(ssh_creds, self.name)
            self._creds = creds
            self.ssh_properties = ssh_properties

    def _setup_default_creds(self):
        from runhouse.resources.secrets import Secret

        default_ssh_key = rns_client.default_ssh_key
        if default_ssh_key is None:
            logger.warning(
                "No default SSH key found in the local Runhouse config. To "
                "create one please run `runhouse login`"
            )
            return None

        return Secret.from_name(default_ssh_key)

    def _should_save_creds(self, folder: str = None) -> bool:
        """Checks whether to save the creds associated with the cluster.
        Only do so as part of the save() if the user making the call is the creator"""

        from runhouse.resources.secrets import Secret

        local_default_folder = folder or configs.username
        # if not self.rns_address => we are saving the cluster first time in den
        # else, need to check if the username of the current saver is included in the rns_address.
        should_save_creds = (
            (not self.rns_address or local_default_folder in self.rns_address)
            and self._creds
            and isinstance(self._creds, Secret)
        )

        if should_save_creds:
            # update secret name if it already exists in den w/ different config, avoid overwriting
            try:
                if self._creds.rns_address:
                    saved_secret = Secret.from_name(self._creds.rns_address)
                    if saved_secret and (
                        saved_secret.config(values=False)
                        != self._creds.config(values=False)
                        or (saved_secret.values != self._creds.values)
                    ):
                        new_creds = copy.deepcopy(self._creds)
                        new_creds.name = f"{self.name}-ssh-secret"
                        self._creds = new_creds
            except ValueError:
                pass

        return should_save_creds

    def _save_sub_resources(self, folder: str = None):

        creds_folder = (
            folder if (not self._creds or not self._creds._rns_folder) else None
        )
        if self._should_save_creds(creds_folder):
            # Only automatically set the creds folder if it doesn't have one yet
            # allows for org SSH keys to be associated with the user.
            self._creds.save(folder=creds_folder)
        if self.image:
            self.image._save_sub_resources()

    @classmethod
    def from_name(
        cls,
        name: str,
        load_from_den: bool = True,
        dryrun: bool = False,
        _resolve_children: bool = True,
    ):
        cluster = super().from_name(
            name=name,
            load_from_den=load_from_den,
            dryrun=dryrun,
            _resolve_children=_resolve_children,
        )
        if cluster and cluster._creds and not dryrun:
            from runhouse.resources.secrets import Secret
            from runhouse.resources.secrets.provider_secrets.ssh_secret import SSHSecret

            if isinstance(cluster._creds, SSHSecret):
                cluster._creds.write()
            elif isinstance(cluster._creds, Secret):
                # old version of cluster creds or password only
                private_key_path = cluster._creds.values.get("ssh_private_key")
                if private_key_path:
                    ssh_creds = SSHSecret(
                        path=private_key_path,
                        values=cluster._creds.values,
                    )
                    ssh_creds.write()

        return cluster

    @classmethod
    def from_config(
        cls, config: Dict, dryrun: bool = False, _resolve_children: bool = True
    ):
        resource_subtype = config.get("resource_subtype")
        if _resolve_children:
            config = cls._check_for_child_configs(config)

        if resource_subtype == "Cluster":
            return Cluster(**config, dryrun=dryrun)
        elif resource_subtype == "OnDemandCluster":
            from .on_demand_cluster import OnDemandCluster

            return OnDemandCluster(**config, dryrun=dryrun)
        else:
            raise ValueError(f"Unknown cluster type {resource_subtype}")

    def config(self, condensed: bool = True):
        config = super().config(condensed)
        if config.get("resource_subtype") == "Cluster":
            config["ips"] = self._ips
        self.save_attrs_to_config(
            config,
            [
                "server_port",
                "server_host",
                "server_connection_type",
                "domain",
                "den_auth",
                "ssh_port",
                "client_port",
                "ssh_properties",
            ],
        )
        creds = (
            self._resource_string_for_subconfig(self._creds, condensed)
            if hasattr(self, "_creds") and self._creds
            else None
        )
        if creds:
            config["creds"] = creds

        if self._use_custom_certs:
            config["ssl_certfile"] = self.cert_config.cert_path
            config["ssl_keyfile"] = self.cert_config.key_path

        if self.image:
            config["image"] = self.image.config()

        return config

    def _update_values(self, new_values: Dict[str, Any]):
        for key, val in new_values.items():
            setattr(self, key, val)

    def endpoint(self, external: bool = False):
        """Endpoint for the cluster's Daemon server.

        Args:
            external (bool, optional): If ``True``, will only return the external url, and will return ``None``
                otherwise (e.g. if a tunnel is required). If set to ``False``, will either return the external url
                if it exists, or will set up the connection (based on connection_type) and return the internal url
                (including the local connected port rather than the sever port). If cluster is not up, returns
                `None``. (Default: ``False``)
        """
        if not self.head_ip or self.on_this_cluster():
            return None

        client_port = self.client_port or self.server_port

        if self.server_connection_type in [
            ServerConnectionType.NONE,
            ServerConnectionType.TLS,
        ]:
            url_base = (
                "https"
                if self.server_connection_type == ServerConnectionType.TLS
                else "http"
            )

            # Client port gets set to the server port if it was not set.
            # In the case of local, testing clusters, the client port will be set to something else
            # since we need to port forward in order to hit localhost.
            if client_port not in [DEFAULT_HTTP_PORT, DEFAULT_HTTPS_PORT]:
                return f"{url_base}://{self.server_address}:{client_port}"
            else:
                return f"{url_base}://{self.server_address}"

        if external:
            return None

        if self.server_connection_type == ServerConnectionType.SSH:
            self.client.check_server()
            return f"http://{LOCALHOST}:{client_port}"

    def _client(self):
        if self.on_this_cluster():
            # Previously (before calling within the same cluster worked) returned None
            return obj_store
        if not self._http_client:
            self.client.check_server()
        return self.client

    @property
    def server_address(self):
        """Address to use in the requests made to the cluster. If creating an SSH tunnel with the cluster,
        ths will be set to localhost, otherwise will use the cluster's domain (if provided), or its
        public IP address."""
        if self.domain:
            return self.domain

        if self.server_host in [LOCALHOST, "localhost"]:
            return LOCALHOST

        return self.head_ip

    def _command_runner(
        self, node: Optional[str] = None, use_docker_exec: Optional[bool] = False
    ) -> "CommandRunner":
        from runhouse.resources.hardware.sky_command_runner import (
            SkyKubernetesRunner,
            SkySSHRunner,
        )

        if node == "all":
            raise ValueError(
                "CommandRunner can only be instantiated for individual nodes"
            )

        node = node or self.head_ip

        if self.compute_properties.get("cloud") == "kubernetes":
            namespace = self.compute_properties.get("kube_namespace", None)
            node_idx = self.ips.index(node)
            pod_name = self.compute_properties.get("pod_names", None)[node_idx]

            runner = SkyKubernetesRunner(
                (namespace, pod_name), docker_user=self.docker_user
            )
        else:
            ssh_properties = copy.copy(self.ssh_properties) or {}
            ssh_control_name = ssh_properties.pop(
                "ssh_control_name", f"{node}:{self.ssh_port}"
            )
            ssh_user = ssh_properties.get("ssh_user")
            ssh_private_key = (
                str(Path(ssh_properties.get("ssh_private_key")).expanduser())
                if ssh_properties.get("ssh_private_key")
                else None
            )
            ssh_proxy_command = ssh_properties.get("ssh_proxy_command")

            runner = SkySSHRunner(
                (node, self.ssh_port),
                ssh_user=ssh_user,
                ssh_private_key=ssh_private_key,
                ssh_proxy_command=ssh_proxy_command,
                ssh_control_name=ssh_control_name,
                docker_user=self.docker_user if not use_docker_exec else None,
                use_docker_exec=use_docker_exec,
            )

        return runner

    def is_up(self) -> bool:
        """Check if the cluster is up.

        Example:
            >>> rh.cluster("rh-cpu").is_up()
        """
        return self.on_this_cluster() or self._ping()

    def up_if_not(self, verbose: bool = True):
        """Bring up the cluster if it is not up. No-op if cluster is already up.
        This only applies to on-demand clusters, and has no effect on self-managed clusters.

        Args:
            verbose (bool, optional): Whether to stream logs from Den if the cluster is being launched. Only
                relevant if launching via Den. (Default: `True`)

        Example:
            >>> rh.cluster("rh-cpu").up_if_not()
        """
        if self._is_shared:
            logger.warning(
                "Cannot up a shared cluster. Only cluster owners can perform this operation."
            )
            return self

        if not self.is_up():
            self.up(verbose=verbose, force=False)
        return self

    def up(self, verbose: bool = True, force: bool = False):
        raise NotImplementedError(
            f"Cluster <{self.name}> does not have an up method. It must be brought up manually."
        )

    def keep_warm(self):
        logger.info(
            f"cluster.keep_warm will have no effect on self-managed cluster {self.name}."
        )
        return self

<<<<<<< HEAD
    def _is_cluster_shared(self) -> bool:
        rns_address = self.rns_address
        if rns_address is None:
            return False

        # If shared the creds used for launching will be attributed to another user
        creds: str = (
            self._resource_string_for_subconfig(self._creds, True)
            if hasattr(self, "_creds") and self._creds
            else None
        )

        if not creds or isinstance(creds, dict):
            # specifying custom creds (for non on-demand clusters)
            return False

        cluster_folder = rns_client.base_folder(rns_address)
        cluster_creds_folder = rns_client.base_folder(creds)

        if cluster_folder != rns_client.username and (
            creds and cluster_creds_folder != rns_client.username
        ):
            return True

        return False
=======
    def _is_cluster_shared(self, owner_info: dict) -> bool:
        rns_address = self.rns_address
        if rns_address is None:
            # Cluster hasn't yet been saved
            return False

        if not owner_info:
            # Cluster hasn't yet been launched
            return False

        return owner_info.get("username") != rns_client.username
>>>>>>> bac7432f

    def _sync_image_to_cluster(self, parallel: bool = True):
        """
        Image stuff that needs to happen over SSH because the daemon won't be up yet, so we can't
        use the HTTP client.
        """
        env_vars = {}
        # In case the local env var RH_LOG_LEVEL is None, we set the RH_LOG_LEVEL on the cluster to be the DEFAULT_LOG_LEVEL
        log_level = os.getenv("RH_LOG_LEVEL") or DEFAULT_LOG_LEVEL
        if log_level:
            # add log level to the default env to ensure it gets set on the cluster when the server is restarted
            env_vars["RH_LOG_LEVEL"] = log_level
            logger.info(f"Using log level {log_level} on cluster's default env")

        if not configs.observability_enabled:
            env_vars["disable_observability"] = "True"
            logger.info("Disabling observability on the cluster")

        if not self.image:
            return [], env_vars  # secrets, env vars

        if self.image.image_id and self.config().get("resource_subtype") == "Cluster":
            logger.error(
                "``image_id`` is only supported for OnDemandCluster, not static Clusters."
            )

        logger.info(f"Syncing default image {self.image} to cluster.")

        secrets_to_sync = []

        for step in self.image.setup_steps:
            if step.step_type == ImageSetupStepType.SYNC_SECRETS:
                secrets_to_sync += step.kwargs.get("providers")
                continue
            elif step.step_type == ImageSetupStepType.SET_ENV_VARS:
                image_env_vars = _process_env_vars(step.kwargs.get("env_vars"))
                env_vars.update(image_env_vars)
                continue

            if parallel:
                # Launch in a new process so we can capture the logs
                with multiprocessing.Pool(processes=len(self.ips)) as pool:
                    pool.starmap(
                        _do_setup_step_for_node, [(self, step, ip) for ip in self.ips]
                    )
                    # Fix any garbled terminal output
                    os.system("stty sane")
            else:
                for ip in self.ips:
                    _do_setup_step_for_node(self, step, ip)

        return secrets_to_sync, env_vars

    def _sync_runhouse_to_cluster(
        self,
        _install_url: Optional[str] = None,
        local_rh_package_path: Optional[Path] = None,
    ):
        if self.on_this_cluster():
            return

        if not self.ips:
            raise ValueError(f"No IPs set for cluster <{self.name}>. Is it up?")

        conda_env_name = self.image.conda_env_name if self.image else None

        remote_ray_version_call = self.run_bash_over_ssh(
            ["ray --version"], node="all", conda_env_name=conda_env_name
        )
        ray_installed_remotely = remote_ray_version_call[0][0][0] == 0
        if not ray_installed_remotely:
            local_ray_version = find_locally_installed_version("ray")

            # if Ray is installed locally, install the same version on the cluster
            if local_ray_version:
                ray_install_cmd = f"python3 -m pip install ray=={local_ray_version}"
                self.run_bash_over_ssh(
                    [ray_install_cmd],
                    node="all",
                    stream_logs=True,
                    conda_env_name=conda_env_name,
                )

        # If local_rh_package_path is provided, install the package from the local path
        if local_rh_package_path:
            local_rh_package_path = local_rh_package_path.parent
            dest_path = f"~/{local_rh_package_path.name}"

            self.rsync(
                source=str(local_rh_package_path),
                dest=dest_path,
                node="all",
                up=True,
                contents=True,
                filter_options="- docs/",
            )
            rh_install_cmd = f"python3 -m pip install {dest_path}[server]"

        else:
            # Package is installed in site-packages
            # status_codes = self.run(['pip install runhouse-nightly==0.0.2.20221202'], stream_logs=True)
            # rh_package = 'runhouse_nightly-0.0.1.dev20221202-py3-none-any.whl'
            # rh_download_cmd = f'curl https://runhouse-package.s3.amazonaws.com/{rh_package} --output {rh_package}'
            if not _install_url:
                import runhouse

                _install_url = f"runhouse[server]=={runhouse.__version__}"
            rh_install_cmd = f"python3 -m pip install {_install_url}"

        for node in self.ips:
            status_codes = self.run_bash_over_ssh(
                [rh_install_cmd],
                node=node,
                stream_logs=True,
                conda_env_name=conda_env_name,
            )

            if status_codes[0][0] != 0:
                raise ValueError(
                    f"Error installing runhouse on cluster <{self.name}> node <{node}>"
                )

    def install_packages(
        self,
        reqs: List[Union["Package", str]],
        node: Optional[str] = None,
        conda_env_name: Optional[str] = None,
        force_sync_local: bool = False,
    ):
        """Install the given packages on the cluster.

        Args:
            reqs (List[Package or str]): List of packages to install on cluster.
            node (str, optional): Cluster node to install the package on. If specified, will use ssh to install the
                package. (Default: ``None``)
            conda_env_name (str, optional): Name of conda env to install the package in, if relevant. If left empty,
                defaults to base environment. (Default: ``None``)
            force_sync_local (bool, optional): If the package exists both locally and remotely, whether to override
                the remote version with the local version. By default, the local version will be installed only if
                the package does not already exist on the cluster. (Default: ``False``)

        Example:
            >>> cluster.install_packages(reqs=["accelerate", "diffusers"])
            >>> cluster.install_packages(reqs=["accelerate", "diffusers"], conda_env_name="my_conda_env", force_sync_local=True)
        """
        for req in reqs:
            if not node:
                self.install_package(
                    req,
                    conda_env_name=conda_env_name,
                    force_sync_local=force_sync_local,
                )
            else:
                self.install_package_over_ssh(
                    req,
                    node=node,
                    conda_env_name=conda_env_name,
                    force_sync_local=force_sync_local,
                )

    def get(self, key: str, default: Any = None, remote=False):
        """Get the result for a given key from the cluster's object store.

        Args:
            key (str): Key to get from the cluster's object store.
            default (Any, optional): What to return if the key is not found. To raise an error, pass in
                ``KeyError``. (Default: None)
            remote (bool, optional): Whether to get the remote object, rather than the object in full.
                (Default: ``False``)
        """
        if self.on_this_cluster():
            return obj_store.get(key, default=default, remote=remote)
        try:
            res = self.call_client_method(
                "get",
                key,
                default=default,
                remote=remote,
                system=self,
            )
        except KeyError as e:
            if default == KeyError:
                raise e
            return default
        return res

    def put(self, key: str, obj: Any, process: str = None):
        """Put the given object on the cluster's object store at the given key.

        Args:
            key (str): Key to assign the object in the object store.
            obj (Any): Object to put in the object store
            process (str, optional): Process of the object store to put the object in. (Default: ``None``)
        """
        if self.on_this_cluster():
            return obj_store.put(key, obj, process=process)
        return self.call_client_method(
            "put_object", key, obj, process=process or DEFAULT_PROCESS_NAME
        )

    def put_resource(
        self,
        resource: Resource,
        state: Dict = None,
        dryrun: bool = False,
        process: Optional[str] = None,
    ):
        """Put the given resource on the cluster's object store. Returns the key (important if name is not set).

        Args:
            resource (Resource): Key to assign the object in the object store.
            state (Dict, optional): Dict of resource attributes to override. (Default: ``False``)
            dryrun (bool, optional): Whether to put the resource in dryrun mode or not. (Default: ``False``)
            process (str, optional): Process of the object store to put the object in. (Default: ``None``)
        """
        # Logic to get env_name from different ways env can be provided
        process = process or (
            resource.process if hasattr(resource, "process") else DEFAULT_PROCESS_NAME
        )

        state = state or {}
        if self.on_this_cluster():
            data = (resource.config(condensed=False), state, dryrun)
            return obj_store.put_resource(serialized_data=data, process=process)
        return self.call_client_method(
            "put_resource",
            resource,
            state=state or {},
            process=process,
            dryrun=dryrun,
        )

    def rename(self, old_key: str, new_key: str):
        """Rename a key in the cluster's object store.

        Args:
            old_key (str): Original key to rename.
            new_key (str): Name to reassign the object.
        """
        if self.on_this_cluster():
            return obj_store.rename(old_key, new_key)
        return self.call_client_method("rename_object", old_key, new_key)

    def keys(self, process: str = None):
        """List all keys in the cluster's object store.

        Args:
            process (str, optional): Process in which to list out the keys for.
        """
        if self.on_this_cluster():
            return obj_store.keys()
        res = self.call_client_method("keys", process=process)
        return res

    def delete(self, keys: Union[None, str, List[str]]):
        """Delete the given items from the cluster's object store. To delete all items, use `cluster.clear()`

        Args:
            keys (str or List[str]): key or list of keys to delete from the object store.
        """
        if isinstance(keys, str):
            keys = [keys]
        if self.on_this_cluster():
            return obj_store.delete(keys)
        return self.call_client_method("delete", keys)

    def clear(self):
        """Clear the cluster's object store."""
        if self.on_this_cluster():
            return obj_store.clear()
        return self.call_client_method("delete")

    def on_this_cluster(self):
        """Whether this function is being called on the same cluster."""
        config = _current_cluster("config")
        return config is not None and config.get("name") == (
            self.rns_address or self.name
        )

    # ----------------- RPC Methods ----------------- #

    def call_client_method(self, client_method_name, *args, **kwargs):
        method = getattr(self.client, client_method_name)
        try:
            return method(*args, **kwargs)
        except (ConnectionError, requests.exceptions.ConnectionError):
            try:
                self._http_client = None
                method = getattr(self.client, client_method_name)
            except:
                raise ConnectionError("Could not connect to Runhouse server.")

            return method(*args, **kwargs)
        except Exception as e:
            raise e

    def connect_tunnel(self, force_reconnect=False):
        if self._rpc_tunnel and force_reconnect:
            self._rpc_tunnel.terminate()
            self._rpc_tunnel = None

        if not self._rpc_tunnel:
            self._rpc_tunnel = self.ssh_tunnel(
                local_port=self.server_port,
                remote_port=self.server_port,
                num_ports_to_try=NUM_PORTS_TO_TRY,
            )

    def connect_server_client(self, force_reconnect=False):
        if not self.ips:
            raise ValueError(f"No IPs set for cluster <{self.name}>. Is it up?")

        if self.server_connection_type == ServerConnectionType.SSH:
            # For a password cluster, the 'ssh_tunnel' command assumes a Control Master is already set up with
            # an authenticated password.
            # TODO: I wonder if this authentication ever goes dry, and our SSH tunnel would need to be
            # re-established, would require a password, and then fail. We should really figure out how to
            # authenticate with a password in the SSH tunnel command. But, this is a fine hack for now.
            if self.creds_values.get("password") is not None:
                self._run_commands_with_runner(
                    ["echo 'Initiating password connection.'"]
                )

            # Case 1: Server connection requires SSH tunnel
            self.connect_tunnel(force_reconnect=force_reconnect)
            self.client_port = self._rpc_tunnel.local_bind_port

            # Connecting to localhost because it's tunneled into the server at the specified port.
            # As long as the tunnel was initialized,
            # self.client_port has been set to the correct port
            self._http_client = HTTPClient(
                host=LOCALHOST,
                port=self.client_port,
                resource_address=self.rns_address,
                system=self,
            )

        else:
            # Case 2: We're making a direct connection to the server, either via HTTP or HTTPS
            if self.server_connection_type not in [
                ServerConnectionType.NONE,
                ServerConnectionType.TLS,
            ]:
                raise ValueError(
                    f"Unknown server connection type {self.server_connection_type}."
                )

            cert_path = None
            if self._use_https and not (self.domain and self._use_caddy):
                # Only use the cert path if HTTPS is enabled and not providing a domain with Caddy
                cert_path = self.cert_config.cert_path

            self.client_port = self.client_port or self.server_port

            self._http_client = HTTPClient(
                host=self.server_address,
                port=self.client_port,
                cert_path=cert_path,
                use_https=self._use_https,
                resource_address=self.rns_address,
                system=self,
            )

    def status(self, send_to_den: bool = False):
        """Load the status of the Runhouse daemon running on a cluster.

        Args:
            send_to_den (bool, optional): Whether to send and update the status in Den. Only applies to
                clusters that are saved to Den. (Default: ``False``)
        """

        # Note: If running outside a local cluster need to include a resource address to construct the cluster subtoken
        # Allow for specifying a resource address explicitly in case the resource has no rns address yet
        if self.on_this_cluster():
            status, den_resp_status_code = obj_store.status(send_to_den=send_to_den)
        else:
            status, den_resp_status_code = self.call_client_method(
                "status",
                send_to_den=send_to_den,
            )

        if send_to_den:
            if den_resp_status_code == 404:
                logger.info(
                    "Cluster has not yet been saved to Den, cannot update status or logs."
                )

            elif den_resp_status_code != 200:
                logger.warning("Failed to send cluster status to Den")

        if not configs.observability_enabled and status.get("env_servlet_processes"):
            logger.warning(
                "Cluster observability is disabled. Metrics are stale and will "
                "no longer be collected. To re-enable observability, please "
                "run `rh.configs.enable_observability()` and restart the server (`cluster.restart_server()`)."
            )

        # adding the full cluster_config, because the returned config is a condensed version of the cluster_config
        # saved locally on the cluster.
        full_config = copy.deepcopy(self.config())
        full_config["is_gpu"] = status.get("cluster_config").get("is_gpu")
        status["cluster_config"] = full_config

        return status

    def ssh_tunnel(
        self, local_port, remote_port=None, num_ports_to_try: int = 0
    ) -> "SshTunnel":
        from runhouse.resources.hardware.ssh_tunnel import ssh_tunnel

        cloud = self.compute_properties.get("cloud")
        return ssh_tunnel(
            address=self.head_ip,
            ssh_properties=self.ssh_properties,
            docker_user=self.docker_user,
            local_port=local_port,
            ssh_port=self.ssh_port,
            remote_port=remote_port,
            num_ports_to_try=num_ports_to_try,
            cloud=cloud,
        )

    @property
    def _use_https(self) -> bool:
        """Use HTTPS if server connection type is set to ``tls``"""

        return (
            self.server_connection_type == ServerConnectionType.TLS
            if self.server_connection_type is not None
            else False
        )

    @property
    def _use_caddy(self) -> bool:
        """Use Caddy if the server port is set to the default HTTP (80) or HTTPS (443) port.
        Note: Caddy will serve as a reverse proxy, forwarding traffic from the server port to the Runhouse API
        server running on port 32300."""
        return self.server_port in [DEFAULT_HTTP_PORT, DEFAULT_HTTPS_PORT]

    @property
    def _use_custom_certs(self):
        """Use custom certs when HTTPS is not enabled, or when HTTPS is enabled, Caddy is enabled,
        and a domain is provided."""
        return self._use_https and not (self._use_caddy and self.domain is not None)

    def _start_ray_workers(self, ray_port, env_vars):
        internal_head_ip = self.internal_ips[0]
        worker_ips = self.ips[
            1:
        ]  # Using external worker address here because we're running from local

        for host in worker_ips:
            logger.info(
                f"Starting Ray on worker {host} with head node at {internal_head_ip}:{ray_port}."
            )
            run_setup_command(
                cmd=f"ray start --address={internal_head_ip}:{ray_port} --disable-usage-stats",
                cluster=self,
                env_vars=env_vars,
                node=host,
                stream_logs=True,
            )

    def _start_or_restart_helper(
        self,
        base_cli_cmd: str,
        _rh_install_url: str = None,
        resync_rh: Optional[bool] = None,
        restart_ray: bool = True,
        restart_proxy: bool = False,
        parallel: bool = True,
    ):
        image_secrets, image_env_vars = self._sync_image_to_cluster(parallel=parallel)

        # If resync_rh is not explicitly False, check if Runhouse is installed editable
        local_rh_package_path = None
        if resync_rh is not False:
            local_rh_package_path = Path(
                importlib.util.find_spec("runhouse").origin
            ).parent

            installed_editable_locally = (
                not _rh_install_url
                and local_rh_package_path.parent.name == "runhouse"
                and (local_rh_package_path.parent / "setup.py").exists()
            )

            if installed_editable_locally:
                logger.debug("Runhouse is installed locally in editable mode.")
                resync_rh = True
            else:
                # We only want this to be set if it was installed editable locally
                local_rh_package_path = None

        # If resync_rh is still not confirmed to happen, check if Runhouse is installed on the cluster
        if resync_rh is None:
            return_codes = self.run_bash_over_ssh(["runhouse --version"], node="all")
            if return_codes[0][0][0] != 0:
                logger.debug("Runhouse is not installed on the cluster.")
                resync_rh = True

        if resync_rh:
            self._sync_runhouse_to_cluster(
                _install_url=_rh_install_url,
                local_rh_package_path=local_rh_package_path,
            )
            logger.debug("Finished syncing Runhouse to cluster.")

        https_flag = self._use_https
        caddy_flag = self._use_caddy
        domain = self.domain

        cluster_key_path = None
        cluster_cert_path = None

        if https_flag:
            # Make sure certs are copied to the cluster (where relevant)
            base_cluster_dir = self.cert_config.DEFAULT_CLUSTER_DIR
            cluster_key_path = f"{base_cluster_dir}/{self.cert_config.PRIVATE_KEY_NAME}"
            cluster_cert_path = f"{base_cluster_dir}/{self.cert_config.CERT_NAME}"

            if domain and caddy_flag:
                # Certs generated by Caddy are stored in the data directory path on the cluster
                # https://caddyserver.com/docs/conventions#data-directory

                # Reset to None - Caddy will automatically generate certs on the cluster
                cluster_key_path = None
                cluster_cert_path = None
            else:
                # Rebuild on restart to ensure the correct subject name is included in the cert SAN
                # Cert subject name needs to match the target (IP address or domain)
                self.cert_config.generate_certs(
                    address=self.head_ip, domain=self.domain
                )
                self._copy_certs_to_cluster()

            if caddy_flag and not self.domain:
                # Update pointers to the cert and key files as stored on the cluster for Caddy to use
                base_caddy_dir = self.cert_config.CADDY_CLUSTER_DIR
                cluster_key_path = (
                    f"{base_caddy_dir}/{self.cert_config.PRIVATE_KEY_NAME}"
                )
                cluster_cert_path = f"{base_caddy_dir}/{self.cert_config.CERT_NAME}"

        # Update the cluster config on the cluster
        self._save_config_to_cluster()

        # Save a limited version of the local ~/.rh config to the cluster with the user's
        # if such does not exist on the cluster
        if rns_client.token:
            user_config = {
                "token": rns_client.cluster_token(resource_address=rns_client.username),
                "username": rns_client.username,
                "default_folder": rns_client.default_folder,
            }

            yaml_path = Path(f"{tempfile.mkdtemp()}/config.yaml")
            with open(yaml_path, "w") as config_file:
                yaml.safe_dump(user_config, config_file)

            try:
                self.rsync(
                    source=yaml_path,
                    dest="~/.rh/",
                    up=True,
                    ignore_existing=True,
                )
                logger.debug("saved config.yaml on the cluster")
            finally:
                shutil.rmtree(yaml_path.parent)

        restart_cmd = (
            base_cli_cmd
            + (" --restart-ray" if restart_ray else "")
            + (" --use-https" if https_flag else "")
            + (" --use-caddy" if caddy_flag else "")
            + (" --restart-proxy" if restart_proxy and caddy_flag else "")
            + (f" --ssl-certfile {cluster_cert_path}" if self._use_custom_certs else "")
            + (f" --ssl-keyfile {cluster_key_path}" if self._use_custom_certs else "")
            + (f" --domain {domain}" if domain else "")
            + f" --port {self.server_port}"
            + f" --api-server-url {rns_client.api_server_url}"
            + (
                f" --conda-env {self.image.conda_env_name}"
                if self.image and self.image.conda_env_name
                else ""
            )
            + " --from-python"
        )

        if self.image and self.image.conda_env_name:
            restart_cmd = conda_env_cmd(restart_cmd, self.image.conda_env_name)
        status_codes = run_setup_command(
            cmd=restart_cmd,
            cluster=self,
            env_vars=image_env_vars,
            stream_logs=True,
            node=self.head_ip,
        )

        if not status_codes[0] == 0:
            raise ValueError(f"Failed to restart server {self.name}")

        if https_flag:
            rns_address = self.rns_address or self.name
            if not rns_address:
                raise ValueError("Cluster must have a name in order to enable HTTPS.")

            if not self._http_client:
                logger.debug("Reconnecting server client. Server restarted with HTTPS.")
                self.connect_server_client()

            # Refresh the client params to use HTTPS
            self.client.use_https = https_flag

        if restart_ray and len(self.ips) > 1:
            self._start_ray_workers(DEFAULT_RAY_PORT, env_vars=image_env_vars)

        if image_secrets:
            self.sync_secrets(image_secrets)

        return status_codes

    def restart_server(
        self,
        _rh_install_url: str = None,
        resync_rh: Optional[bool] = None,
        restart_ray: bool = True,
        restart_proxy: bool = False,
    ):
        """Restart the RPC server.

        Args:
            resync_rh (bool): Whether to Resync runhouse. If ``False`` will not resync Runhouse onto the cluster.
                If not specified, will sync if Runhouse is not installed on the cluster or if locally it is installed
                as editable. (Default: ``None``)
            restart_ray (bool): Whether to restart Ray. (Default: ``True``)
            restart_proxy (bool): Whether to restart Caddy on the cluster, if configured. (Default: ``False``)

        Example:
            >>> rh.cluster("rh-cpu").restart_server()
        """
        if not self.is_up():
            raise ConnectionError(
                f"Could not reach {self.name} {self.head_ip}. Is cluster up?"
            )

        logger.info(f"Restarting Runhouse API server on {self.name}.")

        return self._start_or_restart_helper(
            base_cli_cmd=CLI_RESTART_CMD,
            _rh_install_url=_rh_install_url,
            resync_rh=resync_rh,
            restart_ray=restart_ray,
            restart_proxy=restart_proxy,
        )

    def start_server(
        self,
        _rh_install_url: str = None,
        resync_rh: Optional[bool] = None,
        restart_ray: bool = True,
        restart_proxy: bool = False,
    ):
        """Restart the RPC server.

        Args:
            resync_rh (bool): Whether to Resync runhouse. If ``False`` will not resync Runhouse onto the cluster.
                If not specified, will sync if Runhouse is not installed on the cluster or if locally it is installed
                as editable. (Default: ``None``)
            restart_ray (bool): Whether to restart Ray. (Default: ``True``)
            restart_proxy (bool): Whether to restart Caddy on the cluster, if configured. (Default: ``False``)

        Example:
            >>> rh.cluster("rh-cpu").start_server()
        """
        logger.debug(f"Starting Runhouse API server on {self.name}.")

        return self._start_or_restart_helper(
            base_cli_cmd=CLI_START_CMD,
            _rh_install_url=_rh_install_url,
            resync_rh=resync_rh,
            restart_ray=restart_ray,
            restart_proxy=restart_proxy,
        )

    def stop_server(
        self,
        stop_ray: bool = False,
        cleanup_actors: bool = True,
        conda_env_name: Optional[str] = None,
    ):
        """Stop the RPC server.

        Args:
            stop_ray (bool, optional): Whether to stop Ray. (Default: `True`)
            process (str, optional): Specified process to stop the server on. (Default: ``None``)
            cleanup_actors (bool, optional): Whether to kill all Ray actors. (Default: ``True``)
        """
        cmd = CLI_STOP_CMD
        if stop_ray:
            cmd = cmd + " --stop-ray"
        if not cleanup_actors:
            cmd = cmd + " --no-cleanup-actors"

        # run on node where server was started
        status_codes = self.run_bash_over_ssh(
            [cmd],
            node=self.head_ip,
            require_outputs=False,
            conda_env_name=conda_env_name,
        )
        assert status_codes[0] == 0

    @contextlib.contextmanager
    def pause_autostop(self):
        """Context manager to temporarily pause autostop. Only for OnDemand clusters. There is no autostop
        for static clusters."""
        pass

    def call(
        self,
        module_name: str,
        method_name: str,
        *args,
        stream_logs: bool = True,
        run_name: str = None,
        remote: bool = False,
        run_async: bool = False,
        save: bool = False,
        **kwargs,
    ):
        """Call a method on a module that is in the cluster's object store.

        Args:
            module_name (str): Name of the module saved on system.
            method_name (str): Name of the method.
            stream_logs (bool, optional): Whether to stream logs from the method call. (Default: ``True``)
            run_name (str, optional): Name for the run. (Default: ``None``)
            remote (bool, optional): Return a remote object from the function, rather than the result proper.
                (Default: ``False``)
            run_async (bool, optional): Run the method asynchronously and return an awaitable. (Default: ``False``)
            save (bool, optional): Whether or not to save the call. (Default: ``False``)
            *args: Positional arguments to pass to the method.
            **kwargs: Keyword arguments to pass to the method.

        Example:
            >>> cluster.call("my_module", "my_method", arg1, arg2, kwarg1=kwarg1)
        """
        # Note: might be single value, might be a generator!
        if self.on_this_cluster():
            method_to_call = obj_store.acall if run_async else obj_store.call
            return method_to_call(
                module_name,
                method_name,
                data={"args": args, "kwargs": kwargs},
                stream_logs=stream_logs,
                run_name=run_name,
                remote=remote,
                serialization=None,
            )
        method_to_call = "acall_module_method" if run_async else "call_module_method"
        return self.call_client_method(
            method_to_call,
            module_name,
            method_name,
            stream_logs=stream_logs,
            data={"args": args, "kwargs": kwargs},
            run_name=run_name,
            remote=remote,
            save=save,
            system=self,
        )

    def is_connected(self):
        """Whether the RPC tunnel is up.

        Example:
            >>> connected = cluster.is_connected()
        """
        return self.client is not None

    def disconnect(self):
        """Disconnect the RPC tunnel.

        Example:
            >>> cluster.disconnect()
        """
        if self._rpc_tunnel:
            self._rpc_tunnel.terminate()

    def __getstate__(self):
        """Delete non-serializable elements (e.g. thread locks) before pickling."""
        state = self.__dict__.copy()
        state["_http_client"] = None
        state["_rpc_tunnel"] = None
        return state

    # ----------------- SSH Methods ----------------- #
    def rsync(
        self,
        source: str,
        dest: str,
        up: bool = True,
        node: str = None,
        src_node: str = None,
        contents: bool = False,
        filter_options: str = None,
        stream_logs: bool = False,
        ignore_existing: bool = False,
        parallel: bool = False,
    ):
        """
        Sync the contents of the source directory into the destination.

        Args:
            source (str): The source path.
            dest (str): The target path.
            up (bool): The direction of the sync. If ``True``, will rsync from local to cluster. If ``False``
              will rsync from cluster to local.
            node (str, optional): Specific cluster node to rsync to. If not specified will use the
                address of the cluster's head node.
            src_node (str, optional): Specific cluster node to rsync from, for node-to-node rsyncs.
            contents (bool, optional): Whether the contents of the source directory or the directory
                itself should be copied to destination. If ``True`` the contents of the source directory are
                copied to the destination, and the source directory itself is not created at the destination.
                If ``False`` the source directory along with its contents are copied ot the destination, creating
                an additional directory layer at the destination. (Default: ``False``).
            filter_options (str, optional): The filter options for rsync.
            stream_logs (bool, optional): Whether to stream logs to the stdout/stderr. (Default: ``False``).
            ignore_existing (bool, optional): Whether the rsync should skip updating files that already exist
                on the destination. (Default: ``False``).

        .. note::
            Ending ``source`` with a slash will copy the contents of the directory into dest,
            while omitting it will copy the directory itself (adding a directory layer).
        """
        # Theoretically we could reuse this logic from SkyPilot which Rsyncs to all nodes in parallel:
        # https://github.com/skypilot-org/skypilot/blob/v0.4.1/sky/backends/cloud_vm_ray_backend.py#L3094
        # This is an interesting policy... by default we're syncing to all nodes if the cluster is multinode.
        # If we need to change it to be greedier we can.
        if not src_node and up and not Path(source).expanduser().exists():
            raise ValueError(f"Could not locate path to sync: {source}.")

        if up and (node == "all" or (len(self.ips) > 1 and not node)):
            if not parallel:
                for node in self.ips:
                    self.rsync(
                        source,
                        dest,
                        up=up,
                        node=node,
                        src_node=src_node,
                        contents=contents,
                        filter_options=filter_options,
                        stream_logs=stream_logs,
                        ignore_existing=ignore_existing,
                    )
            else:
                from concurrent.futures import ThreadPoolExecutor

                with ThreadPoolExecutor(max_workers=len(self.ips)) as executor:
                    futures = [
                        executor.submit(
                            self.rsync,
                            source,
                            dest,
                            up=up,
                            node=node,
                            src_node=src_node,
                            contents=contents,
                            filter_options=filter_options,
                            stream_logs=stream_logs,
                            ignore_existing=ignore_existing,
                        )
                        for node in self.ips
                    ]
                    for future in futures:
                        future.result()
            return

        from runhouse.resources.hardware.sky_command_runner import SshMode

        # If no address provided explicitly use the head node address
        node = node or self.head_ip
        # FYI, could be useful: https://github.com/gchamon/sysrsync
        if contents:
            source = source + "/" if not source.endswith("/") else source
            dest = dest + "/" if not dest.endswith("/") else dest

        if self.on_this_cluster():
            src_node = src_node or self.head_ip

        # If we're already on this node, this is just a local rsync
        if node == src_node:
            logger.info(f"Rsyncing {source} to {dest} on node {node}")
            if Path(source).expanduser().resolve() == Path(dest).expanduser().resolve():
                return

            if not up:
                # If we're not uploading, we're downloading
                source, dest = dest, source

            dest = Path(dest).expanduser()
            if not dest.exists():
                dest.mkdir(parents=True, exist_ok=True)
            if not dest.is_dir():
                raise ValueError(f"Destination {dest} is not a directory.")
            dest = str(dest) + "/" if contents else str(dest)

            cmd = [
                "rsync",
                "-avz",
                source,
                dest,
            ]  # -a is archive mode, -v is verbose, -z is compress
            if ignore_existing:
                cmd += ["--ignore-existing"]
            if filter_options:
                cmd += [filter_options]

            subprocess.run(cmd, check=True, capture_output=not stream_logs, text=True)
            return

        ssh_properties = copy.copy(self.ssh_properties) or {}
        ssh_properties.pop("ssh_host", node)

        creds_values = copy.copy(self.creds_values) or {}
        pwd = creds_values.pop("password", None)

        # If we're syncing between nodes on the cluster, we need to use the internal ip of the destination node
        if src_node:
            # Case 1: node-to-node rsync within the cluster
            # Note that we don't care if it's a pwd cluster here, because all nodes have access to
            # one other through internal ips
            self._local_rsync(
                source=source,
                dest=dest,
                up=up,
                node=node,
                src_node=src_node,
                filter_options=filter_options,
                stream_logs=stream_logs,
                ignore_existing=ignore_existing,
            )
            return

        runner = self._command_runner(node=node)
        if not pwd:
            # Case 2: Standard rsync with no password between cluster and local (e.g. laptop)
            if up:
                logger.info(f"Rsyncing {source} to {dest} on {node}")
                runner.run(
                    ["mkdir", "-p", dest],
                    ssh_mode=SshMode.INTERACTIVE,
                )
            else:
                logger.info(f"Rsyncing {source} on {node} to {dest}")
                Path(dest).expanduser().parent.mkdir(parents=True, exist_ok=True)

            runner.rsync(
                source,
                dest,
                up=up,
                filter_options=filter_options,
                stream_logs=stream_logs,
                ignore_existing=ignore_existing,
            )
            return

        # Case 3: rsync with password between cluster and local (e.g. laptop)
        if up:
            logger.info(f"Rsyncing {source} to {dest} on {node}")
            ssh_command = runner.run(
                ["mkdir", "-p", dest],
                return_cmd=True,
                ssh_mode=SshMode.INTERACTIVE,
            )
            run_command_with_password_login(ssh_command, pwd, stream_logs=True)
        else:
            logger.info(f"Rsyncing {source} on {node} to {dest}")
            Path(dest).expanduser().parent.mkdir(parents=True, exist_ok=True)

        rsync_cmd = runner.rsync(
            source,
            dest,
            up=up,
            filter_options=filter_options,
            stream_logs=stream_logs,
            return_cmd=True,
            ignore_existing=ignore_existing,
        )
        run_command_with_password_login(rsync_cmd, pwd, stream_logs)

    def _local_rsync(
        self,
        source: str,
        dest: str,
        up: bool = True,
        node: str = None,
        src_node: str = None,
        filter_options: str = None,
        stream_logs: bool = False,
        ignore_existing: bool = False,
    ):
        """Rsync from head node onto another cluster node."""
        # Note: this is a minimal local rsync function, to rsync from one node to another node on the cluster.
        # It does not support more advanced args in rsync such as contents=True or rsyncing within the same node

        src_node = src_node or self.head_ip
        if src_node == node:
            raise ValueError(
                "The source and destination node must be different for _local_rsync."
            )

        if node == self.head_ip:
            # If the destination node is the head node, we may not have ssh access back from the worker node
            # due to authorized_keys restrictions on the head node (this only affects ssh proper, not all other
            # types of access, like starting a Ray worker or even a simple curl to the head node).
            # In that case, switch the source and destination nodes and paths, and run the rsync command on the
            # head node.
            return self._local_rsync(
                source=dest,
                dest=source,
                up=not up,
                node=src_node,
                src_node=node,
                filter_options=filter_options,
                stream_logs=stream_logs,
                ignore_existing=ignore_existing,
            )

        # use internal ip of destination node to sync between cluster nodes w/o additional creds
        dest_node_idx = self.ips.index(node)
        dest_node_internal_ip = self.internal_ips[dest_node_idx]
        ssh_user = self.ssh_properties.get("ssh_user")
        node_destination = f"{ssh_user}@{dest_node_internal_ip}"

        rsync_cmd = ["rsync", "-Pavz", "-e", "ssh"]
        if ignore_existing:
            rsync_cmd.append("--ignore-existing")
        if filter_options:
            rsync_cmd.append(filter_options)
        if up:
            rsync_cmd.extend([source, f"{node_destination}:{dest}"])
        else:
            rsync_cmd.extend([f"{node_destination}:{source}", dest])

        src_node_idx = self.ips.index(src_node)
        logger.info(
            f"Rsyncing {source} on node {src_node_idx} ({src_node}) to "
            f"{dest} on node {dest_node_idx} ({node})."
        )
        self.run_bash(f"mkdir -p {dest}", node=node, stream_logs=stream_logs)
        self.run_bash(" ".join(rsync_cmd), node=src_node, stream_logs=stream_logs)

    def ssh(self):
        """SSH into the cluster

        Example:
            >>> rh.cluster("rh-cpu").ssh()
        """
        ssh_properties = self.ssh_properties
        _run_ssh_command(
            address=self.head_ip,
            ssh_user=ssh_properties["ssh_user"],
            ssh_port=self.ssh_port,
            ssh_private_key=ssh_properties["ssh_private_key"],
            docker_user=self.docker_user,
        )

    def _ping(self, timeout=5, retry=False):
        if not self.ips:
            return False

        def run_ssh_call():
            res = self._run_commands_with_runner(['echo "hello"'], stream_logs=False)
            if res[0][0] != 0:
                raise Exception

        ssh_call = ThreadWithException(target=run_ssh_call)
        try:
            ssh_call.start()
            ssh_call.join(timeout=timeout)
            if not ssh_call.is_alive():
                return True
        except:
            pass

        if retry:
            return self._ping(retry=False)
        return False

    def _copy_certs_to_cluster(self):
        """Copy local certs to the cluster. Destination on the cluster depends on whether Caddy is enabled. This is
        to ensure that the Caddy service has the necessary access to load the certs when the service is started."""
        # Copy to the home directory by default
        source = str(Path(self.cert_config.key_path).parent)
        dest = self.cert_config.DEFAULT_CLUSTER_DIR
        self.rsync(source, dest, up=True)

        if self._use_caddy:
            # Move to the Caddy directory to ensure the daemon has access to the certs
            src = self.cert_config.DEFAULT_CLUSTER_DIR
            dest = self.cert_config.CADDY_CLUSTER_DIR
            self._run_commands_with_runner(
                [
                    f"sudo mkdir -p {dest}",
                    f"sudo mv {src}/* {dest}/",
                    f"sudo rm -r {src}",
                ]
            )

        logger.debug(f"Copied local certs onto the cluster in path: {dest}")

        # private key should only live on the cluster
        Path(self.cert_config.key_path).unlink()

    def run_bash(
        self,
        commands: Union[str, List[str]],
        node: Union[int, str, None] = None,
        process: Optional[str] = None,
        stream_logs: bool = True,
        require_outputs: bool = True,
    ):
        """Run bash commands on the cluster through the Runhouse server. These are run via subprocess.run in
        the relevant Python process or node on the cluster. If neither process or node are specified, run on the
        head node.

        Args:
            commands (str or List[str]): Commands to run on the cluster.
            node (int, str or None): Node to run the command on. Node can an int referring to the node index,
                string referring to the ips, or "all" to run on all nodes. (Default: ``None``)
            process (str or None): Process to run the command on. (Default: ``None``)
            stream_logs (bool): Whether to stream logs. (Default: ``True``)
            require_outputs (bool): Whether to return stdout/stderr in addition to status code. (Default: ``True``)
        """

        command_is_str = isinstance(commands, str)
        if command_is_str:
            commands = [commands]

        if node is not None and process is not None:
            raise ValueError("Only one of node or process can be specified.")

        if node is None and process is None:
            node = 0

        if node == "all":
            results = []
            for ip in self.ips:
                results.append(
                    self.run_bash(
                        commands=commands,
                        node=ip,
                        stream_logs=stream_logs,
                        require_outputs=require_outputs,
                    )
                )
            return results

        node_ip_or_idx = None

        # Special case for BYO clusters -- internal and external IPs are the same. In order to know which IP
        # to use, we need to pass up the index as opposed to the IP string
        is_byo_cluster = self.ips == self.internal_ips

        if isinstance(node, int):
            if not (0 <= node < len(self.ips)):
                raise ValueError(
                    f"Node index {node} is out of range. Cluster has {len(self.ips)} nodes."
                )

            if is_byo_cluster:
                node_ip_or_idx = node
            else:
                node_ip_or_idx = self.internal_ips[node]

        elif isinstance(node, str):
            if node not in self.ips:
                raise ValueError(f"Node IP {node} is not in the cluster's IP list.")

            if is_byo_cluster:
                node_ip_or_idx = self.ips.index(node)
            else:
                # Replace with the internal IP
                node_ip_or_idx = self.internal_ips[self.ips.index(node)]

        elif node is not None:
            raise ValueError(
                "Node must be an integer for the node's index or a string for the node's IP."
            )

        results = []
        with ThreadPoolExecutor() as executor:
            for command in commands:
                # If we pass a run name, then we expect to stream logs
                run_name = (
                    generate_default_name(
                        prefix="run_bash",
                        precision="ms",  # Higher precision because we see collisions within the same second
                        sep="@",
                    )
                    if stream_logs
                    else None
                )

                if self.on_this_cluster():

                    # TODO: Case for calling when on the BYO cluster may not work
                    node_ip = (
                        self.internal_ips[node_ip_or_idx]
                        if isinstance(node_ip_or_idx, int)
                        else node_ip_or_idx
                    )

                    if stream_logs:

                        async def print_logs():
                            async for logs in obj_store.alogs_for_run_name(
                                run_name=run_name,
                                servlet_name=process,
                                node_ip=node_ip,
                            ):
                                for log in logs:
                                    print(log, end="")

                        logs_future = executor.submit(thread_coroutine, print_logs())

                    results.append(
                        obj_store.run_bash_command_on_node_or_process(
                            command=command,
                            require_outputs=require_outputs,
                            node_ip=node_ip,
                            process=process,
                            run_name=run_name,
                        )
                    )

                else:
                    if stream_logs:
                        logs_future = executor.submit(
                            thread_coroutine,
                            self.client._alogs_request(
                                run_name=run_name,
                                node_ip_or_idx=node_ip_or_idx,
                                process=process,
                                create_async_client=True,
                            ),
                        )

                    results.append(
                        self.client.run_bash(
                            command=command,
                            node_ip_or_idx=node_ip_or_idx,
                            process=process,
                            require_outputs=require_outputs,
                            run_name=run_name,
                        )
                    )

                if stream_logs:
                    _ = logs_future.result()

        if len(results) == 1 and command_is_str:
            return results[0]

        return results

    def run_bash_over_ssh(
        self,
        commands: Union[str, List[str]],
        node: Union[int, str, None] = None,
        stream_logs: bool = True,
        require_outputs: bool = True,
        _ssh_mode: str = "interactive",  # Note, this only applies for non-password SSH
        conda_env_name: Optional[str] = None,
    ):
        """Run bash commands on the cluster over SSH. Will not work directly on the cluster, works strictly over
        ssh.

        Args:
            commands (str or List[str]): Commands to run on the cluster.
            node (int, str or None): Node to run the command on. Node can an int referring to the node index,
                string referring to the ips, or "all" to run on all nodes. If not specified, run the command
                on the head node. (Default: ``None``)
            stream_logs (bool): Whether to stream logs. (Default: ``True``)
            require_outputs (bool): Whether to return stdout/stderr in addition to status code. (Default: ``True``)
            conda_env_name (str or None): Name of conda env to run the command in, if applicable. (Defaut: ``None``)
        """
        if self.on_this_cluster():
            raise ValueError("Run bash over SSH is not supported on the local cluster.")

        if isinstance(commands, str):
            commands = [commands]

        if node is None:
            node = self.head_ip

        if node == "all":
            res_list = []
            for node in self.ips:
                res = self.run_bash_over_ssh(
                    commands=commands,
                    stream_logs=stream_logs,
                    require_outputs=require_outputs,
                    node=node,
                    _ssh_mode=_ssh_mode,
                )
                res_list.append(res)
            return res_list

        if conda_env_name:
            commands = [conda_env_cmd(cmd, conda_env_name) for cmd in commands]

        return_codes = self._run_commands_with_runner(
            commands,
            cmd_prefix="",
            stream_logs=stream_logs,
            node=node,
            require_outputs=require_outputs,
            _ssh_mode=_ssh_mode,
        )

        return return_codes

    def kill_process(
        self,
        process: str,
    ):
        """Kill a process on the cluster.

        Args:
            process (str): Process to kill.

        Example:
            >>> cluster.create_process("my_process")
            >>> cluster.kill("my_process")
        """
        if self.on_this_cluster():
            obj_store.delete_servlet_contents(process)
        else:
            self.client.kill_process(process)

    def run(
        self,
        commands: Union[str, List[str]],
        process: str = None,
        stream_logs: bool = True,
        require_outputs: bool = True,
        node: Optional[str] = None,
        _ssh_mode: str = "interactive",  # Note, this only applies for non-password SSH
    ) -> List:
        # Backwards compatibility, maintaining the old behavior where `node` forced an ssh call, else http.
        logger.warning(
            "cluster.run is deprecated. Please use cluster.run_bash with your running clusters to run things remotely."
        )

        if node is not None:
            return self.run_bash_over_ssh(
                commands,
                node=node,
                stream_logs=stream_logs,
                require_outputs=require_outputs,
                _ssh_mode=_ssh_mode,
            )
        else:
            return self.run_bash(
                commands,
                process=process,
                stream_logs=stream_logs,
                require_outputs=require_outputs,
            )

    def _run_commands_with_runner(
        self,
        commands: list,
        env_vars: Dict = {},
        cmd_prefix: str = "",
        stream_logs: bool = True,
        node: str = None,
        require_outputs: bool = True,
        _ssh_mode: str = "interactive",  # Note, this only applies for non-password SSH
    ):
        from runhouse.resources.hardware.sky_command_runner import SshMode

        if isinstance(commands, str):
            commands = [commands]

        # If no address provided explicitly use the head node address
        node = node or self.head_ip

        return_codes = []

        creds_values = copy.copy(self.creds_values)
        pwd = creds_values.pop("password", None)

        runner = self._command_runner(
            node=node, use_docker_exec=self.docker_user is not None
        )

        env_var_prefix = (
            " ".join(f"{key}={val}" for key, val in env_vars.items())
            if env_vars
            else ""
        )

        for command in commands:
            command = f"{cmd_prefix} {command}" if cmd_prefix else command
            logger.info(f"Running command on {self.name}: {command}")

            # set env vars after log statement
            command = f"{env_var_prefix} {command}" if env_var_prefix else command

            if not pwd:
                ssh_mode = (
                    SshMode.INTERACTIVE
                    if _ssh_mode == "interactive"
                    else SshMode.NON_INTERACTIVE
                    if _ssh_mode == "non_interactive"
                    else SshMode.LOGIN
                    if _ssh_mode == "login"
                    else None
                )
                if not ssh_mode:
                    raise ValueError(f"Invalid SSH mode: {_ssh_mode}.")
                ret_code = runner.run(
                    command,
                    require_outputs=require_outputs,
                    stream_logs=stream_logs,
                    ssh_mode=ssh_mode,
                    quiet_ssh=True,
                )
                return_codes.append(ret_code)
            else:
                # We need to quiet the SSH output here or it will print
                # "Shared connection to ____ closed." at the end, which messes with the output.
                ssh_command = runner.run(
                    command,
                    require_outputs=require_outputs,
                    stream_logs=stream_logs,
                    return_cmd=True,
                    ssh_mode=SshMode.INTERACTIVE,
                    quiet_ssh=True,
                )
                command_run = run_command_with_password_login(
                    ssh_command, pwd, stream_logs
                )
                # Filter color characters from ssh.before, as otherwise sometimes random color characters
                # will be printed to the console.
                command_run.before = re.sub(r"\x1b\[[0-9;]*m", "", command_run.before)
                if require_outputs:
                    return_codes.append(
                        [
                            command_run.exitstatus,
                            command_run.before.strip(),
                            command_run.signalstatus,
                        ]
                    )
                else:
                    return_codes.append(command_run.exitstatus)

        return return_codes

    def run_python(
        self,
        commands: List[str],
        conda_env_name: Optional[str] = None,
        stream_logs: bool = True,
        node: str = None,
    ):
        """Run a list of python commands on the cluster, or a specific cluster node if its IP is provided.

        Args:
            commands (List[str]): List of commands to run.
            process (str, optional): Process to run the commands in. (Default: ``None``)
            stream_logs (bool, optional): Whether to stream logs. (Default: ``True``)
            node (str, optional): Node to run commands on. If not specified, runs on head node. (Default: ``None``)

        Example:
            >>> cpu.run_python(['import numpy', 'print(numpy.__version__)'])
            >>> cpu.run_python(["print('hello')"])
            >>> cpu.run_python(["print('hello')"], node="3.89.174.234")

        Note:
            Running Python commands with nested quotes can be finicky. If using nested quotes,
            try to wrap the outer quote with double quotes (") and the inner quotes with a single quote (').
        """

        cmd_prefix = "python3 -c"
        command_str = "; ".join(commands)
        command_str_repr = (
            repr(repr(command_str))[2:-2]
            if self.creds_values.get("password")
            else command_str
        )
        formatted_command = f'{cmd_prefix} "{command_str_repr}"'

        # If invoking a run as part of the python commands also return the Run object
        return_codes = self.run_bash_over_ssh(
            [formatted_command],
            stream_logs=stream_logs,
            node=node,
            conda_env_name=conda_env_name,
        )

        return return_codes

    def create_conda_env(self, conda_env_name: str, conda_config: Dict):
        """Create a new Conda Env on the cluster.

        Args:
            conda_env_name (str): Name of the conda env to create.
            conda_config (Dict): Dict representing conda config yaml, used to construct the conda environment.
                Name in conda config must match ``conda_env_name``.
        """
        install_conda(cluster=self)
        create_conda_env_on_cluster(
            conda_env_name=conda_env_name,
            conda_config=conda_config,
            cluster=self,
        )

    def sync_secrets(
        self,
        providers: Optional[List[str or "Secret"]] = None,
        process: str = None,
    ):
        """Send secrets for the given providers.

        Args:
            providers(List[str] or None, optional): List of providers to send secrets for.
                If `None`, all providers configured in the environment will by sent. (Default: ``None``)
            process (str, optional): Process to sync secrets into, if setting env vars. (Default: ``None``)

        Example:
            >>> cpu.sync_secrets(secrets=["aws", "lambda"])
        """
        from runhouse.resources.secrets import Secret

        secrets = []
        if providers:
            for secret in providers:
                secrets.append(
                    Secret.from_name(secret) if isinstance(secret, str) else secret
                )
        else:
            secrets = Secret.local_secrets()
            enabled_provider_secrets = Secret.extract_provider_secrets()
            secrets.update(enabled_provider_secrets)
            secrets = secrets.values()

        for secret in secrets:
            secret.to(self, process=process)

    def ipython(self):
        # TODO tunnel into python interpreter in cluster
        pass

    def notebook(
        self,
        persist: bool = False,
        sync_package_on_close: Optional[str] = None,
        port_forward: int = 8888,
    ):
        """Tunnel into and launch notebook from the cluster.

        Example:
            >>> rh.cluster("test-cluster").notebook()
        """
        # Roughly trying to follow:
        # https://towardsdatascience.com/using-jupyter-notebook-running-on-a-remote-docker-container-via-ssh-ea2c3ebb9055
        # https://docs.ray.io/en/latest/ray-core/using-ray-with-jupyter.html

        from runhouse.resources.hardware.ssh_tunnel import is_port_in_use

        while is_port_in_use(port_forward):
            port_forward += 1

        tunnel = self.ssh_tunnel(
            local_port=port_forward,
            num_ports_to_try=NUM_PORTS_TO_TRY,
        )
        port_fwd = tunnel.remote_bind_port

        try:
            jupyter_cmd = f"jupyter lab --port {port_fwd} --no-browser"
            with self.pause_autostop():
                self.install_packages(["jupyterlab"])
                # TODO figure out why logs are not streaming here if we don't use ssh.
                # When we do, it may be better to switch it back because then jupyter is killed
                # automatically when the cluster is restarted (and the process is killed).
                self.run_bash_over_ssh(
                    commands=[jupyter_cmd], stream_logs=True, node=self.head_ip
                )

        finally:
            if sync_package_on_close:
                from runhouse.resources.packages.package import Package

                if sync_package_on_close == "./":
                    sync_package_on_close = locate_working_dir()
                pkg = Package.from_string("local:" + sync_package_on_close)
                self.rsync(source=f"~/{pkg.name}", dest=pkg.local_path, up=False)
            if not persist:
                tunnel.terminate()
                kill_jupyter_cmd = f"jupyter notebook stop {port_fwd}"
                self.run_bash_over_ssh(commands=[kill_jupyter_cmd])

    def connect_dask(
        self,
        port: int = DEFAULT_DASK_PORT,
        scheduler_options: Dict = None,
        worker_options: Dict = None,
        client_timeout: str = "3s",
    ):
        """Connect to Dask client.

        Args:
            port (int, optional): Port to connect Dask. (Default: ``8786``)
            scheduler_options (Dict, optional): Dict of scheduler options. (Default: ``None``)
            worker_options (Dict, optional): Dict of worker options. (Default: ``None``)
            client_timeout (str, optional): Timeout, in string representation. (Default: ``3s``)
        """
        local_scheduler_address = f"tcp://localhost:{port}"
        remote_scheduler_address = f"tcp://{self.internal_ips[0]}:{port}"

        # First check if dask is already running at the specified port
        from dask.distributed import Client

        # TODO: Handle case where we're on a worker node
        if not self.on_this_cluster():
            self.ssh_tunnel(
                local_port=port, remote_port=port, num_ports_to_try=NUM_PORTS_TO_TRY
            )

        try:
            # We need to connect to localhost both when we're on the head node and if we've formed
            # an SSH tunnel
            client = Client(local_scheduler_address, timeout=client_timeout)
            logger.info(f"Connected to Dask client {client}")
            return client
        except OSError:
            client = None

        logger.info(f"Starting Dask on {self.name}.")
        if scheduler_options:
            scheduler_options = " ".join(
                [f"--{key} {val}" for key, val in scheduler_options.items()]
            )
        else:
            scheduler_options = ""
        self.run_bash(
            f"nohup dask scheduler --port {port} {scheduler_options} > dask_scheduler.out 2>&1 &",
            node=self.head_ip,
            stream_logs=True,
            require_outputs=True,
        )

        worker_options = worker_options or {}
        if "nworkers" not in worker_options:
            worker_options["nworkers"] = "auto"
        worker_options_str = " ".join(
            [f"--{key} {val}" for key, val in worker_options.items()]
        )

        # Note: We need to do this on the head node too, because this creates all the worker processes
        for idx, node in enumerate(self.ips):
            logger.info(f"Starting Dask worker on {node}.")
            # Connect to localhost if on the head node, otherwise use the internal ip of head node
            scheduler = (
                local_scheduler_address
                if node == self.head_ip
                else remote_scheduler_address
            )
            self.run_bash(
                f"nohup dask worker {scheduler} --host {self.internal_ips[idx]} {worker_options_str} > dask_worker.out 2>&1 &",
                node=node,
            )

        client = Client(local_scheduler_address, timeout=client_timeout)
        logger.info(f"Connected to Dask on {self.name}:{port} with client {client}.")
        return client

    def kill_dask(self):
        """Kill Dask client connection."""
        self.run_bash("pkill -f 'dask scheduler'", node=self.head_ip)
        for node in self.ips:
            self.run_bash("pkill -f 'dask worker'", node=node)

    def remove_conda_env(
        self,
        conda_env_name: str,
    ):
        """Remove conda env from the cluster.

        Args:
            conda_env_name (str): Name of conda env to remove from the cluster.

        Example:
            >>> rh.ondemand_cluster("rh-cpu").remove_conda_env("my_conda_env")
        """
        self.run_bash_over_ssh([f"conda env remove -n {conda_env_name}"])

    def download_cert(self):
        """Download certificate from the cluster (Note: user must have access to the cluster)"""
        self.call_client_method("get_certificate")
        logger.info(
            f"Latest TLS certificate for {self.name} saved to local path: {self.cert_config.cert_path}"
        )

    def enable_den_auth(self, flush: bool = True):
        """Enable Den auth on the cluster.

        Args:
            flush (bool, optional): Whether to flush the auth cache. (Default: ``True``)
        """
        if self.on_this_cluster():
            raise ValueError("Cannot toggle Den Auth live on the cluster.")
        else:
            self.den_auth = True
            self.call_client_method(
                "set_settings", {"den_auth": True, "flush_auth_cache": flush}
            )
        return self

    def disable_den_auth(self):
        """Disable Den auth on the cluster."""
        if self.on_this_cluster():
            raise ValueError("Cannot toggle Den Auth live on the cluster.")
        else:
            self.den_auth = False
            self.call_client_method("set_settings", {"den_auth": False})
        return self

    def _set_connection_defaults(self):
        if self.server_host and (
            "localhost" in self.server_host or ":" in self.server_host
        ):
            # If server_connection_type is not specified, we
            # assume we can hit the server directly via HTTP
            self.server_connection_type = (
                self.server_connection_type or ServerConnectionType.NONE
            )
            if ":" in self.server_host:
                # e.g. "localhost:23324" or <real_ip>:<custom port> (e.g. a port is already open to the server)
                self.server_host, self.client_port = self.server_host.split(":")

        self.server_connection_type = self.server_connection_type or (
            ServerConnectionType.TLS
            if self.ssl_certfile or self.ssl_keyfile
            else ServerConnectionType.SSH
        )

        if self.server_port is None:
            if self.server_connection_type == ServerConnectionType.TLS:
                self.server_port = DEFAULT_HTTPS_PORT
            elif self.server_connection_type == ServerConnectionType.NONE:
                self.server_port = DEFAULT_HTTP_PORT
            else:
                self.server_port = DEFAULT_SERVER_PORT

        if self.name in RESERVED_SYSTEM_NAMES:
            raise ValueError(
                f"Cluster name {self.name} is a reserved name. Please use a different name which is not one of "
                f"{RESERVED_SYSTEM_NAMES}."
            )

    def share(
        self,
        users: Union[str, List[str]] = None,
        access_level: Union[ResourceAccess, str] = ResourceAccess.READ,
        visibility: Optional[Union[ResourceVisibility, str]] = None,
        notify_users: bool = True,
        headers: Optional[Dict] = None,
    ) -> Tuple[Dict[str, ResourceAccess], Dict[str, ResourceAccess]]:
        """Grant access to the cluster for a single user or list of users. By default, the user(s) will
        receive an email notification of access (if they have a Runhouse account) or instructions on creating
        an account to access the cluster. If ``visibility`` is set to ``public``, users will not be notified.

        Args:
            users (Union[str, list], optional): Single user or list of user emails and / or Runhouse account usernames.
                If none are provided and ``visibility`` is set to ``public``, cluster will be made publicly
                available to all users. (Default: ``None``)
            access_level (:obj:`ResourceAccess`, optional): Access level to provide for the cluster.
                Note that for clusters only read access is currently supported.
            visibility (:obj:`ResourceVisibility`, optional): Type of visibility to provide for the shared
                resource. By default, the visibility is private. (Default: ``None``)
            notify_users (bool, optional): Whether to send an email notification to users who have been given access.
                (Default: ``True``)
            headers (Dict, optional): Request headers to provide for the request to Den. Contains the user's auth token.
                Example: ``{"Authorization": f"Bearer {token}"}``

        Returns:
            Tuple(Dict, Dict, Set):

            `added_users`:
                Users who already have a Runhouse account and have been granted access to the cluster.
            `new_users`:
                Users who do not have Runhouse accounts and received notifications via their emails.
            `valid_users`:
                Set of valid usernames and emails from ``users`` parameter.

        Example:
            >>> # Visibility will be set to private (users can search for and view resource in Den dashboard)
            >>> cluster.share(users=["username1", "user2@gmail.com"])
        """
        if access_level != ResourceAccess.READ:
            raise ValueError(
                f"Clusters can only be shared with read access, not {access_level}."
            )

        # save cluster in case it's not already saved
        self.save()

        # share cluster
        return super().share(
            users=users,
            access_level=access_level,
            visibility=visibility,
            notify_users=notify_users,
            headers=headers,
        )

    @classmethod
    def _check_for_child_configs(cls, config: dict):
        """Overload by child resources to load any resources they hold internally."""
        from runhouse.resources.secrets.secret import Secret
        from runhouse.resources.secrets.utils import load_config

        creds = config.pop("creds", None) or config.pop("ssh_creds", None)

        if isinstance(creds, str):
            creds = (
                Secret.from_config(config=load_config(name=creds))
                if rns_client.base_folder(creds) == rns_client.username
                else None
            )
        elif isinstance(creds, dict):
            creds = Secret.from_config(creds)

        if "image" in config and isinstance(config["image"], dict):
            config["image"] = Image.from_config(config["image"])

        config["creds"] = creds

        return config

    ##############################################
    # Send Cluster status to Den methods
    ##############################################
    def _disable_status_check(self):
        """Stop sending periodic status checks to Den."""
        if not self.den_auth:
            logger.error(
                "Cluster must have Den auth enabled to allow periodic status checks. "
                "Make sure you have a Den account and the cluster has `den_auth=True`."
            )
            return
        if self.on_this_cluster():
            obj_store.set_cluster_config_value("status_check_interval", -1)
        else:
            self.call_client_method("set_settings", {"status_check_interval": -1})

    def _enable_or_update_status_check(
        self, new_interval: int = DEFAULT_STATUS_CHECK_INTERVAL
    ):
        """
        Enables a periodic status check or updates the interval between cluster status checks.

        Args:
            new_interval (int): Updated number of minutes between status checks.
        """
        if not self.den_auth:
            logger.error(
                "Cluster must have Den auth enabled to update the interval for periodic status checks. "
                "Make sure you have a Den account and the cluster has `den_auth=True`."
            )
            return
        if self.on_this_cluster():
            obj_store.set_cluster_config_value("status_check_interval", new_interval)
        else:
            self.call_client_method(
                "set_settings", {"status_check_interval": new_interval}
            )

    ##############################################
    # Folder Operations
    ##############################################
    def _folder_ls(
        self, path: Union[str, Path], full_paths: bool = True, sort: bool = False
    ):
        return self.client.folder_ls(path=path, full_paths=full_paths, sort=sort)

    def _folder_get(
        self,
        path: Union[str, Path],
        mode: str = "rb",
        encoding: str = None,
    ):
        return self.client.folder_get(
            path=path,
            mode=mode,
            encoding=encoding,
        )

    def _folder_put(
        self,
        path: Union[str, Path],
        contents: Union[Dict[str, Any], Resource, List[Resource]],
        mode: str = "wb",
        overwrite: bool = False,
        serialization: str = None,
    ):
        return self.client.folder_put(
            path=path,
            contents=contents,
            mode=mode,
            overwrite=overwrite,
            serialization=serialization,
        )

    def _folder_rm(
        self,
        path: Union[str, Path],
        contents: List[str] = None,
        recursive: bool = False,
    ):
        return self.client.folder_rm(path=path, contents=contents, recursive=recursive)

    def _folder_mkdir(self, path: Union[str, Path]):
        return self.client.folder_mkdir(path=path)

    def _folder_mv(
        self,
        path: Union[str, Path],
        dest_path: Union[str, Path],
        overwrite: bool = True,
    ):
        return self.client.folder_mv(
            path=path, dest_path=dest_path, overwrite=overwrite
        )

    def _folder_exists(self, path: Union[str, Path]):
        return self.client.folder_exists(path=path)

    ###############################
    # Cluster list
    ###############################
    @classmethod
    def list(
        cls,
        show_all: bool = False,
        since: Optional[str] = None,
        status: Optional[Union[str, ClusterStatus]] = None,
        force: bool = False,
    ) -> Dict[str, List[Dict]]:
        """
        Loads Runhouse clusters saved in Den and locally via Sky. If filters are provided, only clusters that
        are matching the filters are returned. If no filters are provided, all running clusters will be returned.

        Args:
            show_all (bool, optional): Whether to list all clusters saved in Den. Maximum of 200 will be listed.
                (Default: False).
            since (str, optional): Clusters that were active in the specified time period will be returned.
                Value can be in seconds, minutes, hours or days.
            status (str or ClusterStatus, optional): Clusters with the provided status will be returned.
                Options include: ``running``, ``terminated``, ``initializing``, ``unknown``.
            force (bool, optional): Whether to force a status update for all relevant clusters, or load the latest
                values. (Default: False).

        Examples:
            >>> Cluster.list(since="75s")
            >>> Cluster.list(since="3m")
            >>> Cluster.list(since="2h", status="running")
            >>> Cluster.list(since="7d")
            >>> Cluster.list(show_all=True)
        """
        cluster_filters = (
            parse_filters(since=since, cluster_status=status)
            if not show_all
            else {"all": "all"}
        )

        # get clusters from den
        den_clusters_resp = get_clusters_from_den(
            cluster_filters=cluster_filters, force=force
        )
        if den_clusters_resp.status_code != 200:
            logger.error(f"Failed to load {rns_client.username}'s clusters from Den")
            den_clusters = []
        else:
            den_clusters = den_clusters_resp.json().get("data")

        try:
            # get sky live clusters
            sky_live_clusters = get_unsaved_live_clusters(den_clusters=den_clusters)
            sky_live_clusters = [
                {
                    "Name": sky_cluster.get("name"),
                    "Cluster Type": "OnDemandCluster (Sky)",
                    "Status": sky_cluster.get("status").value,
                    "Autostop": sky_cluster.get("autostop"),
                }
                for sky_cluster in sky_live_clusters
            ]
        except Exception:
            logger.debug("Failed to load sky live clusters.")
            sky_live_clusters = []

        if not sky_live_clusters and not den_clusters:
            return {}

        # running_clusters: running clusters which are saved in Den
        # not running clusters: clusters that are terminated / unknown / down which are also saved in Den.
        (
            running_clusters,
            not_running_clusters,
        ) = get_running_and_not_running_clusters(clusters=den_clusters)
        all_clusters = running_clusters + not_running_clusters

        clusters = {
            "den_clusters": all_clusters,
            "sky_clusters": sky_live_clusters,
        }
        return clusters

    def list_processes(self):
        """List all workers on the cluster."""
        if self.on_this_cluster():
            return obj_store.list_processes()
        else:
            return self.client.list_processes()

    def create_process(
        self,
        name: str,
        env_vars: Optional[Dict] = None,
        compute: Optional[Dict] = None,
        runtime_env: Optional[Dict] = None,
    ) -> str:
        """
        Create a new process on the cluster with the given arguments. If the process already exists on the cluster
        with the same arguments, it is a no-op. If the process exists but was constructed with different arguments,
        will throw an error.

        Args:
            name (str): Name to give the process.
            env_vars (Dict, optional): Dict of env vars to set on the process.
            compute (Dict, optional): Mapping of node index or compute resources (e.g. ``{"GPU": 1}``,
                ``{"node_idx": 1}``)
            runtime_env (Dict, optional): Runtime env to be used for the process.

        """
        runtime_env = runtime_env or {}
        create_process_params = CreateProcessParams(
            name=name, compute=compute, runtime_env=runtime_env, env_vars=env_vars
        )

        # If it exists, but with the exact same args, then we're good, else raise an error
        existing_processes = self.list_processes()
        if (
            name in existing_processes
            and existing_processes[name] != create_process_params
        ):
            raise ValueError(
                f"Process {name} already exists and was started with different arguments."
            )

        if self.on_this_cluster():
            obj_store.get_servlet(
                name=name, create_process_params=create_process_params, create=True
            )
        else:
            self.client.create_process(params=create_process_params)

        return name

    def ensure_process_created(
        self,
        name: str,
        env_vars: Optional[Dict] = None,
        compute: Optional[Dict] = None,
        runtime_env: Optional[Dict] = None,
    ) -> str:
        """
        Retrieve the process with the given name on the cluster if it already exists, or create a new process on the
        cluster with the given arguments.

        Args:
            name (str): Name to give the process.
            env_vars (Dict, optional): Dict of env vars to set on the process.
            compute (Dict, optional): Mapping of node index or compute resources (e.g. ``{"GPU": 1}``,
                ``{"node_idx": 1}``)
            runtime_env (Dict, optional): Runtime env to be used for the process.

        """
        existing_processes = self.list_processes()
        if name in existing_processes:
            return name

        self.create_process(
            name=name, env_vars=env_vars, compute=compute, runtime_env=runtime_env
        )
        return name

    def set_process_env_vars(self, name: str, env_vars: Dict):
        """Set the env vars for a process on the cluster.

        Args:
            name (str): Name of the process
            env_vars (Dict): Env vars and values to set on the process.
        """
        if self.on_this_cluster():
            return obj_store.set_process_env_vars(name, env_vars)
        else:
            return self.client.set_process_env_vars(
                process_name=name, env_vars=env_vars
            )

    def install_package(
        self,
        package: Union["Package", str],
        conda_env_name: Optional[str] = None,
        force_sync_local: bool = False,
    ):
        from runhouse.resources.packages.package import Package

        if isinstance(package, str):
            package = Package.from_string(package)

        if self.on_this_cluster():
            obj_store.ainstall_package_in_all_nodes_and_processes(
                package, conda_env_name, force_sync_local
            )
        else:
            package = package.to(self)
            self.client.install_package(package, conda_env_name, force_sync_local)

    def install_package_over_ssh(
        self,
        package: Union["Package", str],
        node: str,
        conda_env_name: str,
        force_sync_local: bool = False,
    ):
        from runhouse.resources.packages import InstallTarget, Package

        if isinstance(package, str):
            package = Package.from_string(package)
            if package.install_method in ["reqs", "local"] or isinstance(
                package.install_target, InstallTarget
            ):
                package = package.to(self)

        package._install(
            cluster=self,
            node=node,
            conda_env_name=conda_env_name,
            force_sync_local=force_sync_local,
        )<|MERGE_RESOLUTION|>--- conflicted
+++ resolved
@@ -176,13 +176,8 @@
 
         self.reqs = []
 
-<<<<<<< HEAD
-        self._setup_creds(creds)
-        self._is_shared = self._is_cluster_shared()
-=======
         self._is_shared = self._is_cluster_shared(owner_info=kwargs.get("owner") or {})
         self._setup_creds(creds)
->>>>>>> bac7432f
 
         if isinstance(image, dict):
             # If reloading from config (ex: in Den)
@@ -650,33 +645,6 @@
         )
         return self
 
-<<<<<<< HEAD
-    def _is_cluster_shared(self) -> bool:
-        rns_address = self.rns_address
-        if rns_address is None:
-            return False
-
-        # If shared the creds used for launching will be attributed to another user
-        creds: str = (
-            self._resource_string_for_subconfig(self._creds, True)
-            if hasattr(self, "_creds") and self._creds
-            else None
-        )
-
-        if not creds or isinstance(creds, dict):
-            # specifying custom creds (for non on-demand clusters)
-            return False
-
-        cluster_folder = rns_client.base_folder(rns_address)
-        cluster_creds_folder = rns_client.base_folder(creds)
-
-        if cluster_folder != rns_client.username and (
-            creds and cluster_creds_folder != rns_client.username
-        ):
-            return True
-
-        return False
-=======
     def _is_cluster_shared(self, owner_info: dict) -> bool:
         rns_address = self.rns_address
         if rns_address is None:
@@ -688,7 +656,6 @@
             return False
 
         return owner_info.get("username") != rns_client.username
->>>>>>> bac7432f
 
     def _sync_image_to_cluster(self, parallel: bool = True):
         """
