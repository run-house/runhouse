import json
import logging
import os
import pathlib
import shlex
import subprocess
import time
from enum import Enum
from pathlib import Path
from typing import Dict, List, Optional, Tuple, Union

<<<<<<< HEAD
import yaml

=======
>>>>>>> d21e7e14
from sky.skylet import log_lib
from sky.utils import subprocess_utils

from sky.utils.command_runner import (
    common_utils,
    GIT_EXCLUDE,
    RSYNC_DISPLAY_OPTION,
    RSYNC_EXCLUDE_OPTION,
    RSYNC_FILTER_OPTION,
    ssh_options_list,
    SSHCommandRunner,
    SshMode,
)

from sshtunnel import SSHTunnelForwarder

from runhouse.globals import ssh_tunnel_cache

logger = logging.getLogger(__name__)

RESERVED_SYSTEM_NAMES = ["file", "s3", "gs", "azure", "here", "ssh", "sftp"]
CLUSTER_CONFIG_PATH = "~/.rh/cluster_config.json"


# Get rid of the constant "Found credentials in shared credentials file: ~/.aws/credentials" message
try:
    import logging

    import boto3

    boto3.set_stream_logger(name="botocore.credentials", level=logging.ERROR)
except ImportError:
    pass

# TODO: Move the following two functions into a networking module
def get_open_tunnel(address: str, ssh_port: str):
    if (address, ssh_port) in ssh_tunnel_cache:
        ssh_tunnel, connected_port = ssh_tunnel_cache[(address, ssh_port)]
        if isinstance(ssh_tunnel, SSHTunnelForwarder):
            # Initializes tunnel_is_up dictionary
            ssh_tunnel.check_tunnels()

            if (
                ssh_tunnel.is_active
                and ssh_tunnel.tunnel_is_up[ssh_tunnel.local_bind_address]
            ):
                return ssh_tunnel, connected_port

            else:
                # If the tunnel is no longer active or up, pop it from the global cache
                ssh_tunnel_cache.pop((address, ssh_port))

    return None, None


def cache_open_tunnel(
    address: str,
    ssh_port: str,
    ssh_tunnel: SSHTunnelForwarder,
    connected_port: int,
):
    ssh_tunnel_cache[(address, ssh_port)] = (ssh_tunnel, connected_port)


class ServerConnectionType(str, Enum):
    """Manage the type of connection Runhouse will make with the API server started on the cluster.
    ``ssh``: Use port forwarding to connect to the server via SSH, by default on port 32300.
    ``tls``: Do not use port forwarding and start the server with HTTPS (using custom or fresh TLS certs), by default
        on port 443.
    ``none``: Do not use port forwarding, and start the server with HTTP, by default on port 80.
    ``aws_ssm``: Use AWS SSM to connect to the server, by default on port 32300.
    ``paramiko``: Use paramiko to connect to the server (e.g. if you provide a password with SSH credentials), by
        default on port 32300.
    """

    SSH = "ssh"
    TLS = "tls"
    NONE = "none"
    AWS_SSM = "aws_ssm"


def _current_cluster(key="name"):
    """Retrive key value from the current cluster config.
    If key is "config", returns entire config."""
    cluster_config = _load_cluster_config()
    if cluster_config:
        if key == "config":
            return cluster_config
        elif key == "cluster_name":
            return cluster_config["name"].rsplit("/", 1)[-1]
        return cluster_config[key]
    else:
        return None


def _load_cluster_config() -> Dict:
    if Path(CLUSTER_CONFIG_PATH).expanduser().exists():
        with open(Path(CLUSTER_CONFIG_PATH).expanduser()) as f:
            cluster_config = json.load(f)
        return cluster_config
    else:
        return {}


def _get_cluster_from(system, dryrun=False):
    from .cluster import Cluster

    if isinstance(system, Cluster):
        return system
    if system in RESERVED_SYSTEM_NAMES:
        return system

    if isinstance(system, Dict):
        return Cluster.from_config(system, dryrun)

    if isinstance(system, str):
        config = _current_cluster(key="config")
        if config and system == config["name"]:
            return Cluster.from_config(config, dryrun)
        try:
            system = Cluster.from_name(name=system, dryrun=dryrun)
        except ValueError:
            # Name not found in RNS. Doing the lookup this way saves us a hop to RNS
            pass

    return system


class SkySSHRunner(SSHCommandRunner):
    def __init__(
        self,
        ip,
        ssh_user=None,
        ssh_private_key=None,
        ssh_control_name: Optional[str] = "__default__",
        ssh_proxy_command: Optional[str] = None,
        port: int = 22,
        docker_user: Optional[str] = None,
        disable_control_master: Optional[bool] = False,
    ):
        super().__init__(
            ip,
            ssh_user,
            ssh_private_key,
            ssh_control_name,
            ssh_proxy_command,
            port,
            docker_user,
            disable_control_master,
        )
        self._tunnel_procs = []

    def _ssh_base_command(
        self, *, ssh_mode: SshMode, port_forward: Optional[List[int]]
    ) -> List[str]:
        ssh = ["ssh"]
        if ssh_mode == SshMode.NON_INTERACTIVE:
            # Disable pseudo-terminal allocation. Otherwise, the output of
            # ssh will be corrupted by the user's input.
            ssh += ["-T"]
        else:
            # Force pseudo-terminal allocation for interactive/login mode.
            ssh += ["-tt"]
        if port_forward is not None:
            # RH MODIFIED: Accept port int (to forward same port) or pair of ports
            for fwd in port_forward:
                if isinstance(fwd, int):
                    local, remote = fwd, fwd
                else:
                    local, remote = fwd
                logger.info(f"Forwarding port {local} to port {remote} on localhost.")
                ssh += ["-L", f"{remote}:localhost:{local}"]
        if self._docker_ssh_proxy_command is not None:
            docker_ssh_proxy_command = self._docker_ssh_proxy_command(ssh)
        else:
            docker_ssh_proxy_command = None
        return (
            ssh
            + ssh_options_list(
                self.ssh_private_key,
                self.ssh_control_name,
                ssh_proxy_command=self._ssh_proxy_command,
                docker_ssh_proxy_command=docker_ssh_proxy_command,
                # TODO change to None like before?
                port=self.port,
                disable_control_master=self.disable_control_master,
            )
            + [f"{self.ssh_user}@{self.ip}"]
        )

    def run(
        self,
        cmd: Union[str, List[str]],
        *,
        require_outputs: bool = False,
        port_forward: Optional[List[int]] = None,
        # Advanced options.
        log_path: str = os.devnull,
        # If False, do not redirect stdout/stderr to optimize performance.
        process_stream: bool = True,
        stream_logs: bool = True,
        ssh_mode: SshMode = SshMode.NON_INTERACTIVE,
        separate_stderr: bool = False,
        return_cmd: bool = False,  # RH MODIFIED
        quiet_ssh: bool = False,  # RH MODIFIED
        **kwargs,
    ) -> Union[int, Tuple[int, str, str]]:
        """Uses 'ssh' to run 'cmd' on a node with ip.

        Args:
            ip: The IP address of the node.
            cmd: The command to run.
            port_forward: A list of ports to forward from the localhost to the
            remote host.

            Advanced options:

            require_outputs: Whether to return the stdout/stderr of the command.
            log_path: Redirect stdout/stderr to the log_path.
            stream_logs: Stream logs to the stdout/stderr.
            check: Check the success of the command.
            ssh_mode: The mode to use for ssh.
                See SSHMode for more details.
            separate_stderr: Whether to separate stderr from stdout.
            return_cmd: If True, return the command string instead of running it.
            quiet_ssh: If True, do not print the OpenSSH outputs (i.e. add "-q" option to ssh).


        Returns:
            returncode
            or
            A tuple of (returncode, stdout, stderr).
        """
        base_ssh_command = self._ssh_base_command(
            ssh_mode=ssh_mode, port_forward=port_forward
        )
        if ssh_mode == SshMode.LOGIN:
            assert isinstance(cmd, list), "cmd must be a list for login mode."
            command = base_ssh_command + cmd
            proc = subprocess_utils.run(command, shell=False, check=False)
            return proc.returncode, "", ""
        if isinstance(cmd, list):
            cmd = " ".join(cmd)

        # RH MODIFIED: Add quiet_ssh option
        if quiet_ssh:
            base_ssh_command.append("-q")

        log_dir = os.path.expanduser(os.path.dirname(log_path))
        os.makedirs(log_dir, exist_ok=True)
        # We need this to correctly run the cmd, and get the output.
        command = [
            "bash",
            "--login",
            "-c",
            # Need this `-i` option to make sure `source ~/.bashrc` work.
            "-i",
        ]

        command += [
            shlex.quote(
                f"true && source ~/.bashrc && export OMP_NUM_THREADS=1 "
                f"PYTHONWARNINGS=ignore && ({cmd})"
            ),
        ]
        if not separate_stderr:
            command.append("2>&1")
        if not process_stream and ssh_mode == SshMode.NON_INTERACTIVE:
            command += [
                # A hack to remove the following bash warnings (twice):
                #  bash: cannot set terminal process group
                #  bash: no job control in this shell
                "| stdbuf -o0 tail -n +5",
                # This is required to make sure the executor of command can get
                # correct returncode, since linux pipe is used.
                "; exit ${PIPESTATUS[0]}",
            ]

        command_str = " ".join(command)
        command = base_ssh_command + [shlex.quote(command_str)]

        executable = None
        if not process_stream:
            if stream_logs:
                command += [
                    f"| tee {log_path}",
                    # This also requires the executor to be '/bin/bash' instead
                    # of the default '/bin/sh'.
                    "; exit ${PIPESTATUS[0]}",
                ]
            else:
                command += [f"> {log_path}"]
            executable = "/bin/bash"

        # RH MODIFIED: Return command instead of running it
        logging.info(f"Running command: {' '.join(command)}")
        if return_cmd:
            return " ".join(command)

        return log_lib.run_with_log(
            " ".join(command),
            log_path,
            require_outputs=require_outputs,
            stream_logs=stream_logs,
            process_stream=process_stream,
            shell=True,
            executable=executable,
            **kwargs,
        )

    def tunnel(self, local_port, remote_port):
        base_cmd = self._ssh_base_command(
            ssh_mode=SshMode.NON_INTERACTIVE, port_forward=[(local_port, remote_port)]
        )
        command = " ".join(base_cmd + ["tail"])
        logger.info(f"Running command: {command}")
        proc = subprocess.Popen(shlex.split(command), stdout=subprocess.PIPE)

        time.sleep(3)
        self._tunnel_procs.append(proc)

    def __del__(self):
        for proc in self._tunnel_procs:
            proc.kill()

    def rsync(
        self,
        source: str,
        target: str,
        *,
        up: bool,
        # Advanced options.
        filter_options: Optional[str] = None,  # RH MODIFIED
        log_path: str = os.devnull,
        stream_logs: bool = True,
        max_retry: int = 1,
        return_cmd: bool = False,
    ) -> None:
        """Uses 'rsync' to sync 'source' to 'target'.

        Args:
            source: The source path.
            target: The target path.
            up: The direction of the sync, True for local to cluster, False
              for cluster to local.
            filter_options: The filter options for rsync.
            log_path: Redirect stdout/stderr to the log_path.
            stream_logs: Stream logs to the stdout/stderr.
            max_retry: The maximum number of retries for the rsync command.
              This value should be non-negative.
            return_cmd: If True, return the command string instead of running it.

        Raises:
            exceptions.CommandError: rsync command failed.
        """
        # Build command.
        # TODO(zhwu): This will print a per-file progress bar (with -P),
        # shooting a lot of messages to the output. --info=progress2 is used
        # to get a total progress bar, but it requires rsync>=3.1.0 and Mac
        # OS has a default rsync==2.6.9 (16 years old).
        rsync_command = ["rsync", RSYNC_DISPLAY_OPTION]

        # RH MODIFIED: add --filter option
        addtl_filter_options = f" --filter='{filter_options}'" if filter_options else ""
        rsync_command.append(RSYNC_FILTER_OPTION + addtl_filter_options)

        if up:
            # The source is a local path, so we need to resolve it.
            # --exclude-from
            resolved_source = pathlib.Path(source).expanduser().resolve()
            if (resolved_source / GIT_EXCLUDE).exists():
                # Ensure file exists; otherwise, rsync will error out.
                rsync_command.append(
                    RSYNC_EXCLUDE_OPTION.format(str(resolved_source / GIT_EXCLUDE))
                )

        if self._docker_ssh_proxy_command is not None:
            docker_ssh_proxy_command = self._docker_ssh_proxy_command(["ssh"])
        else:
            docker_ssh_proxy_command = None
        ssh_options = " ".join(
            ssh_options_list(
                self.ssh_private_key,
                self.ssh_control_name,
                ssh_proxy_command=self._ssh_proxy_command,
                docker_ssh_proxy_command=docker_ssh_proxy_command,
                port=self.port,
                disable_control_master=self.disable_control_master,
            )
        )
        rsync_command.append(f'-e "ssh {ssh_options}"')
        # To support spaces in the path, we need to quote source and target.
        # rsync doesn't support '~' in a quoted local path, but it is ok to
        # have '~' in a quoted remote path.
        if up:
            full_source_str = str(resolved_source)
            if resolved_source.is_dir():
                full_source_str = os.path.join(full_source_str, "")
            rsync_command.extend(
                [
                    f"{full_source_str!r}",
                    f"{self.ssh_user}@{self.ip}:{target!r}",
                ]
            )
        else:
            rsync_command.extend(
                [
                    f"{self.ssh_user}@{self.ip}:{source!r}",
                    f"{os.path.expanduser(target)!r}",
                ]
            )
        command = " ".join(rsync_command)

        # RH MODIFIED: return command instead of running it
        if return_cmd:
            return command

        backoff = common_utils.Backoff(initial_backoff=5, max_backoff_factor=5)
        while max_retry >= 0:
            returncode, _, stderr = log_lib.run_with_log(
                command,
                log_path=log_path,
                stream_logs=stream_logs,
                shell=True,
                require_outputs=True,
            )
            if returncode == 0:
                break
            max_retry -= 1
            time.sleep(backoff.current_backoff())

        direction = "up" if up else "down"
        error_msg = (
            f"Failed to rsync {direction}: {source} -> {target}. "
            "Ensure that the network is stable, then retry."
        )
        subprocess_utils.handle_returncode(
            returncode, command, error_msg, stderr=stderr, stream_logs=stream_logs
        )<|MERGE_RESOLUTION|>--- conflicted
+++ resolved
@@ -9,11 +9,8 @@
 from pathlib import Path
 from typing import Dict, List, Optional, Tuple, Union
 
-<<<<<<< HEAD
 import yaml
 
-=======
->>>>>>> d21e7e14
 from sky.skylet import log_lib
 from sky.utils import subprocess_utils
 
