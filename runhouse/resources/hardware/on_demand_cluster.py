import contextlib
import logging
import subprocess
from pathlib import Path
from typing import Any, Dict

import rich.errors
import sky
import yaml
from sky.backends import backend_utils, CloudVmRayBackend

from runhouse.globals import configs, rns_client

from .cluster import Cluster
from .utils import _current_cluster

logger = logging.getLogger(__name__)


class OnDemandCluster(Cluster):
    RESOURCE_TYPE = "cluster"
    RECONNECT_TIMEOUT = 5
    DEFAULT_KEYFILE = "~/.ssh/sky-key"

    def __init__(
        self,
        name,
        instance_type: str = None,
        num_instances: int = None,
        provider: str = None,
        dryrun=False,
        autostop_mins=None,
        use_spot=False,
        image_id=None,
        memory=None,
        disk_size=None,
        open_ports=None,
        server_host: str = None,
        server_port: int = None,
        server_connection_type: str = None,
        ssl_keyfile: str = None,
        ssl_certfile: str = None,
        den_auth: bool = False,
        region=None,
        sky_state=None,
        live_state=None,
        namespace: str = None,
        kube_config_path: str = None,
        context: str = None,
        **kwargs,  # We have this here to ignore extra arguments when calling from from_config
    ):
        """
        On-demand `SkyPilot <https://github.com/skypilot-org/skypilot/>`_ Cluster.

        .. note::
            To build a cluster, please use the factory method :func:`cluster`.
        """
        super().__init__(
            name=name,
            server_host=server_host,
            server_port=server_port,
            server_connection_type=server_connection_type,
            ssl_keyfile=ssl_keyfile,
            ssl_certfile=ssl_certfile,
            den_auth=den_auth,
            dryrun=dryrun,
            **kwargs,
        )

        self.instance_type = instance_type
        self.num_instances = num_instances
        self.provider = provider or configs.get("default_provider")
        self.autostop_mins = (
            autostop_mins
            if autostop_mins is not None
            else configs.get("default_autostop")
        )

        self.open_ports = open_ports
        self.use_spot = use_spot if use_spot is not None else configs.get("use_spot")
        self.image_id = image_id
        self.region = region
        self.memory = memory
        self.disk_size = disk_size

        self.address = None
        self.client = None

        # K8s related fields
        self.namespace = namespace
        self.kube_config_path = kube_config_path
        self.context = context

        # TODO remove after 0.0.13
        self.live_state = sky_state or live_state

        # Checks if state info is in local sky db, populates if so.
        status_dict = self.status(refresh=False)
        if status_dict:
            self._populate_connection_from_status_dict(status_dict)
        elif self.live_state:
            self._save_sky_state()

        if not self.address and not dryrun:
            # Cluster status is set to INIT in the Sky DB right after starting, so we need to refresh once
            self._update_from_sky_status(dryrun=False)

    @staticmethod
    def from_config(config: dict, dryrun=False):
        return OnDemandCluster(**config, dryrun=dryrun)

    @property
    def config_for_rns(self):
        config = super().config_for_rns

        # Also store the ssh keys for the cluster in RNS
        config.update(
            {
                "instance_type": self.instance_type,
                "num_instances": self.num_instances,
                "provider": self.provider,
                "autostop_mins": self.autostop_mins,
                "open_ports": self.open_ports,
                "use_spot": self.use_spot,
                "image_id": self.image_id,
                "region": self.region,
                "live_state": self._get_sky_state(),
            }
        )

        if self.provider == "kubernetes":
            config.update(
                {
                    "namespace": self.namespace,
                    "kube_config_path": self.kube_config_path,
                    "context": self.context,
                }
            )

        return config

    def _get_sky_state(self):
        config = sky.global_user_state.get_cluster_from_name(self.name)
        if not config:
            return None
        config["status"] = config[
            "status"
        ].name  # ClusterStatus enum is not json serializable
        if config["handle"]:
            # with open(config["handle"].cluster_yaml, mode="r") as f:
            #     config["ray_config"] = yaml.safe_load(f)
            config["public_key"] = self.ssh_creds["ssh_private_key"] + ".pub"
            config["handle"] = {
                "cluster_name": config["handle"].cluster_name,
                "cluster_name_on_cloud": config["handle"].cluster_name_on_cloud,
                # This is saved as an absolute path - convert it to relative
                "cluster_yaml": self.relative_yaml_path(
                    yaml_path=config["handle"]._cluster_yaml
                ),
                "head_ip": config["handle"].head_ip or self.address,
                "stable_internal_external_ips": config[
                    "handle"
                ].stable_internal_external_ips,
                "launched_nodes": config["handle"].launched_nodes,
                "launched_resources": config[
                    "handle"
                ].launched_resources.to_yaml_config(),
            }
            config["handle"]["launched_resources"].pop("spot_recovery", None)

            config["ssh_creds"] = self.ssh_creds
        return config

    def _copy_sky_yaml_from_cluster(self, abs_yaml_path: str):
        if not Path(abs_yaml_path).exists():
            Path(abs_yaml_path).parent.mkdir(parents=True, exist_ok=True)
            self._rsync("~/.sky/sky_ray.yml", abs_yaml_path, up=False)

            # Save SSH info to the ~/.ssh/config
            ray_yaml = yaml.safe_load(open(abs_yaml_path, "r"))
            backend_utils.SSHConfigHelper.add_cluster(
                self.name, [self.address], ray_yaml["auth"]
            )

    def _save_sky_state(self):
        if not self.live_state:
            raise ValueError("No sky state to save")

        # if we're on this cluster, no need to save sky state
        current_cluster_name = _current_cluster("cluster_name")
        if (
            self.live_state.get("handle", {}).get("cluster_name")
            == current_cluster_name
        ):
            return

        handle_info = self.live_state.get("handle", {})

        # If we already have the cluster in local sky db,
        # we don't need to save the state, just populate the connection info from the status
        if not sky.global_user_state.get_cluster_from_name(self.name):
            # Try running a command on the cluster before saving down the state into sky db
            self.address = handle_info.get("head_ip")
            self._ssh_creds = self.live_state["ssh_creds"]

            try:
                self._ping(timeout=self.RECONNECT_TIMEOUT)
            except TimeoutError:
                self.address = None
                self._ssh_creds = None
                print(
                    f"Timeout when trying to connect to cluster {self.name}, treating cluster as down."
                )
                return

            resources = sky.Resources.from_yaml_config(
                handle_info["launched_resources"]
            )
            # Need to convert to relative to find the yaml file in a new environment
            yaml_path = self.relative_yaml_path(handle_info.get("cluster_yaml"))
            handle = CloudVmRayBackend.ResourceHandle(
                cluster_name=self.name,
                cluster_name_on_cloud=handle_info.get(
                    "cluster_name_on_cloud", self.name
                ),
                cluster_yaml=str(Path(yaml_path).expanduser()),
                launched_nodes=handle_info["launched_nodes"],
                launched_resources=resources,
                stable_internal_external_ips=handle_info.get(
                    "stable_internal_external_ips"
                )
                or [(handle_info["head_ip"], handle_info["head_ip"])],
            )
            sky.global_user_state.add_or_update_cluster(
                cluster_name=self.name,
                cluster_handle=handle,
                requested_resources=[resources],
                is_launch=True,
                ready=False,
            )

        # Now try loading in the status from the sky DB
        status = self.status(refresh=False)

        abs_yaml_path = status["handle"].cluster_yaml
        try:
            if not Path(abs_yaml_path).exists():
                # This is also a good way to check if the cluster is still up
                self._copy_sky_yaml_from_cluster(abs_yaml_path)
            else:
                # We still should check if the cluster is up, since the status/yaml file could be stale
                self._ping(timeout=self.RECONNECT_TIMEOUT)
        except Exception:
            # Refresh the cluster status before saving the ssh info so SkyPilot has a chance to wipe the .ssh/config if
            # the cluster went down
            self._update_from_sky_status(dryrun=self.dryrun)

    def __getstate__(self):
        """Make sure live_state is loaded in before pickling."""
        self.live_state = self._get_sky_state()
        return super().__getstate__()

    @staticmethod
    def relative_yaml_path(yaml_path):
        if Path(yaml_path).is_absolute():
            yaml_path = "~/.sky/generated/" + Path(yaml_path).name
        return yaml_path

    # ----------------- Launch/Lifecycle Methods -----------------

    def is_up(self) -> bool:
        """Whether the cluster is up.

        Example:
            >>> rh.ondemand_cluster("rh-cpu").is_up()
        """
        self._update_from_sky_status(dryrun=False)
        return self.address is not None

    def status(self, refresh: bool = True, retry: bool = True):
        """
        Get status of Sky cluster.

        Return dict looks like:

        .. code-block::

            {'name': 'sky-cpunode-donny',
             'launched_at': 1662317201,
             'handle': ResourceHandle(
                          cluster_name=sky-cpunode-donny,
                          head_ip=54.211.97.164,
                          cluster_yaml=/Users/donny/.sky/generated/sky-cpunode-donny.yml,
                          launched_resources=1x AWS(m6i.2xlarge),
                          tpu_create_script=None,
                          tpu_delete_script=None),
             'last_use': 'sky cpunode',
             'status': <ClusterStatus.UP: 'UP'>,
             'autostop': -1,
             'metadata': {}}

        .. note::
            For more information see SkyPilot's :code:`ResourceHandle` `class <https://github.com/skypilot-org/skypilot/blob/0c2b291b03abe486b521b40a3069195e56b62324/sky/backends/cloud_vm_ray_backend.py#L1457>`_.

        Example:
            >>> status = rh.ondemand_cluster("rh-cpu").status()
        """  # noqa
        # return backend_utils._refresh_cluster_record(
        #     self.name, force_refresh=refresh, acquire_per_cluster_status_lock=False
        # )
        if not sky.global_user_state.get_cluster_from_name(self.name):
            return None

        try:
            state = sky.status(cluster_names=[self.name], refresh=refresh)
        except rich.errors.LiveError as e:
            # We can't have more than one Live display at once, so if we've already launched one (e.g. the first
            # time we call status), we can retry without refreshing
            if not retry:
                raise e

            return self.status(refresh=False, retry=False)

        # We still need to check if the cluster present in case the cluster went down and was removed from the DB
        if len(state) == 0:
            return None
        return state[0]

    def _populate_connection_from_status_dict(self, cluster_dict: Dict[str, Any]):
        if cluster_dict and cluster_dict["status"].name in ["UP", "INIT"]:
            handle = cluster_dict["handle"]
            self.address = handle.head_ip
            yaml_path = handle.cluster_yaml
            if Path(yaml_path).exists():
                self._ssh_creds = backend_utils.ssh_credential_from_yaml(yaml_path)

            # Add worker IPs if multi-node cluster - keep the head node as the first IP
            for ip in handle.cached_external_ips:
                if ip not in self.ips:
                    self.ips.append(ip)
        else:
            self.address = None
            self._ssh_creds = None

    def _update_from_sky_status(self, dryrun: bool = False):
        # Try to get the cluster status from SkyDB
        cluster_dict = self.status(refresh=not dryrun)
        self._populate_connection_from_status_dict(cluster_dict)

    def up(self):
        """Up the cluster.

        Example:
            >>> rh.ondemand_cluster("rh-cpu").up()
        """
        if self.on_this_cluster():
            return self

<<<<<<< HEAD
        if self.provider in ["aws", "gcp", "azure", "lambda", "kubernetes", "cheapest"]:
            task = sky.Task(
                num_nodes=self.num_instances
                if self.instance_type and ":" not in self.instance_type
                else None,
                # docker_image=image,  # Zongheng: this is experimental, don't use it
                # envs=None,
            )
=======
        if self.provider in ["aws", "gcp", "azure", "lambda", "cheapest"]:
            task = sky.Task(num_nodes=self.num_instances)
>>>>>>> 54b1f5d9
            cloud_provider = (
                sky.clouds.CLOUD_REGISTRY.from_str(self.provider)
                if self.provider != "cheapest"
                else None
            )
            task.set_resources(
                sky.Resources(
                    cloud=cloud_provider,  # TODO: confirm if passing instance type in old way (without --) works when provider is k8s

                    instance_type=self.instance_type
                    if self.instance_type
                    and ":" not in self.instance_type
                    and "--" in self.instance_type
                    else None,

                    accelerators=self.instance_type
                    if self.instance_type
                    and ":" in self.instance_type
                    and "CPU" not in self.instance_type
                    else None,

                    cpus=self.instance_type.rsplit(":", 1)[1]
                    if self.instance_type
                    and ":" in self.instance_type
                    and "CPU" in self.instance_type
                    else None,

                    memory=self.memory,
                    region=self.region or configs.get("default_region"),
                    disk_size=self.disk_size,
                    ports=self.open_ports,
                    image_id=self.image_id,
                    use_spot=self.use_spot,
                )
            )
            if Path("~/.rh").expanduser().exists():
                task.set_file_mounts(
                    {
                        "~/.rh": "~/.rh",
                    }
                )
            # If we choose to reduce collisions of cluster names:
            # cluster_name = self.rns_address.strip('~/').replace("/", "-")
            sky.launch(
                task,
                cluster_name=self.name,
                idle_minutes_to_autostop=self.autostop_mins,
                down=True,
            )
        else:
            raise ValueError(f"Cluster provider {self.provider} not supported.")

        self._update_from_sky_status()
        self.restart_server(restart_ray=True)

        return self

    def keep_warm(self, autostop_mins: int = -1):
        """Keep the cluster warm for given number of minutes after inactivity.

        Args:
            autostop_mins (int): Amount of time (in min) to keep the cluster warm after inactivity.
                If set to -1, keep cluster warm indefinitely. (Default: `-1`)
        """
        sky.autostop(self.name, autostop_mins, down=True)
        self.autostop_mins = autostop_mins

        return self

    def teardown(self):
        """Teardown cluster.

        Example:
            >>> rh.ondemand_cluster("rh-cpu").teardown()
        """
        # Stream logs
        sky.down(self.name)
        self.address = None

    def teardown_and_delete(self):
        """Teardown cluster and delete it from configs.

        Example:
            >>> rh.ondemand_cluster("rh-cpu").teardown_and_delete()
        """
        self.teardown()
        rns_client.delete_configs()

    @contextlib.contextmanager
    def pause_autostop(self):
        """Context manager to temporarily pause autostop.

        Example:
            >>> with rh.ondemand_cluster.pause_autostop():
            >>>     rh.ondemand_cluster.run(["python train.py"])
        """
        sky.autostop(self.name, idle_minutes=-1)
        yield
        sky.autostop(self.name, idle_minutes=self.autostop_mins)

    # ----------------- SSH Methods ----------------- #

    @staticmethod
    def cluster_ssh_key(path_to_file):
        """Retrieve SSH key for the cluster.

        Example:
            >>> ssh_priv_key = rh.ondemand_cluster("rh-cpu").cluster_ssh_key("~/.ssh/id_rsa")
        """
        try:
            f = open(path_to_file, "r")
            private_key = f.read()
            return private_key
        except FileNotFoundError:
            raise Exception(f"File with ssh key not found in: {path_to_file}")

    @property
    def ssh_creds(self):
        """Retrieve SSH creds for the cluster.

        Example:
            >>> credentials = rh.ondemand_cluster("rh-cpu").ssh_creds
        """
        if self._ssh_creds:
            return self._ssh_creds

        if not self.status(refresh=False) and self.live_state:
            # If this cluster was serialized and sent over the wire, it will have live_state (we make sure of that
            # in __getstate__) but no yaml, and we need to save down the sky data to the sky db and local yaml
            self._save_sky_state()
        else:
            # To avoid calling this twice (once in save_sky_data)
            self._update_from_sky_status(dryrun=True)

        return self._ssh_creds

    def ssh(self, node: str = None):
        """SSH into the cluster. If no node is specified, will SSH onto the head node.

        Example:
            >>> rh.ondemand_cluster("rh-cpu").ssh()
            >>> rh.ondemand_cluster("rh-cpu", node="3.89.174.234").ssh()
        """
<<<<<<< HEAD
        if self.provider == "kubernetes":
            command = f"kubectl get pods | grep {self.name}"

            try:

                output = subprocess.check_output(command, shell=True, text=True)

                lines = output.strip().split("\n")
                if lines:
                    pod_name = lines[0].split()[0]
                else:
                    logger.info("No matching pods found.")
            except subprocess.CalledProcessError as e:
                raise Exception(f"Error: {e}")

            cmd = f"kubectl exec -it {pod_name} -- /bin/bash"
            subprocess.run(cmd, shell=True, check=True)

        else:
            subprocess.run(["ssh", f"{self.name}"])
=======
        if node is None:
            # SSH onto head node - can provide the name as specified in the local ~/.ssh/config
            subprocess.run(["ssh", f"{self.name}"])
        else:
            # If SSHing onto a specific node, which requires the default sky public key for verification
            sky_key = Path(self.DEFAULT_KEYFILE).expanduser()

            if not sky_key.exists():
                raise FileNotFoundError(f"Expected default sky key in path: {sky_key}")

            subprocess.run(["ssh", "-i", str(sky_key), f"ubuntu@{node}"])
>>>>>>> 54b1f5d9
<|MERGE_RESOLUTION|>--- conflicted
+++ resolved
@@ -356,7 +356,7 @@
         if self.on_this_cluster():
             return self
 
-<<<<<<< HEAD
+
         if self.provider in ["aws", "gcp", "azure", "lambda", "kubernetes", "cheapest"]:
             task = sky.Task(
                 num_nodes=self.num_instances
@@ -365,10 +365,7 @@
                 # docker_image=image,  # Zongheng: this is experimental, don't use it
                 # envs=None,
             )
-=======
-        if self.provider in ["aws", "gcp", "azure", "lambda", "cheapest"]:
-            task = sky.Task(num_nodes=self.num_instances)
->>>>>>> 54b1f5d9
+
             cloud_provider = (
                 sky.clouds.CLOUD_REGISTRY.from_str(self.provider)
                 if self.provider != "cheapest"
@@ -512,7 +509,7 @@
             >>> rh.ondemand_cluster("rh-cpu").ssh()
             >>> rh.ondemand_cluster("rh-cpu", node="3.89.174.234").ssh()
         """
-<<<<<<< HEAD
+
         if self.provider == "kubernetes":
             command = f"kubectl get pods | grep {self.name}"
 
@@ -532,17 +529,4 @@
             subprocess.run(cmd, shell=True, check=True)
 
         else:
-            subprocess.run(["ssh", f"{self.name}"])
-=======
-        if node is None:
-            # SSH onto head node - can provide the name as specified in the local ~/.ssh/config
-            subprocess.run(["ssh", f"{self.name}"])
-        else:
-            # If SSHing onto a specific node, which requires the default sky public key for verification
-            sky_key = Path(self.DEFAULT_KEYFILE).expanduser()
-
-            if not sky_key.exists():
-                raise FileNotFoundError(f"Expected default sky key in path: {sky_key}")
-
-            subprocess.run(["ssh", "-i", str(sky_key), f"ubuntu@{node}"])
->>>>>>> 54b1f5d9
+            subprocess.run(["ssh", f"{self.name}"])