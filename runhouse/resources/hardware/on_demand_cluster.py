import asyncio
import contextlib
import subprocess
import time
import warnings
from concurrent.futures import ProcessPoolExecutor
from pathlib import Path
from typing import Any, Dict, List, Union

import requests

import rich.errors
import yaml

try:
    import sky
    from sky.backends import backend_utils
except ImportError:
    pass

from runhouse.constants import (
    DEFAULT_HTTP_PORT,
    DEFAULT_HTTPS_PORT,
    DEFAULT_SERVER_PORT,
    LOCAL_HOSTS,
)

from runhouse.globals import configs, obj_store, rns_client
from runhouse.logger import get_logger
from runhouse.resources.hardware.utils import (
    LauncherType,
    ResourceServerStatus,
    ServerConnectionType,
    up_cluster_helper,
)
from .cluster import Cluster
from .launcher_utils import DenLauncher, LocalLauncher

logger = get_logger(__name__)


class OnDemandCluster(Cluster):
    RESOURCE_TYPE = "cluster"
    RECONNECT_TIMEOUT = 5
    DEFAULT_KEYFILE = "~/.ssh/sky-key"

    def __init__(
        self,
        name,
        instance_type: str = None,
        num_nodes: int = None,
        provider: str = None,
        default_env: "Env" = None,
        dryrun: bool = False,
        autostop_mins: int = None,
        use_spot: bool = False,
        image_id: str = None,
        memory: Union[int, str] = None,
        disk_size: Union[int, str] = None,
        open_ports: Union[int, str, List[int]] = None,
        server_host: int = None,
        server_port: int = None,
        server_connection_type: str = None,
        launcher_type: str = None,
        ssl_keyfile: str = None,
        ssl_certfile: str = None,
        domain: str = None,
        den_auth: bool = False,
        region: str = None,
        sky_kwargs: Dict = None,
        **kwargs,  # We have this here to ignore extra arguments when calling from from_config
    ):
        """
        On-demand `SkyPilot <https://github.com/skypilot-org/skypilot/>`__ Cluster.

        .. note::
            To build a cluster, please use the factory method :func:`cluster`.
        """
        super().__init__(
            name=name,
            default_env=default_env,
            server_host=server_host,
            server_port=server_port,
            server_connection_type=server_connection_type,
            ssl_keyfile=ssl_keyfile,
            ssl_certfile=ssl_certfile,
            domain=domain,
            den_auth=den_auth,
            dryrun=dryrun,
            **kwargs,
        )

        if "num_nodes" in kwargs and not num_nodes:
            # Handle BC for configs previously saved with `num_instances`
            num_nodes = kwargs.get("num_nodes")

        self.instance_type = instance_type
        self.num_nodes = num_nodes
        self.provider = provider or configs.get("default_provider")
        self._autostop_mins = (
            autostop_mins
            if autostop_mins is not None
            else configs.get("default_autostop")
        )

        self.open_ports = open_ports
        self.use_spot = use_spot if use_spot is not None else configs.get("use_spot")
        self.image_id = image_id
        self.region = region
        self.memory = memory
        self.disk_size = disk_size
        self.sky_kwargs = sky_kwargs or {}
        self.launcher_type = launcher_type or LauncherType.LOCAL

        self.stable_internal_external_ips = kwargs.get(
            "stable_internal_external_ips", None
        )
        self.launched_properties = kwargs.get("launched_properties", {})
        self._docker_user = None

        # Checks if state info is in local sky db, populates if so.
        if not dryrun and not self.ips and not self.creds_values:
            # Cluster status is set to INIT in the Sky DB right after starting, so we need to refresh once
            self._update_from_sky_status(dryrun=True)

    @property
    def client(self):
        try:
            return super().client
        except ValueError as e:
            if not self.address:
                # Try loading in from local Sky DB
                self._update_from_sky_status(dryrun=True)
                if not self.address:
                    raise ValueError(
                        f"Could not determine address for ondemand cluster <{self.name}>. "
                        "Up the cluster with `cluster.up_if_not`."
                    )
                return super().client
            raise e

    @property
    def autostop_mins(self):
        return self._autostop_mins

    @autostop_mins.setter
    def autostop_mins(self, mins):
        self._autostop_mins = mins
        if self.on_this_cluster():
            obj_store.set_cluster_config_value("autostop_mins", mins)
        else:
            # if self.run_python(["import skypilot"])[0] != 0:
            #     raise ImportError(
            #         "Skypilot must be installed on the cluster in order to set autostop."
            #     )
            self.call_client_method("set_settings", {"autostop_mins": mins})
            sky.autostop(self.name, mins, down=True)

    @property
    def docker_user(self) -> str:
        if self._docker_user:
            return self._docker_user

        # TODO detect whether this is a k8s cluster properly, and handle the user setting / SSH properly
        #  (e.g. SkyPilot's new KubernetesCommandRunner)
        if not self.image_id or "docker:" not in self.image_id:
            return None

        if self.launched_properties["cloud"] == "kubernetes":
            return self.launched_properties.get(
                "docker_user", self.launched_properties.get("ssh_user", "root")
            )

        from runhouse.resources.hardware.sky_command_runner import get_docker_user

        if not self._creds:
            return
        self._docker_user = get_docker_user(self, self.creds_values)

        return self._docker_user

    def config(self, condensed=True):
        config = super().config(condensed)
        self.save_attrs_to_config(
            config,
            [
                "instance_type",
                "num_nodes",
                "provider",
                "open_ports",
                "use_spot",
                "image_id",
                "region",
                "stable_internal_external_ips",
                "memory",
                "disk_size",
                "sky_kwargs",
                "launched_properties",
            ],
        )
        config["autostop_mins"] = self._autostop_mins
        return config

    def endpoint(self, external: bool = False):
        if not self.address or self.on_this_cluster():
            return None

        try:
            self.client.check_server()
        except ConnectionError:
            return None

        return super().endpoint(external)

    def _copy_sky_yaml_from_cluster(self, abs_yaml_path: str):
        if not Path(abs_yaml_path).exists():
            Path(abs_yaml_path).parent.mkdir(parents=True, exist_ok=True)
            self.rsync("~/.sky/sky_ray.yml", abs_yaml_path, up=False)

            # Save SSH info to the ~/.ssh/config
            ray_yaml = yaml.safe_load(open(abs_yaml_path, "r"))
            backend_utils.SSHConfigHelper.add_cluster(
                self.name, [self.address], ray_yaml["auth"]
            )

    @staticmethod
    def relative_yaml_path(yaml_path):
        if Path(yaml_path).is_absolute():
            yaml_path = "~/.sky/generated/" + Path(yaml_path).name
        return yaml_path

    def set_connection_defaults(self):
        if not self.server_connection_type:
            if self.ssl_keyfile or self.ssl_certfile:
                self.server_connection_type = ServerConnectionType.TLS
            else:
                self.server_connection_type = ServerConnectionType.SSH

        if self.server_port is None:
            if self.server_connection_type == ServerConnectionType.TLS:
                self.server_port = DEFAULT_HTTPS_PORT
            elif self.server_connection_type == ServerConnectionType.NONE:
                self.server_port = DEFAULT_HTTP_PORT
            else:
                self.server_port = DEFAULT_SERVER_PORT

        if (
            self.server_connection_type
            in [ServerConnectionType.TLS, ServerConnectionType.NONE]
            and self.server_host in LOCAL_HOSTS
        ):
            warnings.warn(
                f"Server connection type: {self.server_connection_type}, server host: {self.server_host}. "
                f"Note that this will require opening an SSH tunnel to forward traffic from"
                f" {self.server_host} to the server."
            )

        self.open_ports = (
            []
            if self.open_ports is None
            else [self.open_ports]
            if isinstance(self.open_ports, (int, str))
            else self.open_ports
        )

        if self.open_ports:
            self.open_ports = [str(p) for p in self.open_ports]
            if str(self.server_port) in self.open_ports:
                if (
                    self.server_connection_type
                    in [ServerConnectionType.TLS, ServerConnectionType.NONE]
                    and not self.den_auth
                ):
                    warnings.warn(
                        "Server is insecure and must be inside a VPC or have `den_auth` enabled to secure it."
                    )
            else:
                warnings.warn(
                    f"Server port {self.server_port} not included in open ports. Note you are responsible for opening "
                    f"the port or ensure you have access to it via a VPC."
                )
        else:
            # If using HTTP or HTTPS must enable traffic on the relevant port
            if self.server_connection_type in [
                ServerConnectionType.TLS,
                ServerConnectionType.NONE,
            ]:
                if self.server_port:
                    warnings.warn(
                        f"No open ports specified. Setting default port {self.server_port} to open."
                    )
                    self.open_ports = [str(self.server_port)]
                else:
                    warnings.warn(
                        f"No open ports specified. Make sure the relevant port is open. "
                        f"HTTPS default: {DEFAULT_HTTPS_PORT} and HTTP "
                        f"default: {DEFAULT_HTTP_PORT}."
                    )

    # ----------------- Launch/Lifecycle Methods -----------------

    def is_up(self) -> bool:
        """Whether the cluster is up.

        Example:
            >>> rh.ondemand_cluster("rh-cpu").is_up()
        """
        if self.on_this_cluster():
            return True
        return self._ping(retry=True)

    def _sky_status(self, refresh: bool = True, retry: bool = True):
        """
        Get status of Sky cluster.

        Return dict looks like:

        .. code-block::

            {'name': 'sky-cpunode-donny',
             'launched_at': 1662317201,
             'handle': ResourceHandle(
                          cluster_name=sky-cpunode-donny,
                          head_ip=54.211.97.164,
                          cluster_yaml=/Users/donny/.sky/generated/sky-cpunode-donny.yml,
                          launched_resources=1x AWS(m6i.2xlarge),
                          tpu_create_script=None,
                          tpu_delete_script=None),
             'last_use': 'sky cpunode',
             'status': <ClusterStatus.UP: 'UP'>,
             'autostop': -1,
             'metadata': {}}


        .. note:: For more information see SkyPilot's :code:`ResourceHandle` `class
        <https://github.com/skypilot-org/skypilot/blob/0c2b291b03abe486b521b40a3069195e56b62324/sky/backends/cloud_vm_ray_backend.py#L1457>`__.
        """
        if not sky.global_user_state.get_cluster_from_name(self.name):
            return None

        try:
            state = sky.status(cluster_names=[self.name], refresh=refresh)
        except rich.errors.LiveError as e:
            # We can't have more than one Live display at once, so if we've already launched one (e.g. the first
            # time we call status), we can retry without refreshing
            if not retry:
                raise e
            return self._sky_status(refresh=False, retry=False)

        # We still need to check if the cluster present in case the cluster went down and was removed from the DB
        if len(state) == 0:
            return None
        return state[0]

    @property
    def internal_ips(self):
        if not self.stable_internal_external_ips:
            self._update_from_sky_status()
        return [int_ip for int_ip, _ in self.stable_internal_external_ips]

    def _start_ray_workers(self, ray_port, env):
        # Find the internal IP corresponding to the public_head_ip and the rest are workers
        internal_head_ip = None
        worker_ips = []
        stable_internal_external_ips = self._sky_status()[
            "handle"
        ].stable_internal_external_ips
        for internal, external in stable_internal_external_ips:
            if external == self.address:
                internal_head_ip = internal
            else:
                # NOTE: Using external worker address here because we're running from local
                worker_ips.append(external)

        logger.debug(f"Internal head IP: {internal_head_ip}")

        for host in worker_ips:
            logger.info(
                f"Starting Ray on worker {host} with head node at {internal_head_ip}:{ray_port}."
            )
            self.run(
                commands=[
                    f"ray start --address={internal_head_ip}:{ray_port} --disable-usage-stats",
                ],
                node=host,
                env=env,
            )
        time.sleep(5)

    def _populate_connection_from_status_dict(self, cluster_dict: Dict[str, Any]):
        if cluster_dict and cluster_dict["status"].name in ["UP", "INIT"]:
            handle = cluster_dict["handle"]
            self.address = handle.head_ip
            self.stable_internal_external_ips = handle.stable_internal_external_ips
            if self.stable_internal_external_ips is None or self.address is None:
                raise ValueError(
                    "Sky's cluster status does not have the necessary information to connect to the cluster. Please check if the cluster is up via `sky status`. Consider bringing down the cluster with `sky down` if you are still having issues."
                )
            yaml_path = handle.cluster_yaml
            if Path(yaml_path).exists():
                ssh_values = backend_utils.ssh_credential_from_yaml(
                    yaml_path, ssh_user=handle.ssh_user
                )
                if not self.creds_values or not self.ssh_properties:
                    self._setup_creds(ssh_values)

            # Add worker IPs if multi-node cluster - keep the head node as the first IP
            self.ips = [ext for _, ext in self.stable_internal_external_ips]

            launched_resource = handle.launched_resources
            cloud = str(launched_resource.cloud).lower()
            instance_type = launched_resource.instance_type
            region = launched_resource.region
            cost_per_hr = launched_resource.get_cost(60 * 60)
            disk_size = launched_resource.disk_size
            num_cpus = launched_resource.cpus

            self.launched_properties = {
                "cloud": cloud,
                "instance_type": instance_type,
                "region": region,
                "cost_per_hour": str(cost_per_hr),
                "disk_size": disk_size,
                "num_cpus": num_cpus,
            }
            if launched_resource.accelerators:
                self.launched_properties[
                    "accelerators"
                ] = launched_resource.accelerators
            if handle.ssh_user:
                self.launched_properties["ssh_user"] = handle.ssh_user
            if handle.docker_user:
                self.launched_properties["docker_user"] = handle.docker_user
            if cloud == "kubernetes":
                try:
                    import kubernetes

                    _, context = kubernetes.config.list_kube_config_contexts()
                    if "namespace" in context["context"]:
                        namespace = context["context"]["namespace"]
                    else:
                        namespace = "default"
                except:
                    namespace = "default"
                pod_name = f"{handle.cluster_name_on_cloud}-head"
                self.launched_properties["namespace"] = namespace
                self.launched_properties["pod_name"] = pod_name

    def _update_from_sky_status(self, dryrun: bool = False):
        # Try to get the cluster status from SkyDB
        if self.is_shared:
            # If the cluster is shared can ignore, since the sky data will only be saved on the machine where
            # the cluster was initially upped
            return

        cluster_dict = self._sky_status(refresh=not dryrun)
        self._populate_connection_from_status_dict(cluster_dict)

    def get_instance_type(self):
        """Returns instance type of the cluster."""
        if self.instance_type and "--" in self.instance_type:  # K8s specific syntax
            return self.instance_type
        elif (
            self.instance_type
            and ":" not in self.instance_type
            and "CPU" not in self.instance_type
        ):
            return self.instance_type

        return None

    def accelerators(self):
        """Returns the acclerator type, or None if is a CPU."""
        if (
            self.instance_type
            and ":" in self.instance_type
            and "CPU" not in self.instance_type
        ):
            return self.instance_type

        return None

    def num_cpus(self):
        """Return the number of CPUs for a CPU cluster."""
        if (
            self.instance_type
            and ":" in self.instance_type
            and "CPU" in self.instance_type
        ):
            return self.instance_type.rsplit(":", 1)[1]

        return None

    async def a_up(self, capture_output: Union[bool, str] = True):
        """Up the cluster async in another process, so it can be parallelized and logs can be captured sanely.

        capture_output: If True, supress the output of the cluster creation process. If False, print the output
        normally. If a string, write the output to the file at that path.
        """

        with ProcessPoolExecutor() as executor:
            loop = asyncio.get_running_loop()
            await loop.run_in_executor(
                executor, up_cluster_helper, self, capture_output
            )
        return self

    async def a_up_if_not(self, capture_output: Union[bool, str] = True):
        if not self.is_up():
            # Don't store stale IPs
            self.ips = None
            await self.a_up(capture_output=capture_output)
        return self

    def up(self, verbose: bool = True, force: bool = False):
        """Up the cluster.

        Args:
            verbose (bool, optional): Whether to stream logs from Den when the cluster is being launched. Only
                relevant if launching via Den. (Default: `True`)
            force (bool, optional): Whether to launch the cluster even if one with the same configs already exists.
                Only relevant if launching via Den. (Default: `False`)

        Example:
            >>> rh.ondemand_cluster("rh-cpu").up()
        """
        if self.on_this_cluster():
            return self

<<<<<<< HEAD
        if self.launcher_type == LauncherType.DEN:
            logger.info("Launching cluster with Den")
            DenLauncher.up(cluster=self, verbose=verbose, force=force)
=======
        supported_providers = ["cheapest"] + list(sky.clouds.CLOUD_REGISTRY)
        if self.provider not in supported_providers:
            raise ValueError(
                f"Cluster provider {self.provider} not supported. Must be one {supported_providers} supported by SkyPilot."
            )

        task = sky.Task(num_nodes=self.num_nodes)
        cloud_provider = (
            sky.clouds.CLOUD_REGISTRY.from_str(self.provider)
            if self.provider != "cheapest"
            else None
        )
        try:
            task.set_resources(
                sky.Resources(
                    # TODO: confirm if passing instance type in old way (without --) works when provider is k8s
                    cloud=cloud_provider,
                    instance_type=self.get_instance_type(),
                    accelerators=self.accelerators(),
                    cpus=self.num_cpus(),
                    memory=self.memory,
                    region=self.region or configs.get("default_region"),
                    disk_size=self.disk_size,
                    ports=self.open_ports,
                    image_id=self.image_id,
                    use_spot=self.use_spot,
                    **self.sky_kwargs.get("resources", {}),
                )
            )
            if self.image_id:
                import os

                docker_env_vars = {}
                for env_var in DOCKER_LOGIN_ENV_VARS:
                    if os.getenv(env_var):
                        docker_env_vars[env_var] = os.getenv(env_var)
                if docker_env_vars:
                    task.update_envs(docker_env_vars)
            sky.launch(
                task,
                cluster_name=self.name,
                idle_minutes_to_autostop=self._autostop_mins,
                down=True,
                **self.sky_kwargs.get("launch", {}),
            )
        # Make sure no args are passed both in sky_kwargs and as explicit args
        except TypeError as e:
            if "got multiple values for keyword argument" in str(e):
                raise TypeError(
                    f"{str(e)}. If argument is in `sky_kwargs`, it may need to be passed directly through the "
                    f"ondemand_cluster constructor (see `ondemand_cluster docs "
                    f"<https://www.run.house/docs/api/python/cluster#runhouse.ondemand_cluster>`__)."
                )
            raise e

        self._update_from_sky_status()
>>>>>>> 4ffdcad9

        else:
            logger.info("Launching cluster locally")
            LocalLauncher.up(cluster=self, verbose=verbose)

        return self

    def keep_warm(self, mins: int = -1):
        """Keep the cluster warm for given number of minutes after inactivity.

        Args:
            mins (int): Amount of time (in min) to keep the cluster warm after inactivity.
                If set to -1, keep cluster warm indefinitely. (Default: `-1`)
        """
        self.autostop_mins = mins
        return self

    def teardown(self, verbose: bool = True):
        """Teardown cluster.

        Args:
            verbose (bool, optional): Whether to stream logs from Den when the cluster is being downed. Only relevant
                when tearing down via Den. (Default: `True`)

        Example:
            >>> rh.ondemand_cluster("rh-cpu").teardown()
        """
        try:
            # Update Den with the cluster's status before tearing down
            cluster_status_data = self.status()
            status_data = {
                "status": ResourceServerStatus.terminated,
                "resource_type": self.__class__.__base__.__name__.lower(),
                "data": cluster_status_data,
            }

            cluster_uri = rns_client.format_rns_address(self.rns_address)
            status_resp = requests.post(
                f"{rns_client.api_server_url}/resource/{cluster_uri}/cluster/status",
                json=status_data,
                headers=rns_client.request_headers(),
            )

            # Note: 404 means that the cluster is not saved in Den
            if status_resp.status_code not in [200, 404]:
                logger.warning("Failed to update Den with terminated cluster status")

        except Exception as e:
            logger.warning(e)

        if self.launcher_type == LauncherType.DEN:
            logger.info("Tearing down cluster with Den.")
            DenLauncher.teardown(cluster=self, verbose=verbose)
        else:
            logger.info("Tearing down cluster locally via Sky.")
            LocalLauncher.teardown(cluster=self, verbose=verbose)

    def teardown_and_delete(self, verbose: bool = True):
        """Teardown cluster and delete it from configs.

        Args:
            verbose (bool, optional): Whether to stream logs from Den when the cluster is being downed. Only relevant
                when tearing down via Den. (Default: `True`)

        Example:
            >>> rh.ondemand_cluster("rh-cpu").teardown_and_delete()
        """
        self.teardown(verbose)
        rns_client.delete_configs(resource=self)

    @contextlib.contextmanager
    def pause_autostop(self):
        """Context manager to temporarily pause autostop.

        Example:
            >>> with rh.ondemand_cluster.pause_autostop():
            >>>     rh.ondemand_cluster.run(["python train.py"])
        """
        sky.autostop(self.name, idle_minutes=-1)
        yield
        sky.autostop(self.name, idle_minutes=self._autostop_mins, down=True)

    # ----------------- SSH Methods ----------------- #

    @staticmethod
    def cluster_ssh_key(path_to_file: Path):
        """Retrieve SSH key for the cluster.

        Args:
            path_to_file (Path): Path of the private key associated with the cluster.

        Example:
            >>> ssh_priv_key = rh.ondemand_cluster("rh-cpu").cluster_ssh_key("~/.ssh/id_rsa")
        """
        try:
            f = open(path_to_file, "r")
            private_key = f.read()
            return private_key
        except FileNotFoundError:
            raise Exception(f"File with ssh key not found in: {path_to_file}")

    def ssh(self, node: str = None):
        """SSH into the cluster.

        Args:
            node: Node to SSH into. If no node is specified, will SSH onto the head node.
                (Default: ``None``)

        Example:
            >>> rh.ondemand_cluster("rh-cpu").ssh()
            >>> rh.ondemand_cluster("rh-cpu", node="3.89.174.234").ssh()
        """
        if self.provider == "kubernetes":
            command = f"kubectl get pods | grep {self.name}"

            try:

                output = subprocess.check_output(command, shell=True, text=True)

                lines = output.strip().split("\n")
                if lines:
                    pod_name = lines[0].split()[0]
                else:
                    logger.info("No matching pods found.")
            except subprocess.CalledProcessError as e:
                raise Exception(f"Error: {e}")

            cmd = f"kubectl exec -it {pod_name} -- /bin/bash"
            subprocess.run(cmd, shell=True, check=True)

        else:
            # If SSHing onto a specific node, which requires the default sky public key for verification
            from runhouse.resources.hardware.sky_command_runner import SshMode

            sky_key = Path(
                self.creds_values.get("ssh_private_key", self.DEFAULT_KEYFILE)
            ).expanduser()

            if not sky_key.exists():
                raise FileNotFoundError(f"Expected default sky key in path: {sky_key}")

            runner = self._command_runner(node=node)
            cmd = runner.run(
                cmd="bash --rcfile <(echo '. ~/.bashrc; conda deactivate')",
                ssh_mode=SshMode.INTERACTIVE,
                port_forward=None,
                return_cmd=True,
            )
            subprocess.run(cmd, shell=True)

    def _ping(self, timeout=5, retry=False):
        if super()._ping(timeout=timeout, retry=False):
            return True

        if retry:
            self._update_from_sky_status(dryrun=False)
            return super()._ping(timeout=timeout, retry=False)
        return False<|MERGE_RESOLUTION|>--- conflicted
+++ resolved
@@ -196,6 +196,7 @@
                 "disk_size",
                 "sky_kwargs",
                 "launched_properties",
+                "launcher_type",
             ],
         )
         config["autostop_mins"] = self._autostop_mins
@@ -527,68 +528,9 @@
         if self.on_this_cluster():
             return self
 
-<<<<<<< HEAD
         if self.launcher_type == LauncherType.DEN:
             logger.info("Launching cluster with Den")
             DenLauncher.up(cluster=self, verbose=verbose, force=force)
-=======
-        supported_providers = ["cheapest"] + list(sky.clouds.CLOUD_REGISTRY)
-        if self.provider not in supported_providers:
-            raise ValueError(
-                f"Cluster provider {self.provider} not supported. Must be one {supported_providers} supported by SkyPilot."
-            )
-
-        task = sky.Task(num_nodes=self.num_nodes)
-        cloud_provider = (
-            sky.clouds.CLOUD_REGISTRY.from_str(self.provider)
-            if self.provider != "cheapest"
-            else None
-        )
-        try:
-            task.set_resources(
-                sky.Resources(
-                    # TODO: confirm if passing instance type in old way (without --) works when provider is k8s
-                    cloud=cloud_provider,
-                    instance_type=self.get_instance_type(),
-                    accelerators=self.accelerators(),
-                    cpus=self.num_cpus(),
-                    memory=self.memory,
-                    region=self.region or configs.get("default_region"),
-                    disk_size=self.disk_size,
-                    ports=self.open_ports,
-                    image_id=self.image_id,
-                    use_spot=self.use_spot,
-                    **self.sky_kwargs.get("resources", {}),
-                )
-            )
-            if self.image_id:
-                import os
-
-                docker_env_vars = {}
-                for env_var in DOCKER_LOGIN_ENV_VARS:
-                    if os.getenv(env_var):
-                        docker_env_vars[env_var] = os.getenv(env_var)
-                if docker_env_vars:
-                    task.update_envs(docker_env_vars)
-            sky.launch(
-                task,
-                cluster_name=self.name,
-                idle_minutes_to_autostop=self._autostop_mins,
-                down=True,
-                **self.sky_kwargs.get("launch", {}),
-            )
-        # Make sure no args are passed both in sky_kwargs and as explicit args
-        except TypeError as e:
-            if "got multiple values for keyword argument" in str(e):
-                raise TypeError(
-                    f"{str(e)}. If argument is in `sky_kwargs`, it may need to be passed directly through the "
-                    f"ondemand_cluster constructor (see `ondemand_cluster docs "
-                    f"<https://www.run.house/docs/api/python/cluster#runhouse.ondemand_cluster>`__)."
-                )
-            raise e
-
-        self._update_from_sky_status()
->>>>>>> 4ffdcad9
 
         else:
             logger.info("Launching cluster locally")
